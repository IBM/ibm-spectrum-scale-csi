--- conflicted
+++ resolved
@@ -51,18 +51,9 @@
     - GO111MODULE=on
     - KUBE_VERSION="v1.16.2"
     - OP_VER="v0.11.0"
-<<<<<<< HEAD
-
     - OPERATOR_LOCAL_IMAGE="csi.ibm.com/${REPO_NAME_OPERATOR}:testing"
     - OPERATOR_SDK="https://github.com/operator-framework/operator-sdk/releases/download/${OP_VER}/operator-sdk-${OP_VER}-x86_64-linux-gnu"
-=======
-  
-    - OPERATOR_LOCAL_IMAGE="csi.ibm.com/${REPO_NAME_OPERATOR}:testing"
-    - OPERATOR_SDK="https://github.com/operator-framework/operator-sdk/releases/download/${OP_VER}/operator-sdk-${OP_VER}-x86_64-linux-gnu"
-
->>>>>>> 82e5c560
     - OLM_MANIFEST="${BUILD_DIR_OPERATOR}/deploy/olm-catalog/${REPO_NAME_OPERATOR}/"
-
     - CHANGE_MINIKUBE_NONE_USER=true
     - MINIKUBE_WANTUPDATENOTIFICATION=false
     - MINIKUBE_WANTREPORTERRORPROMPT=false
@@ -197,33 +188,8 @@
 
     # Install minikube, build the image and run the scorecard then execute molecule testing.
     - stage: test
-<<<<<<< HEAD
       name: "Test - Operator: scorecard and molecule"
       before_install:
-=======
-      name: "Test - Operator: scorecard"
-      before_install:
-        - pip install openshift
-        - ${TRAVIS_BUILD_DIR}/tools/scripts/ci/install_minikube.sh
-        - ${TRAVIS_BUILD_DIR}/tools/scripts/ci/install_operator-sdk.sh
-        - kubectl version
-        - cd ${BUILD_DIR_OPERATOR}
-        - eval $(minikube docker-env) # Popping this out, because I don't think the script is working.
-        - operator-sdk build ${REPO_NAME_OPERATOR}
-        - docker tag ${REPO_NAME_OPERATOR} ${OPERATOR_LOCAL_IMAGE}
-      script: 
-        # Print environment 
-        # Build the image, clear and restore the finalizers.
-        - python hacks/clear_finalizers.py
-        - python hacks/change_deploy_image.py -i ${OPERATOR_LOCAL_IMAGE} --ifnotpresent
-        - kubectl create -f deploy/namespace.yaml
-        - operator-sdk scorecard --config .osdk-scorecard.yaml
-        - python  hacks/clear_finalizers.py --restore
-    
-    # stage: test
-    - name: "Test - Operator: molecule"
-      before_install:
->>>>>>> 82e5c560
         - pip install pyyaml molecule openshift docker jmespath kubernetes-validate
         - ${TRAVIS_BUILD_DIR}/tools/scripts/ci/install_minikube.sh
         - ${TRAVIS_BUILD_DIR}/tools/scripts/ci/install_operator-sdk.sh
@@ -232,7 +198,6 @@
         - eval $(minikube docker-env) # Popping this out, because I don't think the script is working.
         - operator-sdk build ${REPO_NAME_OPERATOR}
         - docker tag ${REPO_NAME_OPERATOR} ${OPERATOR_LOCAL_IMAGE}
-<<<<<<< HEAD
       script:        
         # molecule
         - python hacks/change_deploy_image.py -i ${OPERATOR_LOCAL_IMAGE} --ifnotpresent
@@ -243,14 +208,6 @@
         - operator-sdk scorecard --config .osdk-scorecard.yaml
         - python  hacks/clear_finalizers.py --restore
     
-=======
-      script: 
-        #  This needs to be built before we can test with molecule for reasons.
-        - python hacks/change_deploy_image.py -i ${OPERATOR_LOCAL_IMAGE} --ifnotpresent
-        - kubectl create -f deploy/namespace.yaml
-        - molecule test -s test-local
-    # end stage: test
->>>>>>> 82e5c560
 
 notifications:
   email: false