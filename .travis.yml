services: docker
dist: focal
language: go
go:
  - 1.15.x

env:
  global:
# Shared ENV
    - REPO_OWNER=$(dirname $TRAVIS_REPO_SLUG)
    # REPO_NAME should normally be 'ibm-spectrum-scale-csi'
    - REPO_NAME=$(basename $TRAVIS_REPO_SLUG)
    - REPO_NAME_DRIVER="ibm-spectrum-scale-csi-driver"
    - REPO_NAME_OPERATOR="ibm-spectrum-scale-csi-operator"

    # Grab quay username from 'user+bot_token'
    - IMAGE_REPO_OWNER=${QUAY_BOT_USERNAME%%\+*}
    # Format quay image target
    - IMAGE_REPO_DRIVER=quay.io/${IMAGE_REPO_OWNER}/${REPO_NAME_DRIVER}
    - IMAGE_REPO_OPERATOR=quay.io/${IMAGE_REPO_OWNER}/${REPO_NAME_OPERATOR}

    # Add image tag
    - IMAGE_TAG=$( 
        if [[ $TRAVIS_EVENT_TYPE == 'cron' ]]; 
        then 
            echo "nightly-${TRAVIS_BUILD_ID}-`date -u +%F`"; 
        else
            echo $TRAVIS_BRANCH; 
        fi
      )
    # Add image repo and tag
    - IMAGE_FQN_DRIVER=${IMAGE_REPO_DRIVER}:${IMAGE_TAG}
    - IMAGE_FQN_OPERATOR=${IMAGE_REPO_OPERATOR}:${IMAGE_TAG}
    - IMAGE_VERSION=${IMAGE_TAG}
    # Add image label to expire nightlies
    - COMMIT_ARG= "--build-arg GIT_COMMIT=$(git log -1 --format=%h)"
    - IMAGE_LABEL=$(
        if [[ $TRAVIS_EVENT_TYPE == 'cron' ]];
        then
            echo "--label version=${IMAGE_VERSION} --label quay.expires-after=2w";
        else
            echo "--label version=${IMAGE_VERSION}";
        fi
      )
    - BUILD_DIR_OPERATOR="${TRAVIS_BUILD_DIR}/operator"
    - BUILD_DIR_DRIVER="${TRAVIS_BUILD_DIR}/driver"
    - BUILD_PLATFORMS="linux/ppc64le,linux/s390x,linux/amd64"

    # For the quay app
    - BRANCH=$(if [ "$TRAVIS_PULL_REQUEST" == "false" ]; then echo $TRAVIS_BRANCH; else echo $TRAVIS_PULL_REQUEST_BRANCH; fi)
    - OPERATOR_DIR=deploy/olm-catalog/ibm-spectrum-scale-csi-operator
    - QUAY_NAMESPACE=${IMAGE_REPO_OWNER}
    - PACKAGE_NAME=${REPO_NAME}-${BRANCH}

# Operator ENV
    - OCTOKIT_API_ENDPOINT="https://github.ibm.com/api/v3/"
    - PATH=/opt/python/3.6.7/bin:$PATH
    - GO111MODULE=on
    - KUBE_VERSION="v1.18.6"
    - OP_VER="v0.19.0"
    - OPERATOR_LOCAL_IMAGE="csi.ibm.com/${REPO_NAME_OPERATOR}:testing"
    - OPERATOR_SDK="https://github.com/operator-framework/operator-sdk/releases/download/${OP_VER}/operator-sdk-${OP_VER}-x86_64-linux-gnu"
    - OLM_MANIFEST="${BUILD_DIR_OPERATOR}/deploy/olm-catalog/${REPO_NAME_OPERATOR}/"
    - CHANGE_MINIKUBE_NONE_USER=true
    - MINIKUBE_WANTUPDATENOTIFICATION=false
    - MINIKUBE_WANTREPORTERRORPROMPT=false
    - MINIKUBE_HOME=$HOME
    - KUBECONFIG=$HOME/.kube/config

docker: &docker_buildx
  before_install:
    - mkdir -vp ~/.docker/cli-plugins/
    - curl --silent -L "https://github.com/docker/buildx/releases/download/v0.4.2/buildx-v0.4.2.linux-amd64" > ~/.docker/cli-plugins/docker-buildx
    - chmod a+x ~/.docker/cli-plugins/docker-buildx
    - sudo rm -f /etc/docker/daemon.json
    - sudo service docker restart
    - docker buildx create --use

addons:
  apt:
    packages:
      - "python3"
      - "python3-dev"
      - "python3-pip"
      - "conntrack"
stages:
  - lint
  - build
  - test
jobs:
  fast_finish: true

  include:
    # Install operator-courier and run the lint on the manifest.
    - stage: lint
      name: "Lint - Driver: run golangci-lint"
      before_install:
        - >-
          curl -sfL https://raw.githubusercontent.com/golangci/golangci-lint/master/install.sh |
          sh -s -- -b $(go env GOPATH)/bin v1.21.0 # pinned
      before_script:
        - cd ${BUILD_DIR_DRIVER}
      script:
        - golangci-lint run

    # stage: lint
    - name: "Lint - Operator: run linters and bundle automation."
      script:
        - pip install ansible
        # Testing that the generated files match the deploy/*.yaml files, it they do not match, fail Travis
        - ansible-playbook ${TRAVIS_BUILD_DIR}/tools/ansible/generate-playbook.yaml --extra-vars "travis_testing=true"
        - pip install operator-courier==2.1.7
        - cd ${BUILD_DIR_OPERATOR}
        - ls ${OLM_MANIFEST}
        - echo ${BUILD_DIR_OPERATOR}
        - ls ${BUILD_DIR_OPERATOR}
        - ls ${BUILD_DIR_OPERATOR}/deploy/*
<<<<<<< HEAD
        - python hacks/package_operator.py -d ${OLM_MANIFEST}  -o /tmp/operator --nozip 
=======
        - python hacks/package_operator.py -d ${OLM_MANIFEST}  -o /tmp/operator --nozip
>>>>>>> 13309376
          #Disabling for now..
        - operator-courier --verbose verify --ui_validate_io /tmp/operator

    # stage: lint
    - name: "Lint - Operator: CASE"
      if: env.HELM_REPO_SSH_LOCATION!=""
      before_install:
        - if [[  -z "$HELM_REPO_SSH_LOCATION" ]] ; then exit 0;fi
      install:
        # Resolve symlinks for testing.
        - cp -R -L cloudpak/ cloudpak-static
        - cd cloudpak-static
        - ls -ltra  stable/ibm-spectrum-scale-csi-operator-bundle/case/ibm-spectrum-scale-csi-operator/inventory/ibmCSIScaleOperator/files
        # Clone build tools & set tools path for follow on processing
        # The clone command will use the ssh key from the travis settings to clone the repo from github.ibm.com
        - if [[  -z "$HELM_REPO_SSH_LOCATION" ]] ; then exit 0;fi
        - if [[ ! -z "$BRANCH_OVERRIDE" ]] ; then
            git clone -b $BRANCH_OVERRIDE git@github.ibm.com:ibmprivatecloud/content-tools;
          else
            git clone git@github.ibm.com:ibmprivatecloud/content-tools;
          fi
        - export toolsPath=`pwd`/content-tools/travis-tools/
        # Install dependencies & determine chart delta
        - $toolsPath/build/bin/installDependencies.sh
        - export changeList=`$toolsPath/build/bin/determineChartDelta.sh | tee determineChartDelta.out | grep 'return determineChartDelta:' | cut -f2 -d:` && cat determineChartDelta.out
        # Package for release
        - if [[ ! -z "$TRAVIS_TAG" ]] ; then $toolsPath/release/bin/package.sh; fi
        # Lint and install/test charts (if cv-tests exist)
        - $toolsPath/cv-test/bin/validateContent.sh
      deploy:
        # scp helm repo(s) to location identified (Note: SSHPASS env variable must contain password)
        - provider: script
          skip_cleanup: true
          script: $toolsPath/build/bin/deployHelmRepo.sh
          on:
            all_branches: true
        # Publish tagged release
        - provider: releases
          skip_cleanup: true
          api_key: $GITHUB_TOKEN
          file_glob: true
          file: repo/stable/*
          on:
            tags: true
    # end stage: lint

    - stage: build
      name: "Build - Driver: image and push to registry"
      <<: *docker_buildx
      before_script:
        - cd ${BUILD_DIR_DRIVER}
        - go mod vendor
      script:
        - go test -v -race ./...
        - docker buildx build --platform ${BUILD_PLATFORMS} ${IMAGE_LABEL} ${COMMIT_ARG} -f build/multi-arch.Dockerfile .
      before_deploy:
        - echo "$QUAY_BOT_PASSWORD" | docker login -u "$QUAY_BOT_USERNAME" --password-stdin quay.io
      deploy:
        - provider: script
          script: docker buildx build --platform ${BUILD_PLATFORMS} ${IMAGE_LABEL} ${COMMIT_ARG} -f build/multi-arch.Dockerfile -t ${IMAGE_FQN_DRIVER} --push .
          on:
            all_branches: true
            condition: -n "$QUAY_BOT_USERNAME" && -n "$QUAY_BOT_PASSWORD"

    # stage: build
    - name: "Build - Operator: image and push to registry"
      <<: *docker_buildx
      install:
        - docker version
      before_script:
        - ${TRAVIS_BUILD_DIR}/tools/scripts/ci/install_operator-sdk.sh
        - operator-sdk version
        - cd ${BUILD_DIR_OPERATOR}
      script:
        - docker buildx build --platform ${BUILD_PLATFORMS} ${IMAGE_LABEL} ${COMMIT_ARG} .
      before_deploy:
        - echo "$QUAY_BOT_PASSWORD" | docker login -u "$QUAY_BOT_USERNAME" --password-stdin quay.io
      deploy:
        - provider: script
          script: docker buildx build --platform ${BUILD_PLATFORMS} ${IMAGE_LABEL} ${COMMIT_ARG} -t ${IMAGE_FQN_OPERATOR} --push .
          on:
            all_branches: true
            condition: -n "$QUAY_BOT_USERNAME" && -n "$QUAY_BOT_PASSWORD"
        - provider: script
          script: ../tools/scripts/push_app.sh
          on:
            all_branches: true
            condition: -n "$QUAY_BOT_USERNAME" && -n "$QUAY_BOT_PASSWORD" && -n "$QUAY_APP"

    # stage: build
    - name: "Build - Operator: docs"
      script:
        - pip install sphinx sphinx_rtd_theme recommonmark
        - cd ${TRAVIS_BUILD_DIR}/docs
        - make html
    # end stage: build

    # Install minikube, build the image and run the scorecard then execute molecule testing.
    - stage: test
      name: "Test - Operator: molecule"
      dist: xenial
      before_install:
        - pip install docker molecule ansible-lint yamllint flake8 openshift jmespath kubernetes-validate
        - ${TRAVIS_BUILD_DIR}/tools/scripts/ci/install_minikube.sh
        - ${TRAVIS_BUILD_DIR}/tools/scripts/ci/install_operator-sdk.sh
        - kubectl version
        - cd ${BUILD_DIR_OPERATOR}
        - eval $(minikube docker-env) # Popping this out, because I don't think the script is working.
        - operator-sdk build ${REPO_NAME_OPERATOR}
        - docker tag ${REPO_NAME_OPERATOR} ${OPERATOR_LOCAL_IMAGE}
      script:
        # molecule
        - ansible-playbook hacks/change_deploy_image.yml --extra-vars "quay_operator_endpoint=${OPERATOR_LOCAL_IMAGE}"
        - kubectl create -f deploy/namespace.yaml
          #- molecule test -s test-local

    - stage: test
      name: "Test - Operator: scorecard"
      dist: xenial
      before_install:
        - pip install docker molecule ansible-lint yamllint flake8 openshift jmespath kubernetes-validate
        - ${TRAVIS_BUILD_DIR}/tools/scripts/ci/install_minikube.sh
        - ${TRAVIS_BUILD_DIR}/tools/scripts/ci/install_operator-sdk.sh
        - kubectl version
        - cd ${BUILD_DIR_OPERATOR}
        - eval $(minikube docker-env) # Popping this out, because I don't think the script is working.
      script:
        - python hacks/clear_finalizers.py
        - ansible-playbook hacks/change_deploy_image.yml --extra-vars "quay_operator_endpoint=${OPERATOR_LOCAL_IMAGE}"
        - operator-sdk build ${REPO_NAME_OPERATOR}
        - docker tag ${REPO_NAME_OPERATOR} ${OPERATOR_LOCAL_IMAGE}
        - kubectl create -f deploy/namespace.yaml
        - operator-sdk scorecard --config .osdk-scorecard.yaml --verbose

notifications:
  email: false<|MERGE_RESOLUTION|>--- conflicted
+++ resolved
@@ -115,11 +115,7 @@
         - echo ${BUILD_DIR_OPERATOR}
         - ls ${BUILD_DIR_OPERATOR}
         - ls ${BUILD_DIR_OPERATOR}/deploy/*
-<<<<<<< HEAD
-        - python hacks/package_operator.py -d ${OLM_MANIFEST}  -o /tmp/operator --nozip 
-=======
         - python hacks/package_operator.py -d ${OLM_MANIFEST}  -o /tmp/operator --nozip
->>>>>>> 13309376
           #Disabling for now..
         - operator-courier --verbose verify --ui_validate_io /tmp/operator
 
