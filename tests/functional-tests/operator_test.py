--- conflicted
+++ resolved
@@ -1,818 +1,815 @@
-import time
-import re
-import random
-import logging
-import pytest
-from kubernetes import client
-from kubernetes.client.rest import ApiException
-import scale_operator as scaleop
-from utils.scale_operator_object_function import randomStringDigits, randomString
-import utils.fileset_functions as ff
-LOGGER = logging.getLogger()
-
-
-@pytest.fixture(scope='session')
-def _values(request):
-
-    global kubeconfig_value, clusterconfig_value, namespace_value
-    kubeconfig_value, clusterconfig_value, namespace_value, runslow_val = scaleop.get_cmd_values(request)
-
-    condition = scaleop.check_ns_exists(kubeconfig_value, namespace_value)
-    operator = scaleop.Scaleoperator(kubeconfig_value, namespace_value)
-    read_file = scaleop.read_operator_data(clusterconfig_value, namespace_value)
-<<<<<<< HEAD
-=======
-    ff.cred_check(read_file)
->>>>>>> a18500c5
-    fileset_exist = ff.fileset_exists(read_file)
-    operator.create()
-    operator.check()
-    scaleop.check_nodes_available(
-        read_file["pluginNodeSelector"], "pluginNodeSelector")
-    scaleop.check_nodes_available(
-        read_file["provisionerNodeSelector"], "provisionerNodeSelector")
-    scaleop.check_nodes_available(
-        read_file["attacherNodeSelector"], "attacherNodeSelector")
-
-    yield
-    operator.delete(condition)
-    if(not(fileset_exist) and ff.fileset_exists(read_file)):
-        ff.delete_fileset(read_file)
-
-@pytest.mark.regression
-def test_get_version(_values):
-    test = scaleop.read_operator_data(clusterconfig_value, namespace_value)
-    ff.get_scale_version(test)
-    scaleop.get_kubernetes_version(kubeconfig_value)
-    scaleop.scale_function.get_operator_image()
-
-def test_get_version(_values):
-    test = scaleop.read_operator_data(clusterconfig_value, namespace_value)
-    ff.get_scale_version(test)
-    scaleop.get_kubernetes_version(kubeconfig_value)
-
-
-def test_operator_deploy(_values):
-
-    LOGGER.info("test_operator_deploy")
-    LOGGER.info("Every input is correct should run without any error")
-    test = scaleop.read_operator_data(clusterconfig_value, namespace_value)
-    operator_object = scaleop.Scaleoperatorobject(test, kubeconfig_value)
-    operator_object.create()
-    if operator_object.check() is True:
-        LOGGER.info("Operator custom object is deployed successfully")
-    else:
-        demonset_pod_name = operator_object.get_driver_ds_pod_name()
-        get_logs_api_instance = client.CoreV1Api()
-        try:
-            get_logs_api_response = get_logs_api_instance.read_namespaced_pod_log(
-                name=demonset_pod_name, namespace=namespace_value, container="ibm-spectrum-scale-csi")
-            LOGGER.error(str(get_logs_api_response))
-            LOGGER.error(
-                "operator custom object should be deployed but it is not deployed hence asserting")
-            operator_object.delete()
-            assert False
-        except ApiException as e:
-            LOGGER.error(
-                f"Exception when calling CoreV1Api->read_namespaced_pod_log: {e}")
-            assert False
-    operator_object.delete()
-
-
-def test_wrong_cluster_id(_values):
-    LOGGER.info("test_wrong_cluster_id : cluster ID is wrong")
-    test = scaleop.read_operator_data(clusterconfig_value, namespace_value)
-    wrong_id = str(random.randint(0, 999999999999999999))
-
-    for cluster in test["custom_object_body"]["spec"]["clusters"]:
-        if "primary" in cluster.keys():
-            cluster["id"] = wrong_id
-
-    operator_object = scaleop.Scaleoperatorobject(test, kubeconfig_value)
-    operator_object.create()
-    if operator_object.check() is True:
-        LOGGER.error(
-            "Operator custom object is deployed successfully not expected")
-        assert False
-    else:
-        demonset_pod_name = operator_object.get_driver_ds_pod_name()
-        get_logs_api_instance = client.CoreV1Api()
-        try:
-            LOGGER.info(f"Checking for failure reason match in {demonset_pod_name} pod logs")
-            get_logs_api_response = get_logs_api_instance.read_namespaced_pod_log(
-                name=demonset_pod_name, namespace=namespace_value, container="ibm-spectrum-scale-csi")
-            LOGGER.debug(str(get_logs_api_response))
-            search_result = re.search(
-                "Cluster ID doesnt match the cluster", get_logs_api_response)
-            LOGGER.debug(search_result)
-            assert search_result is not None
-            LOGGER.info("'Cluster ID doesnt match the cluster' failure reason matched")
-        except ApiException as e:
-            LOGGER.error(
-                f"Exception when calling CoreV1Api->read_namespaced_pod_log: {e}")
-            assert False
-    operator_object.delete()
-
-
-def test_wrong_primaryFS(_values):
-    LOGGER.info("test_wrong_primaryFS : primaryFS is wrong")
-    test = scaleop.read_operator_data(clusterconfig_value, namespace_value)
-    wrong_primaryFs = randomStringDigits()
-
-    for cluster in test["custom_object_body"]["spec"]["clusters"]:
-        if "primary" in cluster.keys():
-            cluster["primary"]["primaryFs"] = wrong_primaryFs
-    test["primaryFs"] = wrong_primaryFs
-    operator_object = scaleop.Scaleoperatorobject(test, kubeconfig_value)
-    operator_object.create()
-    if operator_object.check() is True:
-        LOGGER.error(
-            "Operator custom object is deployed successfully not expected")
-        assert False
-    else:
-        demonset_pod_name = operator_object.get_driver_ds_pod_name()
-        get_logs_api_instance = client.CoreV1Api()
-        try:
-            LOGGER.info(f"Checking for failure reason match in {demonset_pod_name} pod logs")
-            get_logs_api_response = get_logs_api_instance.read_namespaced_pod_log(
-                name=demonset_pod_name, namespace=namespace_value, container="ibm-spectrum-scale-csi")
-            LOGGER.debug(str(get_logs_api_response))
-            search_result = re.search(
-                "Unable to get filesystem", get_logs_api_response)
-            LOGGER.debug(search_result)
-            assert search_result is not None
-            LOGGER.info("'Unable to get filesystem' failure reason matched")
-        except ApiException as e:
-            LOGGER.error(
-                f"Exception when calling CoreV1Api->read_namespaced_pod_log: {e}")
-            assert False
-    operator_object.delete()
-
-
-def test_wrong_guihost(_values):
-    LOGGER.info("test_wrong_guihost : gui host is wrong")
-    test = scaleop.read_operator_data(clusterconfig_value, namespace_value)
-    wrong_guiHost = randomStringDigits()
-    test["guiHost"] = wrong_guiHost
-    for cluster in test["custom_object_body"]["spec"]["clusters"]:
-        if "primary" in cluster.keys():
-            cluster["restApi"][0]["guiHost"] = wrong_guiHost
-
-    operator_object = scaleop.Scaleoperatorobject(test, kubeconfig_value)
-    operator_object.create()
-    if operator_object.check() is True:
-        LOGGER.error(
-            "Operator custom object is deployed successfully not expected")
-        assert False
-    else:
-        demonset_pod_name = operator_object.get_driver_ds_pod_name()
-        get_logs_api_instance = client.CoreV1Api()
-        try:
-            LOGGER.info(f"Checking for failure reason match in {demonset_pod_name} pod logs")
-            get_logs_api_response = get_logs_api_instance.read_namespaced_pod_log(
-                name=demonset_pod_name, namespace=namespace_value, container="ibm-spectrum-scale-csi")
-            LOGGER.debug(str(get_logs_api_response))
-            search_result1 = re.search(
-                "connection refused", get_logs_api_response)
-            LOGGER.debug(search_result1)
-            search_result2 = re.search("no such host", get_logs_api_response)
-            LOGGER.debug(search_result2)
-            assert (search_result1 is not None or search_result2 is not None)
-            LOGGER.info("'connection refused' or 'no such host'  failure reason matched")
-        except ApiException as e:
-            LOGGER.error(
-                f"Exception when calling CoreV1Api->read_namespaced_pod_log: {e}")
-            assert False
-    operator_object.delete()
-
-
-def test_wrong_gui_username(_values):
-    LOGGER.info("test_wrong_gui_username : gui username is wrong")
-    test = scaleop.read_operator_data(clusterconfig_value, namespace_value)
-    test["username"] = randomStringDigits()
-    operator_object = scaleop.Scaleoperatorobject(test, kubeconfig_value)
-    operator_object.create()
-    if operator_object.check() is True:
-        LOGGER.error(
-            "Operator custom object is deployed successfully not expected")
-        assert False
-    else:
-        demonset_pod_name = operator_object.get_driver_ds_pod_name()
-        get_logs_api_instance = client.CoreV1Api()
-        try:
-            LOGGER.info(f"Checking for failure reason match in {demonset_pod_name} pod logs")
-            get_logs_api_response = get_logs_api_instance.read_namespaced_pod_log(
-                name=demonset_pod_name, namespace=namespace_value, container="ibm-spectrum-scale-csi")
-            LOGGER.debug(str(get_logs_api_response))
-            x = re.search("401 Unauthorized", get_logs_api_response)
-            assert x is not None
-            LOGGER.info("'401 Unauthorized' failure reason matched")
-        except ApiException as e:
-            LOGGER.error(
-                f"Exception when calling CoreV1Api->read_namespaced_pod_log: {e}")
-            assert False
-    operator_object.delete()
-
-
-def test_wrong_gui_password(_values):
-    LOGGER.info("test_wrong_gui_password : gui password is wrong")
-    test = scaleop.read_operator_data(clusterconfig_value, namespace_value)
-    test["password"] = randomStringDigits()
-    operator_object = scaleop.Scaleoperatorobject(test, kubeconfig_value)
-    operator_object.create()
-    operator_object.check()
-    LOGGER.info("Checkig if failure reason matches")
-    demonset_pod_name = operator_object.get_driver_ds_pod_name()
-    LOGGER.info(f"Checking for failure reason match in {demonset_pod_name} pod logs")
-    get_logs_api_instance = client.CoreV1Api()
-    count = 0
-    while count < 24:
-        try:
-            get_logs_api_response = get_logs_api_instance.read_namespaced_pod_log(
-                name=demonset_pod_name, namespace=namespace_value, container="ibm-spectrum-scale-csi")
-            LOGGER.debug(str(get_logs_api_response))
-            search_result = re.search("401 Unauthorized", get_logs_api_response)
-            if search_result is None:
-                time.sleep(5)
-                count += 1
-            else:
-                LOGGER.debug(search_result)
-                LOGGER.info("'401 Unauthorized' failure reason matched")
-                operator_object.delete()
-                return
-        except ApiException as e:
-            LOGGER.error(
-                f"Exception when calling CoreV1Api->read_namespaced_pod_log: {e}")
-            assert False
-
-    operator_object.delete()
-    LOGGER.error(str(get_logs_api_response))
-    LOGGER.error("Asserting as reason of failure does not match")
-    assert search_result is not None
-
-
-def test_wrong_secret_object_name(_values):
-    LOGGER.info("test_wrong_secret_object_name : secret object name is wrong")
-    test = scaleop.read_operator_data(clusterconfig_value, namespace_value)
-    secret_name_wrong = randomString()
-
-    for cluster in test["custom_object_body"]["spec"]["clusters"]:
-        if "primary" in cluster.keys():
-            cluster["secrets"] = secret_name_wrong
-
-    test["stateful_set_not_created"] = True
-    operator_object = scaleop.Scaleoperatorobject(test, kubeconfig_value)
-    operator_object.create()
-    operator_object.delete()
-
-
-def test_random_gpfs_primaryFset_name(_values):
-    LOGGER.info("test_random_gpfs_primaryFset_name : gpfs primary Fset name is wrong")
-    test = scaleop.read_operator_data(clusterconfig_value, namespace_value)
-    random_primaryFset = randomStringDigits()
-    test["primaryFset"] = random_primaryFset
-    for cluster in test["custom_object_body"]["spec"]["clusters"]:
-        if "primary" in cluster.keys():
-            cluster["primary"]["primaryFset"] = random_primaryFset
-
-    operator_object = scaleop.Scaleoperatorobject(test, kubeconfig_value)
-    operator_object.create()
-    if operator_object.check() is True:
-        LOGGER.info("Operator custom object is deployed successfully")
-    else:
-        get_logs_api_instance = client.CoreV1Api()
-        try:
-            LOGGER.info(f"Checking for failure reason match in {demonset_pod_name} pod logs")
-            demonset_pod_name = operator_object.get_driver_ds_pod_name()
-            get_logs_api_response = get_logs_api_instance.read_namespaced_pod_log(
-                name=demonset_pod_name, namespace=namespace_value, container="ibm-spectrum-scale-csi")
-            LOGGER.debug(str(get_logs_api_response))
-            LOGGER.error(
-                "operator custom object should be deployed but it is not deployed hence asserting")
-            operator_object.delete()
-            if(ff.fileset_exists(test)):
-                ff.delete_fileset(test)
-            assert False
-        except ApiException as e:
-            LOGGER.error(
-                f"Exception when calling CoreV1Api->read_namespaced_pod_log: {e}")
-            operator_object.delete()
-            if(ff.fileset_exists(test)):
-                ff.delete_fileset(test)
-            assert False
-    if(ff.fileset_exists(test)):
-        ff.delete_fileset(test)
-    operator_object.delete()
-
-
-def test_secureSslMode(_values):
-    LOGGER.info("test_secureSslMode")
-    LOGGER.info("secureSslMode is True while cacert is not available")
-    test = scaleop.read_operator_data(clusterconfig_value, namespace_value)
-
-    for cluster in test["custom_object_body"]["spec"]["clusters"]:
-        if "primary" in cluster.keys():
-            cluster["secureSslMode"] = True
-            if "cacert" in cluster.keys():
-                cluster.pop("cacert")
-
-    operator_object = scaleop.Scaleoperatorobject(test, kubeconfig_value)
-    operator_object.create()
-    if operator_object.check() is True:
-        LOGGER.error(
-            "Operator custom object is deployed successfully not expected")
-        assert False
-    else:
-        demonset_pod_name = operator_object.get_driver_ds_pod_name()
-        get_logs_api_instance = client.CoreV1Api()
-        try:
-            LOGGER.info(f"Checking for failure reason match in {demonset_pod_name} pod logs")
-            get_logs_api_response = get_logs_api_instance.read_namespaced_pod_log(
-                name=demonset_pod_name, namespace=namespace_value, container="ibm-spectrum-scale-csi")
-            LOGGER.debug(str(get_logs_api_response))
-            search_result = re.search(
-                "CA certificate not specified in secure SSL mode for cluster", str(get_logs_api_response))
-            LOGGER.debug(search_result)
-            if(search_result is None):
-                operator_object.delete()
-                LOGGER.error(str(get_logs_api_response))
-                LOGGER.error("Reason of failure does not match")
-            assert search_result is not None
-            LOGGER.info("'CA certificate not specified in secure SSL mode for cluster' failure reason matched")
-        except ApiException as e:
-            LOGGER.error(
-                f"Exception when calling CoreV1Api->read_namespaced_pod_log: {e}")
-            assert False
-    if(ff.fileset_exists(test)):
-        ff.delete_fileset(test)
-    operator_object.delete()
-
-
-def test_wrong_gpfs_filesystem_mount_point(_values):
-    LOGGER.info("test_wrong_gpfs_filesystem_mount_point")
-    LOGGER.info("gpfs filesystem mount point is wrong")
-    test = scaleop.read_operator_data(clusterconfig_value, namespace_value)
-    wrong_scaleHostpath = randomStringDigits()
-    test["custom_object_body"]["spec"]["scaleHostpath"] = wrong_scaleHostpath
-    operator_object = scaleop.Scaleoperatorobject(test, kubeconfig_value)
-    operator_object.create()
-
-    if operator_object.check() is True:
-        LOGGER.error(
-            "Operator custom object is deployed successfully not expected")
-        assert False
-    else:
-        get_logs_api_instance = client.CoreV1Api()
-        demonset_pod_name = operator_object.get_driver_ds_pod_name()
-        try:
-            LOGGER.info(f"Checking for failure reason match in {demonset_pod_name} pod events")
-            field = "involvedObject.name="+demonset_pod_name
-            api_response = get_logs_api_instance.list_namespaced_event(
-                namespace=namespace_value, pretty="True", field_selector=field)
-            LOGGER.debug(str(api_response))
-            search_result = re.search(
-                'MountVolume.SetUp failed for volume', str(api_response))
-            LOGGER.debug(search_result)
-            assert search_result is not None
-            LOGGER.info("'MountVolume.SetUp failed for volume' failure reason matched")
-        except ApiException as e:
-            LOGGER.error(
-                f"Exception when calling CoreV1Api->read_namespaced_pod_log: {e}")
-            assert False
-
-    operator_object.delete()
-
-
-def test_unlinked_primaryFset(_values):
-    LOGGER.info("test_unlinked_primaryFset")
-    LOGGER.info("unlinked primaryFset expected : object created successfully")
-    test = scaleop.read_operator_data(clusterconfig_value, namespace_value)
-    if(not(ff.fileset_exists(test))):
-        ff.create_fileset(test)
-    ff.unlink_fileset(test)
-    operator_object = scaleop.Scaleoperatorobject(test, kubeconfig_value)
-    operator_object.create()
-    if operator_object.check() is True:
-        LOGGER.info("Operator custom object is deployed successfully")
-    else:
-        get_logs_api_instance = client.CoreV1Api()
-        try:
-            demonset_pod_name = operator_object.get_driver_ds_pod_name()
-            LOGGER.info(f"Checking for failure reason match in {demonset_pod_name} pod logs")
-            get_logs_api_response = get_logs_api_instance.read_namespaced_pod_log(
-                name=demonset_pod_name, namespace=namespace_value, container="ibm-spectrum-scale-csi")
-            LOGGER.error(str(get_logs_api_response))
-            LOGGER.error(
-                "operator custom object should be deployed but it is not deployed hence asserting")
-            operator_object.delete()
-            assert False
-        except ApiException as e:
-            LOGGER.error(
-                f"Exception when calling CoreV1Api->read_namespaced_pod_log: {e}")
-            assert False
-
-    operator_object.delete()
-
-
-def test_existing_primaryFset(_values):
-    LOGGER.info("test_existing_primaryFset")
-    LOGGER.info(
-        "linked existing primaryFset expected : object created successfully")
-    test = scaleop.read_operator_data(clusterconfig_value, namespace_value)
-    if(not(ff.fileset_exists(test))):
-        ff.create_fileset(test)
-    operator_object = scaleop.Scaleoperatorobject(test, kubeconfig_value)
-    operator_object.create()
-    if operator_object.check() is True:
-        LOGGER.info("Operator custom object is deployed successfully")
-    else:
-        get_logs_api_instance = client.CoreV1Api()
-        try:
-            demonset_pod_name = operator_object.get_driver_ds_pod_name()
-            get_logs_api_response = get_logs_api_instance.read_namespaced_pod_log(
-                name=demonset_pod_name, namespace=namespace_value, container="ibm-spectrum-scale-csi")
-            LOGGER.error(str(get_logs_api_response))
-            LOGGER.error(
-                "operator custom object should be deployed but it is not deployed hence asserting")
-            operator_object.delete()
-            assert False
-        except ApiException as e:
-            LOGGER.error(
-                f"Exception when calling CoreV1Api->read_namespaced_pod_log: {e}")
-            assert False
-
-    operator_object.delete()
-
-
-def test_unmounted_primaryFS(_values):
-    LOGGER.info("test_unmounted_primaryFS")
-    LOGGER.info(
-        "primaryFS is unmounted and expected : custom object should give error")
-    test = scaleop.read_operator_data(clusterconfig_value, namespace_value)
-    ff.unmount_fs(test)
-    operator_object = scaleop.Scaleoperatorobject(test, kubeconfig_value)
-    operator_object.create()
-    if operator_object.check() is True:
-        LOGGER.error(
-            "Operator custom object is deployed successfully, it is not expected")
-        operator_object.delete()
-        ff.mount_fs(test)
-        assert False
-    else:
-        get_logs_api_instance = client.CoreV1Api()
-        try:
-            demonset_pod_name = operator_object.get_driver_ds_pod_name()
-            LOGGER.info(f"Checking for failure reason match in {demonset_pod_name} pod logs")
-            get_logs_api_response = get_logs_api_instance.read_namespaced_pod_log(
-                name=demonset_pod_name, namespace=namespace_value, container="ibm-spectrum-scale-csi")
-            LOGGER.debug(str(get_logs_api_response))
-            search_result = re.search(
-                'not mounted on GUI node Primary cluster', str(get_logs_api_response))
-            if search_result is None:
-                LOGGER.error(str(get_logs_api_response))
-            LOGGER.debug(search_result)
-            operator_object.delete()
-            ff.mount_fs(test)
-            assert search_result is not None
-            LOGGER.info("'not mounted on GUI node Primary cluster' failure reason matched")
-        except ApiException as e:
-            LOGGER.error(
-                f"Exception when calling CoreV1Api->read_namespaced_pod_log: {e}")
-            ff.mount_fs(test)
-            assert False
-    operator_object.delete()
-    ff.mount_fs(test)
-
-
-def test_non_deafult_attacher(_values):
-    LOGGER.info("test_non_deafult_attacher")
-    LOGGER.info("attacher image name is changed")
-    test = scaleop.read_operator_data(clusterconfig_value, namespace_value)
-    deployment_attacher_image = "quay.io/k8scsi/csi-attacher:v1.2.1"
-    test["custom_object_body"]["spec"]["attacher"] = deployment_attacher_image
-    operator_object = scaleop.Scaleoperatorobject(test, kubeconfig_value)
-    operator_object.create()
-    if operator_object.check() is True:
-        LOGGER.info("Operator custom object is deployed successfully")
-    else:
-        get_logs_api_instance = client.CoreV1Api()
-        try:
-            demonset_pod_name = operator_object.get_driver_ds_pod_name()
-            LOGGER.info(f"Checking for failure reason match in {demonset_pod_name} pod events")
-            field = "involvedObject.name="+demonset_pod_name
-            api_response = get_logs_api_instance.list_namespaced_event(
-                namespace=namespace_value, pretty="True", field_selector=field)
-            LOGGER.debug(str(api_response))
-            LOGGER.error(
-                "operator custom object should be deployed but it is not deployed hence asserting")
-            assert False
-        except ApiException as e:
-            LOGGER.error(
-                f"Exception when calling CoreV1Api->read_namespaced_pod_log: {e}")
-            assert False
-
-    operator_object.delete()
-
-
-def test_non_deafult_provisioner(_values):
-    LOGGER.info("test_non_deafult_provisioner")
-    LOGGER.info("provisioner image name is changed")
-    test = scaleop.read_operator_data(clusterconfig_value, namespace_value)
-    deployment_provisioner_image = "quay.io/k8scsi/csi-provisioner:v1.6.0"
-    test["custom_object_body"]["spec"]["provisioner"] = deployment_provisioner_image
-    operator_object = scaleop.Scaleoperatorobject(test, kubeconfig_value)
-    operator_object.create()
-    if operator_object.check() is True:
-        LOGGER.info("Operator custom object is deployed successfully")
-    else:
-        get_logs_api_instance = client.CoreV1Api()
-        try:
-            demonset_pod_name = operator_object.get_driver_ds_pod_name()
-            LOGGER.info(f"Checking for failure reason match in {demonset_pod_name} pod events")
-            field = "involvedObject.name="+demonset_pod_name
-            api_response = get_logs_api_instance.list_namespaced_event(
-                namespace=namespace_value, pretty="True", field_selector=field)
-            LOGGER.debug(str(api_response))
-            LOGGER.error(
-                "operator custom object should be deployed but it is not deployed hence asserting")
-            assert False
-        except ApiException as e:
-            LOGGER.error(
-                f"Exception when calling CoreV1Api->read_namespaced_pod_log: {e}")
-            assert False
-
-    operator_object.delete()
-
-
-def test_correct_cacert(_values):
-    LOGGER.info("test_secureSslMode with correct cacert file")
-    LOGGER.info("correct cacert file is given")
-    test = scaleop.read_operator_data(clusterconfig_value, namespace_value)
-
-    if not("local_cacert_name" in test):
-        test["local_cacert_name"] = "test-cacert-configmap"
-
-    for cluster in test["custom_object_body"]["spec"]["clusters"]:
-        if "primary" in cluster.keys():
-            cluster["secureSslMode"] = True
-            if not("cacert" in cluster.keys()):
-                cluster["cacert"] = "test-cacert-configmap"
-
-    operator_object = scaleop.Scaleoperatorobject(test, kubeconfig_value)
-    if test["cacert_path"] == "":
-        LOGGER.info("skipping the test as cacert file path is not given in test.config")
-        pytest.skip("path of cacert file is not given")
-
-    operator_object.create()
-    if operator_object.check() is True:
-        LOGGER.info("Operator custom object is deployed successfully")
-    else:
-        demonset_pod_name = operator_object.get_driver_ds_pod_name()
-        get_logs_api_instance = client.CoreV1Api()
-        try:
-            LOGGER.info(f"Checking for failure reason match in {demonset_pod_name} pod logs")
-            get_logs_api_response = get_logs_api_instance.read_namespaced_pod_log(
-                name=demonset_pod_name, namespace=namespace_value, container="ibm-spectrum-scale-csi")
-            LOGGER.info(str(get_logs_api_response))
-            operator_object.delete()
-            LOGGER.error(
-                "operator custom object should be deployed but it is not deployed hence asserting")
-            assert False
-        except ApiException as e:
-            LOGGER.error(
-                f"Exception when calling CoreV1Api->read_namespaced_pod_log: {e}")
-            assert False
-
-    operator_object.delete()
-
-
-def test_cacert_with_secureSslMode_false(_values):
-    LOGGER.info("test_cacert_with_secureSslMode_false")
-    LOGGER.info("secureSslMode is false with correct cacert file")
-    test = scaleop.read_operator_data(clusterconfig_value, namespace_value)
-
-    if not("local_cacert_name" in test):
-        test["local_cacert_name"] = "test-cacert-configmap"
-
-    for cluster in test["custom_object_body"]["spec"]["clusters"]:
-        if "primary" in cluster.keys():
-            cluster["secureSslMode"] = False
-            if not("cacert" in cluster.keys()):
-                cluster["cacert"] = "test-cacert-configmap"
-
-    operator_object = scaleop.Scaleoperatorobject(test, kubeconfig_value)
-    if test["cacert_path"] == "":
-        LOGGER.info("skipping the test as cacert file path is not given in test.config")
-        pytest.skip("path of cacert file is not given")
-
-    operator_object.create()
-    if operator_object.check() is True:
-        LOGGER.info("Operator custom object is deployed successfully")
-    else:
-        demonset_pod_name = operator_object.get_driver_ds_pod_name()
-        get_logs_api_instance = client.CoreV1Api()
-        try:
-            LOGGER.info(f"Checking for failure reason match in {demonset_pod_name} pod logs")
-            get_logs_api_response = get_logs_api_instance.read_namespaced_pod_log(
-                name=demonset_pod_name, namespace=namespace_value, container="ibm-spectrum-scale-csi")
-            LOGGER.info(str(get_logs_api_response))
-            operator_object.delete()
-            LOGGER.error(
-                "operator custom object should be deployed but it is not deployed hence asserting")
-            assert False
-        except ApiException as e:
-            LOGGER.error(
-                f"Exception when calling CoreV1Api->read_namespaced_pod_log: {e}")
-            assert False
-
-    operator_object.delete()
-
-
-def test_wrong_cacert(_values):
-    LOGGER.info("secureSslMode true with wrong cacert file")
-    LOGGER.info("test_wrong_cacert")
-    test = scaleop.read_operator_data(clusterconfig_value, namespace_value)
-
-    if not("local_cacert_name" in test):
-        test["local_cacert_name"] = "test-cacert-configmap"
-
-    for cluster in test["custom_object_body"]["spec"]["clusters"]:
-        if "primary" in cluster.keys():
-            cluster["secureSslMode"] = True
-            if not("cacert" in cluster.keys()):
-                cluster["cacert"] = "test-cacert-configmap"
-
-    test["make_cacert_wrong"] = True
-    operator_object = scaleop.Scaleoperatorobject(test, kubeconfig_value)
-    if test["cacert_path"] == "":
-        LOGGER.info("skipping the test as cacert file path is not given in test.config")
-        pytest.skip("path of cacert file is not given")
-
-    operator_object.create()
-    if operator_object.check() is True:
-        LOGGER.error(
-            "Operator custom object is deployed successfully not expected")
-        operator_object.delete()
-        assert False
-    else:
-        demonset_pod_name = operator_object.get_driver_ds_pod_name()
-        LOGGER.info(f"Checking for failure reason match in {demonset_pod_name} pod logs")
-        get_logs_api_instance = client.CoreV1Api()
-        count = 0
-        while count < 24:
-            try:
-                get_logs_api_response = get_logs_api_instance.read_namespaced_pod_log(
-                    name=demonset_pod_name, namespace=namespace_value, container="ibm-spectrum-scale-csi")
-                LOGGER.debug(str(get_logs_api_response))
-                search_result = re.search(
-                    "Error in plugin initialization: Parsing CA cert", get_logs_api_response)
-                if search_result is None:
-                    time.sleep(5)
-                else:
-                    LOGGER.debug(search_result)
-                    break
-                if count > 23:
-                    operator_object.delete()
-                    assert search_result is not None
-            except ApiException as e:
-                LOGGER.error(
-                    f"Exception when calling CoreV1Api->read_namespaced_pod_log: {e}")
-                assert False
-
-    operator_object.delete()
-
-
-def test_nodeMapping(_values):
-    LOGGER.info("test_nodeMapping")
-    LOGGER.info("nodeMapping is added to the cr file")
-    test = scaleop.read_operator_data(clusterconfig_value, namespace_value)
-    operator_object = scaleop.Scaleoperatorobject(test, kubeconfig_value)
-    operator_object.create()
-    if operator_object.check() is True:
-        LOGGER.info("Operator custom object is deployed successfully")
-    else:
-        get_logs_api_instance = client.CoreV1Api()
-        try:
-            demonset_pod_name = operator_object.get_driver_ds_pod_name()
-            LOGGER.info(f"Checking for failure reason match in {demonset_pod_name} pod events")
-            field = "involvedObject.name="+demonset_pod_name
-            api_response = get_logs_api_instance.list_namespaced_event(
-                namespace=namespace_value, pretty="True", field_selector=field)
-            LOGGER.debug(str(api_response))
-            LOGGER.error(
-                "operator custom object should be deployed but it is not deployed hence asserting")
-            assert False
-        except ApiException as e:
-            LOGGER.error(
-                f"Exception when calling CoreV1Api->read_namespaced_pod_log: {e}")
-            assert False
-
-    operator_object.delete()
-
-
-def test_attacherNodeSelector(_values):
-    LOGGER.info("test_attacherNodeSelector")
-    LOGGER.info("attacherNodeSelector is added to the cr file")
-    test = scaleop.read_operator_data(clusterconfig_value, namespace_value)
-    operator_object = scaleop.Scaleoperatorobject(test, kubeconfig_value)
-    operator_object.create()
-    if operator_object.check() is True:
-        LOGGER.info("Operator custom object is deployed successfully")
-        desired_daemonset_node, labelled_nodes = operator_object.get_scaleplugin_labelled_nodes(
-            test["attacherNodeSelector"])
-        if desired_daemonset_node == labelled_nodes:
-            LOGGER.info("labelled nodes are equal to desired daemonset nodes")
-        else:
-            LOGGER.error(
-                "labelled nodes are not equal to desired daemonset nodes")
-            assert False
-    else:
-        get_logs_api_instance = client.CoreV1Api()
-        try:
-            demonset_pod_name = operator_object.get_driver_ds_pod_name()
-            LOGGER.info(f"Checking for failure reason match in {demonset_pod_name} pod events")
-            field = "involvedObject.name="+demonset_pod_name
-            api_response = get_logs_api_instance.list_namespaced_event(
-                namespace=namespace_value, pretty="True", field_selector=field)
-            LOGGER.debug(str(api_response))
-            LOGGER.error(
-                "operator custom object should be deployed but it is not deployed hence asserting")
-            assert False
-        except ApiException as e:
-            LOGGER.error(
-                f"Exception when calling CoreV1Api->read_namespaced_pod_log: {e}")
-            assert False
-
-    operator_object.delete()
-
-
-def test_provisionerNodeSelector(_values):
-    LOGGER.info("test_provisionerNodeSelector")
-    LOGGER.info("provisionerNodeSelector is added to the cr file")
-    test = scaleop.read_operator_data(clusterconfig_value, namespace_value)
-    operator_object = scaleop.Scaleoperatorobject(test, kubeconfig_value)
-    operator_object.create()
-    if operator_object.check() is True:
-        LOGGER.info("Operator custom object is deployed successfully")
-        desired_daemonset_node, labelled_nodes = operator_object.get_scaleplugin_labelled_nodes(
-            test["provisionerNodeSelector"])
-        if desired_daemonset_node == labelled_nodes:
-            LOGGER.info("labelled nodes are equal to desired daemonset nodes")
-        else:
-            LOGGER.error(
-                "labelled nodes are not equal to desired daemonset nodes")
-            assert False
-    else:
-        demonset_pod_name = operator_object.get_driver_ds_pod_name()
-        get_logs_api_instance = client.CoreV1Api()
-        try:
-            LOGGER.info(f"Checking for failure reason match in {demonset_pod_name} pod events")
-            field = "involvedObject.name="+demonset_pod_name
-            api_response = get_logs_api_instance.list_namespaced_event(
-                namespace=namespace_value, pretty="True", field_selector=field)
-            LOGGER.debug(str(api_response))
-            LOGGER.error(
-                "operator custom object should be deployed but it is not deployed hence asserting")
-            assert False
-        except ApiException as e:
-            LOGGER.error(
-                f"Exception when calling CoreV1Api->read_namespaced_pod_log: {e}")
-            assert False
-
-    operator_object.delete()
-
-
-def test_pluginNodeSelector(_values):
-    LOGGER.info("test_pluginNodeSelector")
-    LOGGER.info("pluginNodeSelector is added to the cr file")
-    test = scaleop.read_operator_data(clusterconfig_value, namespace_value)
-    operator_object = scaleop.Scaleoperatorobject(test, kubeconfig_value)
-    operator_object.create()
-    if operator_object.check() is True:
-        LOGGER.info("Operator custom object is deployed successfully")
-        desired_daemonset_node, labelled_nodes = operator_object.get_scaleplugin_labelled_nodes(
-            test["pluginNodeSelector"])
-        if desired_daemonset_node == labelled_nodes:
-            LOGGER.info("labelled nodes are equal to desired daemonset nodes")
-        else:
-            LOGGER.error(
-                "labelled nodes are not equal to desired daemonset nodes")
-            assert False
-    else:
-        demonset_pod_name = operator_object.get_driver_ds_pod_name()
-        get_logs_api_instance = client.CoreV1Api()
-        try:
-            LOGGER.info(f"Checking for failure reason match in {demonset_pod_name} pod events")
-            field = "involvedObject.name="+demonset_pod_name
-            api_response = get_logs_api_instance.list_namespaced_event(
-                namespace=namespace_value, pretty="True", field_selector=field)
-            LOGGER.debug(str(api_response))
-            LOGGER.error(
-                "operator custom object should be deployed but it is not deployed hence asserting")
-            assert False
-        except ApiException as e:
-            LOGGER.error(
-                f"Exception when calling CoreV1Api->read_namespaced_pod_log: {e}")
-            assert False
-
-    operator_object.delete()
+import time
+import re
+import random
+import logging
+import pytest
+from kubernetes import client
+from kubernetes.client.rest import ApiException
+import scale_operator as scaleop
+from utils.scale_operator_object_function import randomStringDigits, randomString
+import utils.fileset_functions as ff
+LOGGER = logging.getLogger()
+
+
+@pytest.fixture(scope='session')
+def _values(request):
+
+    global kubeconfig_value, clusterconfig_value, namespace_value
+    kubeconfig_value, clusterconfig_value, namespace_value, runslow_val = scaleop.get_cmd_values(request)
+
+    condition = scaleop.check_ns_exists(kubeconfig_value, namespace_value)
+    operator = scaleop.Scaleoperator(kubeconfig_value, namespace_value)
+    read_file = scaleop.read_operator_data(clusterconfig_value, namespace_value)
+    ff.cred_check(read_file)
+    fileset_exist = ff.fileset_exists(read_file)
+    operator.create()
+    operator.check()
+    scaleop.check_nodes_available(
+        read_file["pluginNodeSelector"], "pluginNodeSelector")
+    scaleop.check_nodes_available(
+        read_file["provisionerNodeSelector"], "provisionerNodeSelector")
+    scaleop.check_nodes_available(
+        read_file["attacherNodeSelector"], "attacherNodeSelector")
+
+    yield
+    operator.delete(condition)
+    if(not(fileset_exist) and ff.fileset_exists(read_file)):
+        ff.delete_fileset(read_file)
+
+@pytest.mark.regression
+def test_get_version(_values):
+    test = scaleop.read_operator_data(clusterconfig_value, namespace_value)
+    ff.get_scale_version(test)
+    scaleop.get_kubernetes_version(kubeconfig_value)
+    scaleop.scale_function.get_operator_image()
+
+def test_get_version(_values):
+    test = scaleop.read_operator_data(clusterconfig_value, namespace_value)
+    ff.get_scale_version(test)
+    scaleop.get_kubernetes_version(kubeconfig_value)
+
+
+def test_operator_deploy(_values):
+
+    LOGGER.info("test_operator_deploy")
+    LOGGER.info("Every input is correct should run without any error")
+    test = scaleop.read_operator_data(clusterconfig_value, namespace_value)
+    operator_object = scaleop.Scaleoperatorobject(test, kubeconfig_value)
+    operator_object.create()
+    if operator_object.check() is True:
+        LOGGER.info("Operator custom object is deployed successfully")
+    else:
+        demonset_pod_name = operator_object.get_driver_ds_pod_name()
+        get_logs_api_instance = client.CoreV1Api()
+        try:
+            get_logs_api_response = get_logs_api_instance.read_namespaced_pod_log(
+                name=demonset_pod_name, namespace=namespace_value, container="ibm-spectrum-scale-csi")
+            LOGGER.error(str(get_logs_api_response))
+            LOGGER.error(
+                "operator custom object should be deployed but it is not deployed hence asserting")
+            operator_object.delete()
+            assert False
+        except ApiException as e:
+            LOGGER.error(
+                f"Exception when calling CoreV1Api->read_namespaced_pod_log: {e}")
+            assert False
+    operator_object.delete()
+
+
+def test_wrong_cluster_id(_values):
+    LOGGER.info("test_wrong_cluster_id : cluster ID is wrong")
+    test = scaleop.read_operator_data(clusterconfig_value, namespace_value)
+    wrong_id = str(random.randint(0, 999999999999999999))
+
+    for cluster in test["custom_object_body"]["spec"]["clusters"]:
+        if "primary" in cluster.keys():
+            cluster["id"] = wrong_id
+
+    operator_object = scaleop.Scaleoperatorobject(test, kubeconfig_value)
+    operator_object.create()
+    if operator_object.check() is True:
+        LOGGER.error(
+            "Operator custom object is deployed successfully not expected")
+        assert False
+    else:
+        demonset_pod_name = operator_object.get_driver_ds_pod_name()
+        get_logs_api_instance = client.CoreV1Api()
+        try:
+            LOGGER.info(f"Checking for failure reason match in {demonset_pod_name} pod logs")
+            get_logs_api_response = get_logs_api_instance.read_namespaced_pod_log(
+                name=demonset_pod_name, namespace=namespace_value, container="ibm-spectrum-scale-csi")
+            LOGGER.debug(str(get_logs_api_response))
+            search_result = re.search(
+                "Cluster ID doesnt match the cluster", get_logs_api_response)
+            LOGGER.debug(search_result)
+            assert search_result is not None
+            LOGGER.info("'Cluster ID doesnt match the cluster' failure reason matched")
+        except ApiException as e:
+            LOGGER.error(
+                f"Exception when calling CoreV1Api->read_namespaced_pod_log: {e}")
+            assert False
+    operator_object.delete()
+
+
+def test_wrong_primaryFS(_values):
+    LOGGER.info("test_wrong_primaryFS : primaryFS is wrong")
+    test = scaleop.read_operator_data(clusterconfig_value, namespace_value)
+    wrong_primaryFs = randomStringDigits()
+
+    for cluster in test["custom_object_body"]["spec"]["clusters"]:
+        if "primary" in cluster.keys():
+            cluster["primary"]["primaryFs"] = wrong_primaryFs
+    test["primaryFs"] = wrong_primaryFs
+    operator_object = scaleop.Scaleoperatorobject(test, kubeconfig_value)
+    operator_object.create()
+    if operator_object.check() is True:
+        LOGGER.error(
+            "Operator custom object is deployed successfully not expected")
+        assert False
+    else:
+        demonset_pod_name = operator_object.get_driver_ds_pod_name()
+        get_logs_api_instance = client.CoreV1Api()
+        try:
+            LOGGER.info(f"Checking for failure reason match in {demonset_pod_name} pod logs")
+            get_logs_api_response = get_logs_api_instance.read_namespaced_pod_log(
+                name=demonset_pod_name, namespace=namespace_value, container="ibm-spectrum-scale-csi")
+            LOGGER.debug(str(get_logs_api_response))
+            search_result = re.search(
+                "Unable to get filesystem", get_logs_api_response)
+            LOGGER.debug(search_result)
+            assert search_result is not None
+            LOGGER.info("'Unable to get filesystem' failure reason matched")
+        except ApiException as e:
+            LOGGER.error(
+                f"Exception when calling CoreV1Api->read_namespaced_pod_log: {e}")
+            assert False
+    operator_object.delete()
+
+
+def test_wrong_guihost(_values):
+    LOGGER.info("test_wrong_guihost : gui host is wrong")
+    test = scaleop.read_operator_data(clusterconfig_value, namespace_value)
+    wrong_guiHost = randomStringDigits()
+    test["guiHost"] = wrong_guiHost
+    for cluster in test["custom_object_body"]["spec"]["clusters"]:
+        if "primary" in cluster.keys():
+            cluster["restApi"][0]["guiHost"] = wrong_guiHost
+
+    operator_object = scaleop.Scaleoperatorobject(test, kubeconfig_value)
+    operator_object.create()
+    if operator_object.check() is True:
+        LOGGER.error(
+            "Operator custom object is deployed successfully not expected")
+        assert False
+    else:
+        demonset_pod_name = operator_object.get_driver_ds_pod_name()
+        get_logs_api_instance = client.CoreV1Api()
+        try:
+            LOGGER.info(f"Checking for failure reason match in {demonset_pod_name} pod logs")
+            get_logs_api_response = get_logs_api_instance.read_namespaced_pod_log(
+                name=demonset_pod_name, namespace=namespace_value, container="ibm-spectrum-scale-csi")
+            LOGGER.debug(str(get_logs_api_response))
+            search_result1 = re.search(
+                "connection refused", get_logs_api_response)
+            LOGGER.debug(search_result1)
+            search_result2 = re.search("no such host", get_logs_api_response)
+            LOGGER.debug(search_result2)
+            assert (search_result1 is not None or search_result2 is not None)
+            LOGGER.info("'connection refused' or 'no such host'  failure reason matched")
+        except ApiException as e:
+            LOGGER.error(
+                f"Exception when calling CoreV1Api->read_namespaced_pod_log: {e}")
+            assert False
+    operator_object.delete()
+
+
+def test_wrong_gui_username(_values):
+    LOGGER.info("test_wrong_gui_username : gui username is wrong")
+    test = scaleop.read_operator_data(clusterconfig_value, namespace_value)
+    test["username"] = randomStringDigits()
+    operator_object = scaleop.Scaleoperatorobject(test, kubeconfig_value)
+    operator_object.create()
+    if operator_object.check() is True:
+        LOGGER.error(
+            "Operator custom object is deployed successfully not expected")
+        assert False
+    else:
+        demonset_pod_name = operator_object.get_driver_ds_pod_name()
+        get_logs_api_instance = client.CoreV1Api()
+        try:
+            LOGGER.info(f"Checking for failure reason match in {demonset_pod_name} pod logs")
+            get_logs_api_response = get_logs_api_instance.read_namespaced_pod_log(
+                name=demonset_pod_name, namespace=namespace_value, container="ibm-spectrum-scale-csi")
+            LOGGER.debug(str(get_logs_api_response))
+            x = re.search("401 Unauthorized", get_logs_api_response)
+            assert x is not None
+            LOGGER.info("'401 Unauthorized' failure reason matched")
+        except ApiException as e:
+            LOGGER.error(
+                f"Exception when calling CoreV1Api->read_namespaced_pod_log: {e}")
+            assert False
+    operator_object.delete()
+
+
+def test_wrong_gui_password(_values):
+    LOGGER.info("test_wrong_gui_password : gui password is wrong")
+    test = scaleop.read_operator_data(clusterconfig_value, namespace_value)
+    test["password"] = randomStringDigits()
+    operator_object = scaleop.Scaleoperatorobject(test, kubeconfig_value)
+    operator_object.create()
+    operator_object.check()
+    LOGGER.info("Checkig if failure reason matches")
+    demonset_pod_name = operator_object.get_driver_ds_pod_name()
+    LOGGER.info(f"Checking for failure reason match in {demonset_pod_name} pod logs")
+    get_logs_api_instance = client.CoreV1Api()
+    count = 0
+    while count < 24:
+        try:
+            get_logs_api_response = get_logs_api_instance.read_namespaced_pod_log(
+                name=demonset_pod_name, namespace=namespace_value, container="ibm-spectrum-scale-csi")
+            LOGGER.debug(str(get_logs_api_response))
+            search_result = re.search("401 Unauthorized", get_logs_api_response)
+            if search_result is None:
+                time.sleep(5)
+                count += 1
+            else:
+                LOGGER.debug(search_result)
+                LOGGER.info("'401 Unauthorized' failure reason matched")
+                operator_object.delete()
+                return
+        except ApiException as e:
+            LOGGER.error(
+                f"Exception when calling CoreV1Api->read_namespaced_pod_log: {e}")
+            assert False
+
+    operator_object.delete()
+    LOGGER.error(str(get_logs_api_response))
+    LOGGER.error("Asserting as reason of failure does not match")
+    assert search_result is not None
+
+
+def test_wrong_secret_object_name(_values):
+    LOGGER.info("test_wrong_secret_object_name : secret object name is wrong")
+    test = scaleop.read_operator_data(clusterconfig_value, namespace_value)
+    secret_name_wrong = randomString()
+
+    for cluster in test["custom_object_body"]["spec"]["clusters"]:
+        if "primary" in cluster.keys():
+            cluster["secrets"] = secret_name_wrong
+
+    test["stateful_set_not_created"] = True
+    operator_object = scaleop.Scaleoperatorobject(test, kubeconfig_value)
+    operator_object.create()
+    operator_object.delete()
+
+
+def test_random_gpfs_primaryFset_name(_values):
+    LOGGER.info("test_random_gpfs_primaryFset_name : gpfs primary Fset name is wrong")
+    test = scaleop.read_operator_data(clusterconfig_value, namespace_value)
+    random_primaryFset = randomStringDigits()
+    test["primaryFset"] = random_primaryFset
+    for cluster in test["custom_object_body"]["spec"]["clusters"]:
+        if "primary" in cluster.keys():
+            cluster["primary"]["primaryFset"] = random_primaryFset
+
+    operator_object = scaleop.Scaleoperatorobject(test, kubeconfig_value)
+    operator_object.create()
+    if operator_object.check() is True:
+        LOGGER.info("Operator custom object is deployed successfully")
+    else:
+        get_logs_api_instance = client.CoreV1Api()
+        try:
+            LOGGER.info(f"Checking for failure reason match in {demonset_pod_name} pod logs")
+            demonset_pod_name = operator_object.get_driver_ds_pod_name()
+            get_logs_api_response = get_logs_api_instance.read_namespaced_pod_log(
+                name=demonset_pod_name, namespace=namespace_value, container="ibm-spectrum-scale-csi")
+            LOGGER.debug(str(get_logs_api_response))
+            LOGGER.error(
+                "operator custom object should be deployed but it is not deployed hence asserting")
+            operator_object.delete()
+            if(ff.fileset_exists(test)):
+                ff.delete_fileset(test)
+            assert False
+        except ApiException as e:
+            LOGGER.error(
+                f"Exception when calling CoreV1Api->read_namespaced_pod_log: {e}")
+            operator_object.delete()
+            if(ff.fileset_exists(test)):
+                ff.delete_fileset(test)
+            assert False
+    if(ff.fileset_exists(test)):
+        ff.delete_fileset(test)
+    operator_object.delete()
+
+
+def test_secureSslMode(_values):
+    LOGGER.info("test_secureSslMode")
+    LOGGER.info("secureSslMode is True while cacert is not available")
+    test = scaleop.read_operator_data(clusterconfig_value, namespace_value)
+
+    for cluster in test["custom_object_body"]["spec"]["clusters"]:
+        if "primary" in cluster.keys():
+            cluster["secureSslMode"] = True
+            if "cacert" in cluster.keys():
+                cluster.pop("cacert")
+
+    operator_object = scaleop.Scaleoperatorobject(test, kubeconfig_value)
+    operator_object.create()
+    if operator_object.check() is True:
+        LOGGER.error(
+            "Operator custom object is deployed successfully not expected")
+        assert False
+    else:
+        demonset_pod_name = operator_object.get_driver_ds_pod_name()
+        get_logs_api_instance = client.CoreV1Api()
+        try:
+            LOGGER.info(f"Checking for failure reason match in {demonset_pod_name} pod logs")
+            get_logs_api_response = get_logs_api_instance.read_namespaced_pod_log(
+                name=demonset_pod_name, namespace=namespace_value, container="ibm-spectrum-scale-csi")
+            LOGGER.debug(str(get_logs_api_response))
+            search_result = re.search(
+                "CA certificate not specified in secure SSL mode for cluster", str(get_logs_api_response))
+            LOGGER.debug(search_result)
+            if(search_result is None):
+                operator_object.delete()
+                LOGGER.error(str(get_logs_api_response))
+                LOGGER.error("Reason of failure does not match")
+            assert search_result is not None
+            LOGGER.info("'CA certificate not specified in secure SSL mode for cluster' failure reason matched")
+        except ApiException as e:
+            LOGGER.error(
+                f"Exception when calling CoreV1Api->read_namespaced_pod_log: {e}")
+            assert False
+    if(ff.fileset_exists(test)):
+        ff.delete_fileset(test)
+    operator_object.delete()
+
+
+def test_wrong_gpfs_filesystem_mount_point(_values):
+    LOGGER.info("test_wrong_gpfs_filesystem_mount_point")
+    LOGGER.info("gpfs filesystem mount point is wrong")
+    test = scaleop.read_operator_data(clusterconfig_value, namespace_value)
+    wrong_scaleHostpath = randomStringDigits()
+    test["custom_object_body"]["spec"]["scaleHostpath"] = wrong_scaleHostpath
+    operator_object = scaleop.Scaleoperatorobject(test, kubeconfig_value)
+    operator_object.create()
+
+    if operator_object.check() is True:
+        LOGGER.error(
+            "Operator custom object is deployed successfully not expected")
+        assert False
+    else:
+        get_logs_api_instance = client.CoreV1Api()
+        demonset_pod_name = operator_object.get_driver_ds_pod_name()
+        try:
+            LOGGER.info(f"Checking for failure reason match in {demonset_pod_name} pod events")
+            field = "involvedObject.name="+demonset_pod_name
+            api_response = get_logs_api_instance.list_namespaced_event(
+                namespace=namespace_value, pretty="True", field_selector=field)
+            LOGGER.debug(str(api_response))
+            search_result = re.search(
+                'MountVolume.SetUp failed for volume', str(api_response))
+            LOGGER.debug(search_result)
+            assert search_result is not None
+            LOGGER.info("'MountVolume.SetUp failed for volume' failure reason matched")
+        except ApiException as e:
+            LOGGER.error(
+                f"Exception when calling CoreV1Api->read_namespaced_pod_log: {e}")
+            assert False
+
+    operator_object.delete()
+
+
+def test_unlinked_primaryFset(_values):
+    LOGGER.info("test_unlinked_primaryFset")
+    LOGGER.info("unlinked primaryFset expected : object created successfully")
+    test = scaleop.read_operator_data(clusterconfig_value, namespace_value)
+    if(not(ff.fileset_exists(test))):
+        ff.create_fileset(test)
+    ff.unlink_fileset(test)
+    operator_object = scaleop.Scaleoperatorobject(test, kubeconfig_value)
+    operator_object.create()
+    if operator_object.check() is True:
+        LOGGER.info("Operator custom object is deployed successfully")
+    else:
+        get_logs_api_instance = client.CoreV1Api()
+        try:
+            demonset_pod_name = operator_object.get_driver_ds_pod_name()
+            LOGGER.info(f"Checking for failure reason match in {demonset_pod_name} pod logs")
+            get_logs_api_response = get_logs_api_instance.read_namespaced_pod_log(
+                name=demonset_pod_name, namespace=namespace_value, container="ibm-spectrum-scale-csi")
+            LOGGER.error(str(get_logs_api_response))
+            LOGGER.error(
+                "operator custom object should be deployed but it is not deployed hence asserting")
+            operator_object.delete()
+            assert False
+        except ApiException as e:
+            LOGGER.error(
+                f"Exception when calling CoreV1Api->read_namespaced_pod_log: {e}")
+            assert False
+
+    operator_object.delete()
+
+
+def test_existing_primaryFset(_values):
+    LOGGER.info("test_existing_primaryFset")
+    LOGGER.info(
+        "linked existing primaryFset expected : object created successfully")
+    test = scaleop.read_operator_data(clusterconfig_value, namespace_value)
+    if(not(ff.fileset_exists(test))):
+        ff.create_fileset(test)
+    operator_object = scaleop.Scaleoperatorobject(test, kubeconfig_value)
+    operator_object.create()
+    if operator_object.check() is True:
+        LOGGER.info("Operator custom object is deployed successfully")
+    else:
+        get_logs_api_instance = client.CoreV1Api()
+        try:
+            demonset_pod_name = operator_object.get_driver_ds_pod_name()
+            get_logs_api_response = get_logs_api_instance.read_namespaced_pod_log(
+                name=demonset_pod_name, namespace=namespace_value, container="ibm-spectrum-scale-csi")
+            LOGGER.error(str(get_logs_api_response))
+            LOGGER.error(
+                "operator custom object should be deployed but it is not deployed hence asserting")
+            operator_object.delete()
+            assert False
+        except ApiException as e:
+            LOGGER.error(
+                f"Exception when calling CoreV1Api->read_namespaced_pod_log: {e}")
+            assert False
+
+    operator_object.delete()
+
+
+def test_unmounted_primaryFS(_values):
+    LOGGER.info("test_unmounted_primaryFS")
+    LOGGER.info(
+        "primaryFS is unmounted and expected : custom object should give error")
+    test = scaleop.read_operator_data(clusterconfig_value, namespace_value)
+    ff.unmount_fs(test)
+    operator_object = scaleop.Scaleoperatorobject(test, kubeconfig_value)
+    operator_object.create()
+    if operator_object.check() is True:
+        LOGGER.error(
+            "Operator custom object is deployed successfully, it is not expected")
+        operator_object.delete()
+        ff.mount_fs(test)
+        assert False
+    else:
+        get_logs_api_instance = client.CoreV1Api()
+        try:
+            demonset_pod_name = operator_object.get_driver_ds_pod_name()
+            LOGGER.info(f"Checking for failure reason match in {demonset_pod_name} pod logs")
+            get_logs_api_response = get_logs_api_instance.read_namespaced_pod_log(
+                name=demonset_pod_name, namespace=namespace_value, container="ibm-spectrum-scale-csi")
+            LOGGER.debug(str(get_logs_api_response))
+            search_result = re.search(
+                'not mounted on GUI node Primary cluster', str(get_logs_api_response))
+            if search_result is None:
+                LOGGER.error(str(get_logs_api_response))
+            LOGGER.debug(search_result)
+            operator_object.delete()
+            ff.mount_fs(test)
+            assert search_result is not None
+            LOGGER.info("'not mounted on GUI node Primary cluster' failure reason matched")
+        except ApiException as e:
+            LOGGER.error(
+                f"Exception when calling CoreV1Api->read_namespaced_pod_log: {e}")
+            ff.mount_fs(test)
+            assert False
+    operator_object.delete()
+    ff.mount_fs(test)
+
+
+def test_non_deafult_attacher(_values):
+    LOGGER.info("test_non_deafult_attacher")
+    LOGGER.info("attacher image name is changed")
+    test = scaleop.read_operator_data(clusterconfig_value, namespace_value)
+    deployment_attacher_image = "quay.io/k8scsi/csi-attacher:v1.2.1"
+    test["custom_object_body"]["spec"]["attacher"] = deployment_attacher_image
+    operator_object = scaleop.Scaleoperatorobject(test, kubeconfig_value)
+    operator_object.create()
+    if operator_object.check() is True:
+        LOGGER.info("Operator custom object is deployed successfully")
+    else:
+        get_logs_api_instance = client.CoreV1Api()
+        try:
+            demonset_pod_name = operator_object.get_driver_ds_pod_name()
+            LOGGER.info(f"Checking for failure reason match in {demonset_pod_name} pod events")
+            field = "involvedObject.name="+demonset_pod_name
+            api_response = get_logs_api_instance.list_namespaced_event(
+                namespace=namespace_value, pretty="True", field_selector=field)
+            LOGGER.debug(str(api_response))
+            LOGGER.error(
+                "operator custom object should be deployed but it is not deployed hence asserting")
+            assert False
+        except ApiException as e:
+            LOGGER.error(
+                f"Exception when calling CoreV1Api->read_namespaced_pod_log: {e}")
+            assert False
+
+    operator_object.delete()
+
+
+def test_non_deafult_provisioner(_values):
+    LOGGER.info("test_non_deafult_provisioner")
+    LOGGER.info("provisioner image name is changed")
+    test = scaleop.read_operator_data(clusterconfig_value, namespace_value)
+    deployment_provisioner_image = "quay.io/k8scsi/csi-provisioner:v1.6.0"
+    test["custom_object_body"]["spec"]["provisioner"] = deployment_provisioner_image
+    operator_object = scaleop.Scaleoperatorobject(test, kubeconfig_value)
+    operator_object.create()
+    if operator_object.check() is True:
+        LOGGER.info("Operator custom object is deployed successfully")
+    else:
+        get_logs_api_instance = client.CoreV1Api()
+        try:
+            demonset_pod_name = operator_object.get_driver_ds_pod_name()
+            LOGGER.info(f"Checking for failure reason match in {demonset_pod_name} pod events")
+            field = "involvedObject.name="+demonset_pod_name
+            api_response = get_logs_api_instance.list_namespaced_event(
+                namespace=namespace_value, pretty="True", field_selector=field)
+            LOGGER.debug(str(api_response))
+            LOGGER.error(
+                "operator custom object should be deployed but it is not deployed hence asserting")
+            assert False
+        except ApiException as e:
+            LOGGER.error(
+                f"Exception when calling CoreV1Api->read_namespaced_pod_log: {e}")
+            assert False
+
+    operator_object.delete()
+
+
+def test_correct_cacert(_values):
+    LOGGER.info("test_secureSslMode with correct cacert file")
+    LOGGER.info("correct cacert file is given")
+    test = scaleop.read_operator_data(clusterconfig_value, namespace_value)
+
+    if not("local_cacert_name" in test):
+        test["local_cacert_name"] = "test-cacert-configmap"
+
+    for cluster in test["custom_object_body"]["spec"]["clusters"]:
+        if "primary" in cluster.keys():
+            cluster["secureSslMode"] = True
+            if not("cacert" in cluster.keys()):
+                cluster["cacert"] = "test-cacert-configmap"
+
+    operator_object = scaleop.Scaleoperatorobject(test, kubeconfig_value)
+    if test["cacert_path"] == "":
+        LOGGER.info("skipping the test as cacert file path is not given in test.config")
+        pytest.skip("path of cacert file is not given")
+
+    operator_object.create()
+    if operator_object.check() is True:
+        LOGGER.info("Operator custom object is deployed successfully")
+    else:
+        demonset_pod_name = operator_object.get_driver_ds_pod_name()
+        get_logs_api_instance = client.CoreV1Api()
+        try:
+            LOGGER.info(f"Checking for failure reason match in {demonset_pod_name} pod logs")
+            get_logs_api_response = get_logs_api_instance.read_namespaced_pod_log(
+                name=demonset_pod_name, namespace=namespace_value, container="ibm-spectrum-scale-csi")
+            LOGGER.info(str(get_logs_api_response))
+            operator_object.delete()
+            LOGGER.error(
+                "operator custom object should be deployed but it is not deployed hence asserting")
+            assert False
+        except ApiException as e:
+            LOGGER.error(
+                f"Exception when calling CoreV1Api->read_namespaced_pod_log: {e}")
+            assert False
+
+    operator_object.delete()
+
+
+def test_cacert_with_secureSslMode_false(_values):
+    LOGGER.info("test_cacert_with_secureSslMode_false")
+    LOGGER.info("secureSslMode is false with correct cacert file")
+    test = scaleop.read_operator_data(clusterconfig_value, namespace_value)
+
+    if not("local_cacert_name" in test):
+        test["local_cacert_name"] = "test-cacert-configmap"
+
+    for cluster in test["custom_object_body"]["spec"]["clusters"]:
+        if "primary" in cluster.keys():
+            cluster["secureSslMode"] = False
+            if not("cacert" in cluster.keys()):
+                cluster["cacert"] = "test-cacert-configmap"
+
+    operator_object = scaleop.Scaleoperatorobject(test, kubeconfig_value)
+    if test["cacert_path"] == "":
+        LOGGER.info("skipping the test as cacert file path is not given in test.config")
+        pytest.skip("path of cacert file is not given")
+
+    operator_object.create()
+    if operator_object.check() is True:
+        LOGGER.info("Operator custom object is deployed successfully")
+    else:
+        demonset_pod_name = operator_object.get_driver_ds_pod_name()
+        get_logs_api_instance = client.CoreV1Api()
+        try:
+            LOGGER.info(f"Checking for failure reason match in {demonset_pod_name} pod logs")
+            get_logs_api_response = get_logs_api_instance.read_namespaced_pod_log(
+                name=demonset_pod_name, namespace=namespace_value, container="ibm-spectrum-scale-csi")
+            LOGGER.info(str(get_logs_api_response))
+            operator_object.delete()
+            LOGGER.error(
+                "operator custom object should be deployed but it is not deployed hence asserting")
+            assert False
+        except ApiException as e:
+            LOGGER.error(
+                f"Exception when calling CoreV1Api->read_namespaced_pod_log: {e}")
+            assert False
+
+    operator_object.delete()
+
+
+def test_wrong_cacert(_values):
+    LOGGER.info("secureSslMode true with wrong cacert file")
+    LOGGER.info("test_wrong_cacert")
+    test = scaleop.read_operator_data(clusterconfig_value, namespace_value)
+
+    if not("local_cacert_name" in test):
+        test["local_cacert_name"] = "test-cacert-configmap"
+
+    for cluster in test["custom_object_body"]["spec"]["clusters"]:
+        if "primary" in cluster.keys():
+            cluster["secureSslMode"] = True
+            if not("cacert" in cluster.keys()):
+                cluster["cacert"] = "test-cacert-configmap"
+
+    test["make_cacert_wrong"] = True
+    operator_object = scaleop.Scaleoperatorobject(test, kubeconfig_value)
+    if test["cacert_path"] == "":
+        LOGGER.info("skipping the test as cacert file path is not given in test.config")
+        pytest.skip("path of cacert file is not given")
+
+    operator_object.create()
+    if operator_object.check() is True:
+        LOGGER.error(
+            "Operator custom object is deployed successfully not expected")
+        operator_object.delete()
+        assert False
+    else:
+        demonset_pod_name = operator_object.get_driver_ds_pod_name()
+        LOGGER.info(f"Checking for failure reason match in {demonset_pod_name} pod logs")
+        get_logs_api_instance = client.CoreV1Api()
+        count = 0
+        while count < 24:
+            try:
+                get_logs_api_response = get_logs_api_instance.read_namespaced_pod_log(
+                    name=demonset_pod_name, namespace=namespace_value, container="ibm-spectrum-scale-csi")
+                LOGGER.debug(str(get_logs_api_response))
+                search_result = re.search(
+                    "Error in plugin initialization: Parsing CA cert", get_logs_api_response)
+                if search_result is None:
+                    time.sleep(5)
+                else:
+                    LOGGER.debug(search_result)
+                    break
+                if count > 23:
+                    operator_object.delete()
+                    assert search_result is not None
+            except ApiException as e:
+                LOGGER.error(
+                    f"Exception when calling CoreV1Api->read_namespaced_pod_log: {e}")
+                assert False
+
+    operator_object.delete()
+
+
+def test_nodeMapping(_values):
+    LOGGER.info("test_nodeMapping")
+    LOGGER.info("nodeMapping is added to the cr file")
+    test = scaleop.read_operator_data(clusterconfig_value, namespace_value)
+    operator_object = scaleop.Scaleoperatorobject(test, kubeconfig_value)
+    operator_object.create()
+    if operator_object.check() is True:
+        LOGGER.info("Operator custom object is deployed successfully")
+    else:
+        get_logs_api_instance = client.CoreV1Api()
+        try:
+            demonset_pod_name = operator_object.get_driver_ds_pod_name()
+            LOGGER.info(f"Checking for failure reason match in {demonset_pod_name} pod events")
+            field = "involvedObject.name="+demonset_pod_name
+            api_response = get_logs_api_instance.list_namespaced_event(
+                namespace=namespace_value, pretty="True", field_selector=field)
+            LOGGER.debug(str(api_response))
+            LOGGER.error(
+                "operator custom object should be deployed but it is not deployed hence asserting")
+            assert False
+        except ApiException as e:
+            LOGGER.error(
+                f"Exception when calling CoreV1Api->read_namespaced_pod_log: {e}")
+            assert False
+
+    operator_object.delete()
+
+
+def test_attacherNodeSelector(_values):
+    LOGGER.info("test_attacherNodeSelector")
+    LOGGER.info("attacherNodeSelector is added to the cr file")
+    test = scaleop.read_operator_data(clusterconfig_value, namespace_value)
+    operator_object = scaleop.Scaleoperatorobject(test, kubeconfig_value)
+    operator_object.create()
+    if operator_object.check() is True:
+        LOGGER.info("Operator custom object is deployed successfully")
+        desired_daemonset_node, labelled_nodes = operator_object.get_scaleplugin_labelled_nodes(
+            test["attacherNodeSelector"])
+        if desired_daemonset_node == labelled_nodes:
+            LOGGER.info("labelled nodes are equal to desired daemonset nodes")
+        else:
+            LOGGER.error(
+                "labelled nodes are not equal to desired daemonset nodes")
+            assert False
+    else:
+        get_logs_api_instance = client.CoreV1Api()
+        try:
+            demonset_pod_name = operator_object.get_driver_ds_pod_name()
+            LOGGER.info(f"Checking for failure reason match in {demonset_pod_name} pod events")
+            field = "involvedObject.name="+demonset_pod_name
+            api_response = get_logs_api_instance.list_namespaced_event(
+                namespace=namespace_value, pretty="True", field_selector=field)
+            LOGGER.debug(str(api_response))
+            LOGGER.error(
+                "operator custom object should be deployed but it is not deployed hence asserting")
+            assert False
+        except ApiException as e:
+            LOGGER.error(
+                f"Exception when calling CoreV1Api->read_namespaced_pod_log: {e}")
+            assert False
+
+    operator_object.delete()
+
+
+def test_provisionerNodeSelector(_values):
+    LOGGER.info("test_provisionerNodeSelector")
+    LOGGER.info("provisionerNodeSelector is added to the cr file")
+    test = scaleop.read_operator_data(clusterconfig_value, namespace_value)
+    operator_object = scaleop.Scaleoperatorobject(test, kubeconfig_value)
+    operator_object.create()
+    if operator_object.check() is True:
+        LOGGER.info("Operator custom object is deployed successfully")
+        desired_daemonset_node, labelled_nodes = operator_object.get_scaleplugin_labelled_nodes(
+            test["provisionerNodeSelector"])
+        if desired_daemonset_node == labelled_nodes:
+            LOGGER.info("labelled nodes are equal to desired daemonset nodes")
+        else:
+            LOGGER.error(
+                "labelled nodes are not equal to desired daemonset nodes")
+            assert False
+    else:
+        demonset_pod_name = operator_object.get_driver_ds_pod_name()
+        get_logs_api_instance = client.CoreV1Api()
+        try:
+            LOGGER.info(f"Checking for failure reason match in {demonset_pod_name} pod events")
+            field = "involvedObject.name="+demonset_pod_name
+            api_response = get_logs_api_instance.list_namespaced_event(
+                namespace=namespace_value, pretty="True", field_selector=field)
+            LOGGER.debug(str(api_response))
+            LOGGER.error(
+                "operator custom object should be deployed but it is not deployed hence asserting")
+            assert False
+        except ApiException as e:
+            LOGGER.error(
+                f"Exception when calling CoreV1Api->read_namespaced_pod_log: {e}")
+            assert False
+
+    operator_object.delete()
+
+
+def test_pluginNodeSelector(_values):
+    LOGGER.info("test_pluginNodeSelector")
+    LOGGER.info("pluginNodeSelector is added to the cr file")
+    test = scaleop.read_operator_data(clusterconfig_value, namespace_value)
+    operator_object = scaleop.Scaleoperatorobject(test, kubeconfig_value)
+    operator_object.create()
+    if operator_object.check() is True:
+        LOGGER.info("Operator custom object is deployed successfully")
+        desired_daemonset_node, labelled_nodes = operator_object.get_scaleplugin_labelled_nodes(
+            test["pluginNodeSelector"])
+        if desired_daemonset_node == labelled_nodes:
+            LOGGER.info("labelled nodes are equal to desired daemonset nodes")
+        else:
+            LOGGER.error(
+                "labelled nodes are not equal to desired daemonset nodes")
+            assert False
+    else:
+        demonset_pod_name = operator_object.get_driver_ds_pod_name()
+        get_logs_api_instance = client.CoreV1Api()
+        try:
+            LOGGER.info(f"Checking for failure reason match in {demonset_pod_name} pod events")
+            field = "involvedObject.name="+demonset_pod_name
+            api_response = get_logs_api_instance.list_namespaced_event(
+                namespace=namespace_value, pretty="True", field_selector=field)
+            LOGGER.debug(str(api_response))
+            LOGGER.error(
+                "operator custom object should be deployed but it is not deployed hence asserting")
+            assert False
+        except ApiException as e:
+            LOGGER.error(
+                f"Exception when calling CoreV1Api->read_namespaced_pod_log: {e}")
+            assert False
+
+    operator_object.delete()