[pytest]
log_cli = 1
log_cli_level = info
log_cli_format = %(levelname)-6s  %(message)s

log_file = pytest.log
log_file_level = info
#log_file_format = %(asctime)s [%(levelname)8s] %(message)s (%(filename)s:%(lineno)s)
log_file_format = %(asctime)s %(levelname)-6s %(message)s
log_file_date_format=%Y-%m-%d %H:%M:%S

log_date_format = %Y-%m-%d %H:%M:%S
log_format =  %(levelname)5s  %(asctime)s (%(filename)s:%(lineno)s)  %(message)s
log_level = INFO
<<<<<<< HEAD
=======

markers =
    regression: mark a test as a regression.
>>>>>>> a18500c5
<|MERGE_RESOLUTION|>--- conflicted
+++ resolved
@@ -12,9 +12,6 @@
 log_date_format = %Y-%m-%d %H:%M:%S
 log_format =  %(levelname)5s  %(asctime)s (%(filename)s:%(lineno)s)  %(message)s
 log_level = INFO
-<<<<<<< HEAD
-=======
 
 markers =
     regression: mark a test as a regression.
->>>>>>> a18500c5
