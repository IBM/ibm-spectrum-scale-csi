import time
import logging
import copy
import re
import base64
import urllib3
from kubernetes import client, config
from kubernetes.client.rest import ApiException
urllib3.disable_warnings(urllib3.exceptions.InsecureRequestWarning)
LOGGER = logging.getLogger()


def set_global_namespace_value(namespace_name):
    """
    Make namespace as global to be used in later functions

    Args:
        param1: namespace_name - namespace name

    Returns:
       None

    Raises:
       None

    """
    global namespace_value
    namespace_value = namespace_name


def create_namespace(namespace_name):
    """
    Create namespace namespace_value(global parameter)

    Args:
       None

    Returns:
       None

    Raises:
        Raises an exception on kubernetes client api failure and asserts

    """
    namespace_api_instance = client.CoreV1Api()
    namespace_metadata = client.V1ObjectMeta(
        name=namespace_name,
        labels={"product": "ibm-spectrum-scale-csi"}
    )
    namespace_body = client.V1Namespace(
        api_version="v1", kind="Namespace", metadata=namespace_metadata)
    try:
        namespace_api_response = namespace_api_instance.create_namespace(
            body=namespace_body, pretty=True)
        LOGGER.debug(str(namespace_api_response))
        LOGGER.info(f'Namespace Create : {namespace_name} is created')
    except ApiException as e:
        LOGGER.error(
            f"Exception when calling CoreV1Api->create_namespace: {e}")
        assert False


def create_deployment(body):
    """
    Create IBM Spectrum Scale CSI Operator deployment object using operator.yaml file

    Args:
        None

    Returns:
       None

    Raises:
        Raises an exception on kubernetes client api failure and asserts

    """
    deployment_apps_api_instance = client.AppsV1Api()
    try:
        LOGGER.info("Creating Operator Deployment")
        deployment_apps_api_response = deployment_apps_api_instance.create_namespaced_deployment(
            namespace=namespace_value, body=body)
        LOGGER.debug(str(deployment_apps_api_response))
    except ApiException as e:
        LOGGER.error(
            f"Exception when calling AppsV1Api->create_namespaced_deployment: {e}")
        assert False


def create_cluster_role(body):
    """
    Create IBM Spectrum Scale CSI Operator cluster role using role.yaml file

    Args:
       None

    Returns:
       None

    Raises:
        Raises an exception on kubernetes client api failure and asserts

    """
    cluster_role_api_instance = client.RbacAuthorizationV1Api()
    try:
        LOGGER.info("Creating ibm-spectrum-scale-csi-operator ClusterRole ")
        cluster_role_api_response = cluster_role_api_instance.create_cluster_role(
            body=body, pretty=True)
        LOGGER.debug(str(cluster_role_api_response))
    except ApiException as e:
        LOGGER.error(
            f"Exception when calling RbacAuthorizationV1Api->create_cluster_role: {e}")
        assert False


def create_cluster_role_binding(body):
    """
    Create IBM Spectrum Scale CSI Operator ClusterRoleBinding object using role_binding.yaml

    Args:
       None

    Returns:
       None

    Raises:
        Raises an exception on kubernetes client api failure and asserts

    """
    cluster_role_binding_api_instance = client.RbacAuthorizationV1Api()
    body["subjects"][0]["namespace"] = namespace_value
    try:
        LOGGER.info("creating cluster role binding")
        cluster_role_binding_api_response = cluster_role_binding_api_instance.create_cluster_role_binding(
            body=body, pretty=True)
        LOGGER.debug(cluster_role_binding_api_response)
    except ApiException as e:
        LOGGER.error(
            f"Exception when calling RbacAuthorizationV1Api->create_cluster_role_binding: {e}")
        assert False


def create_service_account(body):
    """
    Create IBM Spectrum Scale CSI Operator ServiceAccount using service_account.yaml

    Args:
       None

    Returns:
       None

    Raises:
        Raises an exception on kubernetes client api failure and asserts

    """
    service_account_api_instance = client.CoreV1Api()
    body["metadata"]["namespace"] = namespace_value
    try:
        LOGGER.info("Creating ibm-spectrum-scale-csi-operator ServiceAccount")
        service_account_api_response = service_account_api_instance.create_namespaced_service_account(
            namespace=namespace_value, body=body, pretty=True)
        LOGGER.debug(str(service_account_api_response))
    except ApiException as e:
        LOGGER.error(
            f"Exception when calling CoreV1Api->create_namespaced_service_account: {e}")
        assert False


def create_crd(body):
    """
    Create IBM Spectrum Scale CSI Operator CRD (Custom Resource Defination) Object

    Args:
       None

    Returns:
       None

    Raises:
        Raises an ValueError exception but it is expected. hence we pass.

    """
    custom_object_api_instance = client.CustomObjectsApi()
    try:
        custom_object_api_response = custom_object_api_instance.create_cluster_custom_object(
            group="apiextensions.k8s.io",
            version="v1",
            plural="customresourcedefinitions",
            body=body,
            pretty=True
        )
        LOGGER.debug(custom_object_api_response)
        LOGGER.info("Creating IBM SpectrumScale CRD object using csiscaleoperators.csi.ibm.com.crd.yaml file")
    except ValueError as e:
        LOGGER.error(
            f"Exception when calling CustomObjectsApi->create_namespaced_custom_object: {e}")
        LOGGER.info(
            "while there is valuerror expection,but CRD created successfully")
        assert False


def delete_crd():
    """
    Delete existing IBM Spectrum Scale CSI Operator CRD (Custom Resource Defination) Object

    Args:
       None

    Returns:
       None

    Raises:
        Raises an exception on kubernetes client api failure and asserts

    """
    crd_name = "csiscaleoperators.csi.ibm.com"
    custom_object_api_instance = client.CustomObjectsApi()
    try:
        custom_object_api_response = custom_object_api_instance.delete_cluster_custom_object(
            group="apiextensions.k8s.io",
            version="v1",
            plural="customresourcedefinitions",
            name=crd_name
        )
        LOGGER.debug(str(custom_object_api_response))
    except ApiException as e:
        LOGGER.error(
            f"Exception when calling CustomObjectsApi->delete_cluster_custom_object: {e}")
        assert False


def delete_namespace(namespace_name):
    """
    Delete IBM Spectrum Scale CSI Operator namespace

    Args:
       None

    Returns:
       None

    Raises:
        Raises an exception on kubernetes client api failure and asserts

    """
    delete_namespace_api_instance = client.CoreV1Api()
    try:
        delete_namespace_api_response = delete_namespace_api_instance.delete_namespace(
            name=namespace_name, pretty=True)
        LOGGER.debug(str(delete_namespace_api_response))
    except ApiException as e:
        LOGGER.error(
            f"Exception when calling CoreV1Api->delete_namespace: {e}")
        assert False


def delete_deployment():
    """
    Delete IBM Spectrum Scale CSI Operator Deployment object from Operator namespace

    Args:
       None

    Returns:
       None

    Raises:
        Raises an exception on kubernetes client api failure and asserts

    """
    delete_deployment_api_instance = client.AppsV1Api()
    try:
        delete_deployment_api_response = delete_deployment_api_instance.delete_namespaced_deployment(
            name="ibm-spectrum-scale-csi-operator", namespace=namespace_value, pretty=True)
        LOGGER.debug(str(delete_deployment_api_response))
    except ApiException as e:
        LOGGER.error(
            f"Exception when calling ExtensionsV1beta1Api->delete_namespaced_deployment: {e}")
        assert False


def delete_service_account(service_account_name):
    """
    Delete IBM Spectrum Scale CSI Operator ServiceAccount from Operator namespace

    Args:
       param1: service_accout_name - service account name to be deleted

    Returns:
       None

    Raises:
        Raises an exception on kubernetes client api failure and asserts

    """
    delete_service_account_api_instance = client.CoreV1Api()
    try:
        delete_service_account_api_response = delete_service_account_api_instance.delete_namespaced_service_account(
            name=service_account_name, namespace=namespace_value, pretty=True)
        LOGGER.debug(str(delete_service_account_api_response))
    except ApiException as e:
        LOGGER.error(
            f"Exception when calling CoreV1Api->delete_namespaced_service_account: {e}")
        assert False


def delete_cluster_role(cluster_role_name):
    """
    Delete IBM Spectrum Scale CSI Operator ClusterRole Object

    Args:
       param1: cluster_role_name - cluster role name to be deleted

    Returns:
       None

    Raises:
        Raises an exception on kubernetes client api failure and asserts

    """
    delete_cluster_role_api_instance = client.RbacAuthorizationV1Api()
    try:
        delete_cluster_role_api_response = delete_cluster_role_api_instance.delete_cluster_role(
            name=cluster_role_name, pretty=True)
        LOGGER.debug(str(delete_cluster_role_api_response))
    except ApiException as e:
        LOGGER.error(
            f"Exception when calling RbacAuthorizationV1Api->delete_cluster_role: {e}")
        assert False


def delete_cluster_role_binding(cluster_role_binding_name):
    """
    Delete IBM Spectrum Scale CSI Operator ClusterRoleBinding Object

    Args:
       param1: cluster_role_name - cluster role name to be deleted

    Returns:
       None

    Raises:
        Raises an exception on kubernetes client api failure and asserts

    """
    delete_cluster_role_binding_api_instance = client.RbacAuthorizationV1Api()
    try:
        delete_cluster_role_binding_api_response = delete_cluster_role_binding_api_instance.delete_cluster_role_binding(
            name=cluster_role_binding_name, pretty=True)
        LOGGER.debug(delete_cluster_role_binding_api_response)
    except ApiException as e:
        LOGGER.error(
            f"Exception when calling RbacAuthorizationV1Api->delete_cluster_role_binding: {e}")
        assert False


def check_crd_deleted():
    """
    Function for checking CRD (Custom Resource Defination) is deleted or not
    If CRD is not deleted in 60 seconds,function asserts

    Args:
       None

    Returns:
       None

    Raises:
        Raises an exception on kubernetes client api failure and asserts

    """
    count = 12
    crd_name = "csiscaleoperators.csi.ibm.com"
    custom_object_api_instance = client.CustomObjectsApi()
    while (count > 0):
        try:
            custom_object_api_response = custom_object_api_instance.get_cluster_custom_object(
                group="apiextensions.k8s.io",
                version="v1",
                plural="customresourcedefinitions",
                name=crd_name
            )
            LOGGER.debug(custom_object_api_response)
            LOGGER.info("still deleting crd")
            count -= 1
            time.sleep(5)

        except ApiException:
            LOGGER.info("crd deleted")
            return

    LOGGER.error("crd is not deleted")
    assert False


def check_namespace_deleted(namespace_name):
    """
    Function for checking namespace object is deleted or not
    If namespace is not deleted in 120 seconds, Function asserts

    Raises:
        Raises an exception on kubernetes client api failure and asserts

    """
    count = 18
    list_namespace_api_instance = client.CoreV1Api()
    while (count > 0):
        try:
            list_namespace_api_response = list_namespace_api_instance.read_namespace(
                name=namespace_name, pretty=True)
            LOGGER.debug(str(list_namespace_api_response))
            LOGGER.info(f'Namespace Delete : still deleting {namespace_name}')
            count = count-1
            time.sleep(10)
        except ApiException:
            LOGGER.info(f'Namespace Delete : {namespace_name} is deleted')
            return

    LOGGER.error(f'namespace  {namespace_name} is not deleted')
    assert False


def check_deployment_deleted():
    """
    Function for checking deployment is deleted or not
    If deployment is not deleted in 30 seconds, Function asserts

    Raises:
        Raises an exception on kubernetes client api failure and asserts

    """
    count = 6
    api_instance = client.AppsV1Api()
    while (count > 0):
        try:
            api_response = api_instance.read_namespaced_deployment(
                name="ibm-spectrum-scale-csi-operator", namespace=namespace_value, pretty=True)
            LOGGER.debug(str(api_response))
            LOGGER.info('Still Deleting ibm-spectrum-scale-csi-operator deployment')
            count = count-1
            time.sleep(5)
        except ApiException:
            LOGGER.info("Deployment ibm-spectrum-scale-csi-operator is deleted")
            return

    LOGGER.error("deployment is not deleted")
    assert False


def check_service_account_deleted(service_account_name):
    """
    Function to check ServiceAccount is deleted or not
    If ServiceAccount is not deleted in 30 seconds, Function asserts

    Args:
       param1: service_accout_name - service account name to be checked

    Raises:
        Raises an exception on kubernetes client api failure and asserts

    """
    count = 6
    api_instance = client.CoreV1Api()
    while (count > 0):
        try:
            api_response = api_instance.read_namespaced_service_account(
                name=service_account_name, namespace=namespace_value, pretty=True)
            LOGGER.debug(str(api_response))
            LOGGER.info(f'Still deleting ServiceAccount {service_account_name}')
            count = count-1
            time.sleep(5)
        except ApiException:
            LOGGER.info(f'ServiceAccount {service_account_name} is deleted')
            return

    LOGGER.error("service account is not deleted")
    assert False


def check_cluster_role_deleted(cluster_role_name):
    """
    Function to check ClusterRole is deleted or not
    If ClusterRole not deleted in 30 seconds, Function asserts

    Args:
       param1: cluster_role_name - cluster role name to be checked

    Raises:
        Raises an exception on kubernetes client api failure and asserts

    """
    count = 6
    api_instance = client.RbacAuthorizationV1Api()
    while (count > 0):
        try:
            api_response = api_instance.read_cluster_role(
                name=cluster_role_name, pretty=True)
            LOGGER.debug(str(api_response))
            LOGGER.info(f'Still deleting ClusterRole {cluster_role_name} ')
            count = count-1
            time.sleep(5)
        except ApiException:
            LOGGER.info(f'ClusterRole {cluster_role_name} is deleted')
            return

    LOGGER.error(f'ClusterRole {cluster_role_name} is not deleted')
    assert False


def check_cluster_role_binding_deleted(cluster_role_binding_name):
    """
    Function to check ClusterRoleBinding is deleted or not
    If ClusterRoleBinding is not deleted in 30 seconds, Function asserts

    Args:
       param1: cluster_role_binding_name - cluster role binding name to be checked

    Raises:
        Raises an exception on kubernetes client api failure and asserts

    """
    count = 6
    api_instance = client.RbacAuthorizationV1Api()
    while (count > 0):
        try:
            api_response = api_instance.read_cluster_role_binding(
                name=cluster_role_binding_name, pretty=True)
            LOGGER.debug(str(api_response))
            LOGGER.info(f'Still deleting ClusterRoleBinding {cluster_role_binding_name}')
            count = count-1
            time.sleep(5)
        except ApiException:
            LOGGER.info(f'ClusterRoleBinding {cluster_role_binding_name} is deleted')
            return

    LOGGER.error(f'ClusterRoleBinding {cluster_role_binding_name} is not deleted')
    assert False


def check_crd_exists():
    """
    Checks custom resource defination exists or not

    Args:
       None

    Returns:
       return True  , if crd exists
       return False , if crd does not exists

    Raises:
        None

    """
    crd_name = "csiscaleoperators.csi.ibm.com"
    custom_object_api_instance = client.CustomObjectsApi()
    try:
        custom_object_api_response = custom_object_api_instance.get_cluster_custom_object(
            group="apiextensions.k8s.io",
            version="v1",
            plural="customresourcedefinitions",
            name=crd_name
        )
        LOGGER.debug(str(custom_object_api_response))
        LOGGER.info(f"crd  {crd_name} exists")
        return True
    except ApiException:
        LOGGER.info(f"crd {crd_name} does not exist")
        return False


def check_namespace_exists(namespace_name):
    """
    Checks namespace namespace_name exists or not

    Args:
       None

    Returns:
       return True  , if namespace exists
       return False , if namespace does not exists

    Raises:
        None

    """
    read_namespace_api_instance = client.CoreV1Api()
    try:
        read_namespace_api_response = read_namespace_api_instance.read_namespace(
            name=namespace_name, pretty=True)
        LOGGER.debug(str(read_namespace_api_response))
        LOGGER.info(f"Namespace Check  : {namespace_name} exists")
        return True
    except ApiException:
        LOGGER.info(f"Namespace Check  : {namespace_name} does not exists")
        return False


def check_deployment_exists():
    """
    Checks deployment exists or not

    Args:
       None

    Returns:
       return True  , if deployment exists
       return False , if deployment does not exists

    Raises:
        None

    """
    read_deployment_api_instance = client.AppsV1Api()
    try:
        read_deployment_api_response = read_deployment_api_instance.read_namespaced_deployment(
            name="ibm-spectrum-scale-csi-operator", namespace=namespace_value, pretty=True)
        LOGGER.debug(str(read_deployment_api_response))
        LOGGER.info("deployment exists")
        return True
    except ApiException:
        LOGGER.info("deployment does not exists")
        return False


def check_service_account_exists(service_account_name):
    """
    Checks service account exists or not

    Args:
       None

    Returns:
       return True  , if service account exists
       return False , if service account does not exists

    Raises:
        None

    """
    api_instance = client.CoreV1Api()
    try:
        api_response = api_instance.read_namespaced_service_account(
            name=service_account_name, namespace=namespace_value, pretty=True)
        LOGGER.debug(str(api_response))
        LOGGER.info("Service account exists")
        return True
    except ApiException:
        LOGGER.info("Service account does not exists")
        return False


def check_cluster_role_exists(cluster_role_name):
    """
    Checks cluster role exists or not

    Args:
       None

    Returns:
       return True  , if cluster role exists
       return False , if cluster role does not exists

    Raises:
        None

    """
    api_instance = client.RbacAuthorizationV1Api()
    try:
        api_response = api_instance.read_cluster_role(
            name=cluster_role_name, pretty=True)
        LOGGER.debug(str(api_response))
        LOGGER.info("cluster role exists")
        return True
    except ApiException:
        LOGGER.info("cluster role does not exists")
        return False


def check_cluster_role_binding_exists(cluster_role_binding_name):
    """
    Checks cluster role binding exists or not

    Args:
       None

    Returns:
       return True  , if cluster role binding exists
       return False , if cluster role binding does not exists

    Raises:
        None

    """
    api_instance = client.RbacAuthorizationV1Api()
    try:
        api_response = api_instance.read_cluster_role_binding(
            name=cluster_role_binding_name, pretty=True)
        LOGGER.debug(str(api_response))
        LOGGER.info("cluster role binding exists")
        return True
    except ApiException:
        LOGGER.info("cluster role binding does not exists")
        return False


def get_operator_pod_name():
    try:
        pod_list_api_instance = client.CoreV1Api()
        pod_list_api_response = pod_list_api_instance.list_namespaced_pod(
            namespace=namespace_value, pretty=True, field_selector="spec.serviceAccountName=ibm-spectrum-scale-csi-operator")
        operator_pod_name = pod_list_api_response.items[0].metadata.name
        LOGGER.debug(str(pod_list_api_response))
        return operator_pod_name
    except ApiException as e:
        LOGGER.error(
            f"Exception when calling CoreV1Api->list_namespaced_pod: {e}")
        assert False


def get_operator_image():
    pod_name = get_operator_pod_name()
    api_instance = client.CoreV1Api()
    try:
        api_response = api_instance.read_namespaced_pod(
            name=pod_name, namespace=namespace_value, pretty=True)
        LOGGER.info(f"CSI operator image : {api_response.status.container_statuses[-1].image}")
        LOGGER.info(f"CSI operator image id : {api_response.status.container_statuses[-1].image_id}")
    except ApiException:
        LOGGER.info("Unable to get operator image")


def check_ns_exists(passed_kubeconfig_value, namespace_value):
    config.load_kube_config(config_file=passed_kubeconfig_value)
    read_namespace_api_instance = client.CoreV1Api()
    try:
        read_namespace_api_response = read_namespace_api_instance.read_namespace(
            name=namespace_value, pretty=True)
        LOGGER.debug(str(read_namespace_api_response))
        LOGGER.info(f"Namespace Check  : CSI Operator Namespace {namespace_value} exists")
        return True
    except ApiException:
        LOGGER.info(f"Namespace Check  : CSI Operator Namespace {namespace_value} does not exists")
        return False


def get_kubernetes_version(passed_kubeconfig_value):
    config.load_kube_config(config_file=passed_kubeconfig_value)
    api_instance = client.VersionApi()
    try:
        api_response = api_instance.get_code()
        api_response = api_response.__dict__
        LOGGER.info(f"kubernetes version is {api_response['_git_version']}")
        LOGGER.info(f"platform is {api_response['_platform']}")
    except ApiException as e:
        LOGGER.info(f"Kubernetes version cannot be fetched due to {e}")


def check_nodes_available(label, label_name):
    """
    checks number of nodes with label
    if it is 0 , asserts
    """
    api_instance = client.CoreV1Api()
    label_selector = ""
    for label_val in label:
        label_selector += str(label_val["key"])+"="+str(label_val["value"])+","
    label_selector = label_selector[0:-1]
    try:
        api_response_2 = api_instance.list_node(
            pretty=True, label_selector=label_selector)
        if len(api_response_2.items) == 0:
            LOGGER.error(f"0 nodes matches with {label_name}")
            LOGGER.error("please check labels")
            assert False
    except ApiException as e:
        LOGGER.error(f"Exception when calling CoreV1Api->list_node: {e}")
        assert False


def base64encoder(input_str):
    """Takes input string and converts it to base 64 string"""
    message_bytes = input_str.encode('ascii')
    base64_bytes = base64.b64encode(message_bytes)
    base64_message = base64_bytes.decode('ascii')
    return base64_message


def create_secret(secret_data_passed, secret_name):
    """
    Create secret secet_name

    Args:
        param1: secret_data_passed - data for secret body
        param2: secret_name - name of secret to be created

    Returns:
        None

    Raises:
        Raises an exception on kubernetes client api failure and asserts

    """
    secret_api_instance = client.CoreV1Api()
    secret_data = copy.deepcopy(secret_data_passed)
    secret_data["username"] = base64encoder(secret_data["username"])
    secret_data["password"] = base64encoder(secret_data["password"])
    secret_metadata = client.V1ObjectMeta(
        name=secret_name,
        labels={"product": "ibm-spectrum-scale-csi"}
    )
    secret_body = client.V1Secret(
        api_version="v1",
        kind="Secret",
        metadata=secret_metadata,
        data=secret_data
    )
    try:
        LOGGER.info(f'Creating secret {secret_name}')
        secret_api_response = secret_api_instance.create_namespaced_secret(
            namespace=namespace_value,
            body=secret_body,
            pretty=True
        )
        LOGGER.debug(str(secret_api_response))
    except ApiException as e:
        LOGGER.error(
            f"Exception when calling CoreV1Api->create_namespaced_secret: {e}")
        assert False


def delete_secret(secret_name):
    """
    delete secret secret_name

    Args:
       param1: secret_name - name of secret to be deleted

    Returns:
       None

    Raises:
        Raises an exception on kubernetes client api failure and asserts

    """

    delete_secret_api_instance = client.CoreV1Api()
    try:
        delete_secret_api_response = delete_secret_api_instance.delete_namespaced_secret(
            name=secret_name, namespace=namespace_value, pretty=True)
        LOGGER.info(f'Secret {secret_name} has been deleted')
        LOGGER.debug(str(delete_secret_api_response))
    except ApiException as e:
        LOGGER.error(
            f"Exception when calling CoreV1Api->delete_namespaced_secret: {e}")
        assert False


def check_secret_exists(secret_name):
    """
    Checks secret secret_name exists or not

    Args:
       param1: secret_name - name of secret to be checked

    Returns:
       return True  , if secret exists
       return False , if secret does not exist

    Raises:
        None

    """

    api_instance = client.CoreV1Api()
    try:
        api_response = api_instance.read_namespaced_secret(
            name=secret_name, namespace=namespace_value, pretty=True)
        LOGGER.debug(str(api_response))
        LOGGER.info(f'Secret {secret_name} exists')
        return True
    except ApiException:
        LOGGER.info(f'Secret {secret_name} does not exist')
        return False


def check_secret_is_deleted(secret_name):
    """
    checks secret deleted or not
    if secret not deleted in 120 seconds , asserts

    Args:
       param1: secret_name - name of secret to be checked
    """
    var = True
    count = 12
    api_instance = client.CoreV1Api()
    while (var and count > 0):
        try:
            api_response = api_instance.read_namespaced_secret(
                name=secret_name, namespace=namespace_value, pretty=True)
            LOGGER.info("still deleting secret")
            LOGGER.debug(str(api_response))
            count = count-1
            time.sleep(10)
        except ApiException:
            LOGGER.info(f"Secret {secret_name} has been deleted")
            var = False

    if count <= 0:
        LOGGER.error(f"Secret {secret_name} is not deleted")
        assert False


def create_configmap(file_path, make_cacert_wrong, configmap_name):
    """
    Create configmap with file at file_path
    if make_cacert_wrong==True then it makes cacert wrong

    Args:
        param1: file_path - path of cacert file
        param2: make_cacert_wrong - for operator testcase, cacert wrong

    Returns:
       None

    Raises:
        Raises an exception on kubernetes client api failure and asserts

    """
    api_instance = client.CoreV1Api()
    metadata = client.V1ObjectMeta(
        name=configmap_name,
        namespace=namespace_value,
    )
    with open(file_path, 'r') as f:
        file_content = f.read()
    if make_cacert_wrong:
        file_content = file_content[0:50]+file_content[-50:-1]
    data_dict = {}
    data_dict[configmap_name] = file_content
    configmap = client.V1ConfigMap(
        api_version="v1",
        kind="ConfigMap",
        data=data_dict,
        metadata=metadata
    )
    try:
        api_response = api_instance.create_namespaced_config_map(
            namespace=namespace_value,
            body=configmap,
            pretty=True,
        )
        LOGGER.debug(str(api_response))
        LOGGER.info(f"configmap {configmap_name} has been created")

    except ApiException as e:
        LOGGER.error(
            f"Exception when calling CoreV1Api->create_namespaced_config_map: {e}")
        assert False


def delete_configmap(configmap_name):
    """
    deletes configmap

    Args:
       None

    Returns:
       None

    Raises:
        Raises an exception on kubernetes client api failure and asserts

    """
    api_instance = client.CoreV1Api()
    try:
        api_response = api_instance.delete_namespaced_config_map(
            namespace=namespace_value,
            name=configmap_name,
            pretty=True,
        )
        LOGGER.debug(str(api_response))
        LOGGER.info(f"configmap {configmap_name} has been deleted")

    except ApiException as e:
        LOGGER.error(
            f"Exception when calling CoreV1Api->create_namespaced_config_map: {e}")
        assert False

    
def check_configmap_exists(configmap_name):
    """
    Checks configmap configmap_name exists or not

    Args:
       param1: configmap_name - name of configmap to be checked

    Returns:
       return True  , if configmap exists
       return False , if configmap does not exist

    Raises:
        None

    """

    api_instance = client.CoreV1Api()
    try:
        api_response = api_instance.read_namespaced_config_map(
            namespace=namespace_value,
            name=configmap_name,
            pretty=True,
        )
        LOGGER.debug(str(api_response))
        LOGGER.info(f'configmap {configmap_name} exists')
        return True
    except ApiException:
        LOGGER.info(f'configmap {configmap_name} does not exist')
        return False


def check_configmap_is_deleted(configmap_name):
    """
    checks configmap deleted or not
    if configmap not deleted in 120 seconds , asserts

    Args:
       param1: configmap_name - name of configmap to be checked
    """
    count = 12
    api_instance = client.CoreV1Api()
    while (count > 0):
        try:
            api_response = api_instance.read_namespaced_config_map(
                namespace=namespace_value,
                name=configmap_name,
                pretty=True,
            )
            LOGGER.info("still deleting configmap")
            LOGGER.debug(str(api_response))
            count = count-1
            time.sleep(10)
        except ApiException:
            LOGGER.info(f"configmap {configmap_name} deletion confirmed")
            return

    LOGGER.error(f"configmap {configmap_name} is not deleted")
    assert False


def check_pod_running(pod_name):
    """
    checking phase of pod pod_name to be running
    if not running then asserts
    """

    api_instance = client.CoreV1Api()
    val = 0
    while val < 12:
        try:
            api_response = api_instance.read_namespaced_pod(
                name=pod_name, namespace=namespace_value, pretty=True)
            LOGGER.debug(str(api_response))
            if api_response.status.phase == "Running":
                LOGGER.info(f'POD Check : POD {pod_name} is Running')
                return
            time.sleep(5)
            val += 1
        except ApiException as e:
            LOGGER.error(
                f"Exception when calling CoreV1Api->read_namespaced_pod: {e}")
            LOGGER.info(f"POD Check : POD {pod_name} does not exists on Cluster")
            assert False
    LOGGER.error(f'POD Check : POD {pod_name} is not Running')
    assert False


def get_driver_ds_pod_name():
    try:
        pod_list_api_instance = client.CoreV1Api()
        pod_list_api_response = pod_list_api_instance.list_namespaced_pod(
            namespace=namespace_value, pretty=True, field_selector="spec.serviceAccountName=ibm-spectrum-scale-csi-node")
        daemonset_pod_name = pod_list_api_response.items[0].metadata.name
        LOGGER.debug(str(pod_list_api_response))
        return daemonset_pod_name
    except ApiException as e:
        LOGGER.error(
            f"Exception when calling CoreV1Api->list_namespaced_pod: {e}")
        assert False


def get_driver_image():
    pod_name = get_driver_ds_pod_name()
    api_instance = client.CoreV1Api()
    try:
        api_response = api_instance.read_namespaced_pod(
            name=pod_name, namespace=namespace_value, pretty=True)
        for container in api_response.status.container_statuses:
            if(container.name == "ibm-spectrum-scale-csi"):
                LOGGER.info(f"CSI driver image :  {container.image}")
                LOGGER.info(f"CSI driver image id : {container.image_id}")
    except ApiException:
        LOGGER.info("Unable to get driver image")


def check_pod_image(pod_name, image_name):
    """
    checking phase of pod pod_name to be running
    if not running then asserts
    """

    api_instance = client.CoreV1Api()
    try:
        api_response = api_instance.read_namespaced_pod(
            name=pod_name, namespace=namespace_value, pretty=True)
        LOGGER.debug(str(api_response))
        search_result = re.search(image_name, str(api_response))
        LOGGER.info(search_result)
        if search_result is not None:
            LOGGER.info(f"Image {image_name} matched for pod {pod_name}")
            return
    except ApiException as e:
        LOGGER.error(
                f"Exception when calling CoreV1Api->read_namespaced_pod: {e}")
        assert False

    LOGGER.error(f"Image {image_name} not matched for pod {pod_name}")
    LOGGER.error(str(api_response))
    assert False


def get_pod_list_and_check_running(label, required_pods):
<<<<<<< HEAD
    api_instance = client.CoreV1Api()
    for _ in range(0,24):
        try:
            api_response = api_instance.list_pod_for_all_namespaces( pretty=True,label_selector=label)
            pod_status = True
            for pod_info in api_response.items:
                if not(pod_info.status.phase == "Running"):
                    pod_status = False
                    break
            if pod_status is True and (len(api_response.items) ==  required_pods):
                return 
            time.sleep(20)
            LOGGER.info(f"Checking for pod with label {label}")
        except ApiException as e:
            LOGGER.error(f"Exception when calling CoreV1Api->list_pod_for_all_namespaces: {e}")
            assert False
    else:
        LOGGER.error(f"Pods with label {label} are not in expected state {api_response}")
        assert False


def get_pod_list_with_label(label):
    api_instance = client.CoreV1Api()
    try:
        api_response = api_instance.list_pod_for_all_namespaces( pretty=True,label_selector=label)
        pod_list = []
        for pod_info in api_response.items:
            pod_list.append(pod_info.metadata.name)
        return pod_list
    except ApiException as e:
        LOGGER.error(f"Exception when calling CoreV1Api->list_pod_for_all_namespaces: {e}")
        assert False

=======
     api_instance = client.CoreV1Api()
     try:
         api_response = api_instance.list_pod_for_all_namespaces( pretty=True,label_selector=label)
         for pod_info in api_response.items:
             assert pod_info.status.phase == "Running"
         assert len(api_response.items) ==  required_pods
     except ApiException as e:
         LOGGER.error(f"Exception when calling CoreV1Api->list_pod_for_all_namespaces: {e}")
         assert False

>>>>>>> 875fcedc
<|MERGE_RESOLUTION|>--- conflicted
+++ resolved
@@ -1,1180 +1,1166 @@
-import time
-import logging
-import copy
-import re
-import base64
-import urllib3
-from kubernetes import client, config
-from kubernetes.client.rest import ApiException
-urllib3.disable_warnings(urllib3.exceptions.InsecureRequestWarning)
-LOGGER = logging.getLogger()
-
-
-def set_global_namespace_value(namespace_name):
-    """
-    Make namespace as global to be used in later functions
-
-    Args:
-        param1: namespace_name - namespace name
-
-    Returns:
-       None
-
-    Raises:
-       None
-
-    """
-    global namespace_value
-    namespace_value = namespace_name
-
-
-def create_namespace(namespace_name):
-    """
-    Create namespace namespace_value(global parameter)
-
-    Args:
-       None
-
-    Returns:
-       None
-
-    Raises:
-        Raises an exception on kubernetes client api failure and asserts
-
-    """
-    namespace_api_instance = client.CoreV1Api()
-    namespace_metadata = client.V1ObjectMeta(
-        name=namespace_name,
-        labels={"product": "ibm-spectrum-scale-csi"}
-    )
-    namespace_body = client.V1Namespace(
-        api_version="v1", kind="Namespace", metadata=namespace_metadata)
-    try:
-        namespace_api_response = namespace_api_instance.create_namespace(
-            body=namespace_body, pretty=True)
-        LOGGER.debug(str(namespace_api_response))
-        LOGGER.info(f'Namespace Create : {namespace_name} is created')
-    except ApiException as e:
-        LOGGER.error(
-            f"Exception when calling CoreV1Api->create_namespace: {e}")
-        assert False
-
-
-def create_deployment(body):
-    """
-    Create IBM Spectrum Scale CSI Operator deployment object using operator.yaml file
-
-    Args:
-        None
-
-    Returns:
-       None
-
-    Raises:
-        Raises an exception on kubernetes client api failure and asserts
-
-    """
-    deployment_apps_api_instance = client.AppsV1Api()
-    try:
-        LOGGER.info("Creating Operator Deployment")
-        deployment_apps_api_response = deployment_apps_api_instance.create_namespaced_deployment(
-            namespace=namespace_value, body=body)
-        LOGGER.debug(str(deployment_apps_api_response))
-    except ApiException as e:
-        LOGGER.error(
-            f"Exception when calling AppsV1Api->create_namespaced_deployment: {e}")
-        assert False
-
-
-def create_cluster_role(body):
-    """
-    Create IBM Spectrum Scale CSI Operator cluster role using role.yaml file
-
-    Args:
-       None
-
-    Returns:
-       None
-
-    Raises:
-        Raises an exception on kubernetes client api failure and asserts
-
-    """
-    cluster_role_api_instance = client.RbacAuthorizationV1Api()
-    try:
-        LOGGER.info("Creating ibm-spectrum-scale-csi-operator ClusterRole ")
-        cluster_role_api_response = cluster_role_api_instance.create_cluster_role(
-            body=body, pretty=True)
-        LOGGER.debug(str(cluster_role_api_response))
-    except ApiException as e:
-        LOGGER.error(
-            f"Exception when calling RbacAuthorizationV1Api->create_cluster_role: {e}")
-        assert False
-
-
-def create_cluster_role_binding(body):
-    """
-    Create IBM Spectrum Scale CSI Operator ClusterRoleBinding object using role_binding.yaml
-
-    Args:
-       None
-
-    Returns:
-       None
-
-    Raises:
-        Raises an exception on kubernetes client api failure and asserts
-
-    """
-    cluster_role_binding_api_instance = client.RbacAuthorizationV1Api()
-    body["subjects"][0]["namespace"] = namespace_value
-    try:
-        LOGGER.info("creating cluster role binding")
-        cluster_role_binding_api_response = cluster_role_binding_api_instance.create_cluster_role_binding(
-            body=body, pretty=True)
-        LOGGER.debug(cluster_role_binding_api_response)
-    except ApiException as e:
-        LOGGER.error(
-            f"Exception when calling RbacAuthorizationV1Api->create_cluster_role_binding: {e}")
-        assert False
-
-
-def create_service_account(body):
-    """
-    Create IBM Spectrum Scale CSI Operator ServiceAccount using service_account.yaml
-
-    Args:
-       None
-
-    Returns:
-       None
-
-    Raises:
-        Raises an exception on kubernetes client api failure and asserts
-
-    """
-    service_account_api_instance = client.CoreV1Api()
-    body["metadata"]["namespace"] = namespace_value
-    try:
-        LOGGER.info("Creating ibm-spectrum-scale-csi-operator ServiceAccount")
-        service_account_api_response = service_account_api_instance.create_namespaced_service_account(
-            namespace=namespace_value, body=body, pretty=True)
-        LOGGER.debug(str(service_account_api_response))
-    except ApiException as e:
-        LOGGER.error(
-            f"Exception when calling CoreV1Api->create_namespaced_service_account: {e}")
-        assert False
-
-
-def create_crd(body):
-    """
-    Create IBM Spectrum Scale CSI Operator CRD (Custom Resource Defination) Object
-
-    Args:
-       None
-
-    Returns:
-       None
-
-    Raises:
-        Raises an ValueError exception but it is expected. hence we pass.
-
-    """
-    custom_object_api_instance = client.CustomObjectsApi()
-    try:
-        custom_object_api_response = custom_object_api_instance.create_cluster_custom_object(
-            group="apiextensions.k8s.io",
-            version="v1",
-            plural="customresourcedefinitions",
-            body=body,
-            pretty=True
-        )
-        LOGGER.debug(custom_object_api_response)
-        LOGGER.info("Creating IBM SpectrumScale CRD object using csiscaleoperators.csi.ibm.com.crd.yaml file")
-    except ValueError as e:
-        LOGGER.error(
-            f"Exception when calling CustomObjectsApi->create_namespaced_custom_object: {e}")
-        LOGGER.info(
-            "while there is valuerror expection,but CRD created successfully")
-        assert False
-
-
-def delete_crd():
-    """
-    Delete existing IBM Spectrum Scale CSI Operator CRD (Custom Resource Defination) Object
-
-    Args:
-       None
-
-    Returns:
-       None
-
-    Raises:
-        Raises an exception on kubernetes client api failure and asserts
-
-    """
-    crd_name = "csiscaleoperators.csi.ibm.com"
-    custom_object_api_instance = client.CustomObjectsApi()
-    try:
-        custom_object_api_response = custom_object_api_instance.delete_cluster_custom_object(
-            group="apiextensions.k8s.io",
-            version="v1",
-            plural="customresourcedefinitions",
-            name=crd_name
-        )
-        LOGGER.debug(str(custom_object_api_response))
-    except ApiException as e:
-        LOGGER.error(
-            f"Exception when calling CustomObjectsApi->delete_cluster_custom_object: {e}")
-        assert False
-
-
-def delete_namespace(namespace_name):
-    """
-    Delete IBM Spectrum Scale CSI Operator namespace
-
-    Args:
-       None
-
-    Returns:
-       None
-
-    Raises:
-        Raises an exception on kubernetes client api failure and asserts
-
-    """
-    delete_namespace_api_instance = client.CoreV1Api()
-    try:
-        delete_namespace_api_response = delete_namespace_api_instance.delete_namespace(
-            name=namespace_name, pretty=True)
-        LOGGER.debug(str(delete_namespace_api_response))
-    except ApiException as e:
-        LOGGER.error(
-            f"Exception when calling CoreV1Api->delete_namespace: {e}")
-        assert False
-
-
-def delete_deployment():
-    """
-    Delete IBM Spectrum Scale CSI Operator Deployment object from Operator namespace
-
-    Args:
-       None
-
-    Returns:
-       None
-
-    Raises:
-        Raises an exception on kubernetes client api failure and asserts
-
-    """
-    delete_deployment_api_instance = client.AppsV1Api()
-    try:
-        delete_deployment_api_response = delete_deployment_api_instance.delete_namespaced_deployment(
-            name="ibm-spectrum-scale-csi-operator", namespace=namespace_value, pretty=True)
-        LOGGER.debug(str(delete_deployment_api_response))
-    except ApiException as e:
-        LOGGER.error(
-            f"Exception when calling ExtensionsV1beta1Api->delete_namespaced_deployment: {e}")
-        assert False
-
-
-def delete_service_account(service_account_name):
-    """
-    Delete IBM Spectrum Scale CSI Operator ServiceAccount from Operator namespace
-
-    Args:
-       param1: service_accout_name - service account name to be deleted
-
-    Returns:
-       None
-
-    Raises:
-        Raises an exception on kubernetes client api failure and asserts
-
-    """
-    delete_service_account_api_instance = client.CoreV1Api()
-    try:
-        delete_service_account_api_response = delete_service_account_api_instance.delete_namespaced_service_account(
-            name=service_account_name, namespace=namespace_value, pretty=True)
-        LOGGER.debug(str(delete_service_account_api_response))
-    except ApiException as e:
-        LOGGER.error(
-            f"Exception when calling CoreV1Api->delete_namespaced_service_account: {e}")
-        assert False
-
-
-def delete_cluster_role(cluster_role_name):
-    """
-    Delete IBM Spectrum Scale CSI Operator ClusterRole Object
-
-    Args:
-       param1: cluster_role_name - cluster role name to be deleted
-
-    Returns:
-       None
-
-    Raises:
-        Raises an exception on kubernetes client api failure and asserts
-
-    """
-    delete_cluster_role_api_instance = client.RbacAuthorizationV1Api()
-    try:
-        delete_cluster_role_api_response = delete_cluster_role_api_instance.delete_cluster_role(
-            name=cluster_role_name, pretty=True)
-        LOGGER.debug(str(delete_cluster_role_api_response))
-    except ApiException as e:
-        LOGGER.error(
-            f"Exception when calling RbacAuthorizationV1Api->delete_cluster_role: {e}")
-        assert False
-
-
-def delete_cluster_role_binding(cluster_role_binding_name):
-    """
-    Delete IBM Spectrum Scale CSI Operator ClusterRoleBinding Object
-
-    Args:
-       param1: cluster_role_name - cluster role name to be deleted
-
-    Returns:
-       None
-
-    Raises:
-        Raises an exception on kubernetes client api failure and asserts
-
-    """
-    delete_cluster_role_binding_api_instance = client.RbacAuthorizationV1Api()
-    try:
-        delete_cluster_role_binding_api_response = delete_cluster_role_binding_api_instance.delete_cluster_role_binding(
-            name=cluster_role_binding_name, pretty=True)
-        LOGGER.debug(delete_cluster_role_binding_api_response)
-    except ApiException as e:
-        LOGGER.error(
-            f"Exception when calling RbacAuthorizationV1Api->delete_cluster_role_binding: {e}")
-        assert False
-
-
-def check_crd_deleted():
-    """
-    Function for checking CRD (Custom Resource Defination) is deleted or not
-    If CRD is not deleted in 60 seconds,function asserts
-
-    Args:
-       None
-
-    Returns:
-       None
-
-    Raises:
-        Raises an exception on kubernetes client api failure and asserts
-
-    """
-    count = 12
-    crd_name = "csiscaleoperators.csi.ibm.com"
-    custom_object_api_instance = client.CustomObjectsApi()
-    while (count > 0):
-        try:
-            custom_object_api_response = custom_object_api_instance.get_cluster_custom_object(
-                group="apiextensions.k8s.io",
-                version="v1",
-                plural="customresourcedefinitions",
-                name=crd_name
-            )
-            LOGGER.debug(custom_object_api_response)
-            LOGGER.info("still deleting crd")
-            count -= 1
-            time.sleep(5)
-
-        except ApiException:
-            LOGGER.info("crd deleted")
-            return
-
-    LOGGER.error("crd is not deleted")
-    assert False
-
-
-def check_namespace_deleted(namespace_name):
-    """
-    Function for checking namespace object is deleted or not
-    If namespace is not deleted in 120 seconds, Function asserts
-
-    Raises:
-        Raises an exception on kubernetes client api failure and asserts
-
-    """
-    count = 18
-    list_namespace_api_instance = client.CoreV1Api()
-    while (count > 0):
-        try:
-            list_namespace_api_response = list_namespace_api_instance.read_namespace(
-                name=namespace_name, pretty=True)
-            LOGGER.debug(str(list_namespace_api_response))
-            LOGGER.info(f'Namespace Delete : still deleting {namespace_name}')
-            count = count-1
-            time.sleep(10)
-        except ApiException:
-            LOGGER.info(f'Namespace Delete : {namespace_name} is deleted')
-            return
-
-    LOGGER.error(f'namespace  {namespace_name} is not deleted')
-    assert False
-
-
-def check_deployment_deleted():
-    """
-    Function for checking deployment is deleted or not
-    If deployment is not deleted in 30 seconds, Function asserts
-
-    Raises:
-        Raises an exception on kubernetes client api failure and asserts
-
-    """
-    count = 6
-    api_instance = client.AppsV1Api()
-    while (count > 0):
-        try:
-            api_response = api_instance.read_namespaced_deployment(
-                name="ibm-spectrum-scale-csi-operator", namespace=namespace_value, pretty=True)
-            LOGGER.debug(str(api_response))
-            LOGGER.info('Still Deleting ibm-spectrum-scale-csi-operator deployment')
-            count = count-1
-            time.sleep(5)
-        except ApiException:
-            LOGGER.info("Deployment ibm-spectrum-scale-csi-operator is deleted")
-            return
-
-    LOGGER.error("deployment is not deleted")
-    assert False
-
-
-def check_service_account_deleted(service_account_name):
-    """
-    Function to check ServiceAccount is deleted or not
-    If ServiceAccount is not deleted in 30 seconds, Function asserts
-
-    Args:
-       param1: service_accout_name - service account name to be checked
-
-    Raises:
-        Raises an exception on kubernetes client api failure and asserts
-
-    """
-    count = 6
-    api_instance = client.CoreV1Api()
-    while (count > 0):
-        try:
-            api_response = api_instance.read_namespaced_service_account(
-                name=service_account_name, namespace=namespace_value, pretty=True)
-            LOGGER.debug(str(api_response))
-            LOGGER.info(f'Still deleting ServiceAccount {service_account_name}')
-            count = count-1
-            time.sleep(5)
-        except ApiException:
-            LOGGER.info(f'ServiceAccount {service_account_name} is deleted')
-            return
-
-    LOGGER.error("service account is not deleted")
-    assert False
-
-
-def check_cluster_role_deleted(cluster_role_name):
-    """
-    Function to check ClusterRole is deleted or not
-    If ClusterRole not deleted in 30 seconds, Function asserts
-
-    Args:
-       param1: cluster_role_name - cluster role name to be checked
-
-    Raises:
-        Raises an exception on kubernetes client api failure and asserts
-
-    """
-    count = 6
-    api_instance = client.RbacAuthorizationV1Api()
-    while (count > 0):
-        try:
-            api_response = api_instance.read_cluster_role(
-                name=cluster_role_name, pretty=True)
-            LOGGER.debug(str(api_response))
-            LOGGER.info(f'Still deleting ClusterRole {cluster_role_name} ')
-            count = count-1
-            time.sleep(5)
-        except ApiException:
-            LOGGER.info(f'ClusterRole {cluster_role_name} is deleted')
-            return
-
-    LOGGER.error(f'ClusterRole {cluster_role_name} is not deleted')
-    assert False
-
-
-def check_cluster_role_binding_deleted(cluster_role_binding_name):
-    """
-    Function to check ClusterRoleBinding is deleted or not
-    If ClusterRoleBinding is not deleted in 30 seconds, Function asserts
-
-    Args:
-       param1: cluster_role_binding_name - cluster role binding name to be checked
-
-    Raises:
-        Raises an exception on kubernetes client api failure and asserts
-
-    """
-    count = 6
-    api_instance = client.RbacAuthorizationV1Api()
-    while (count > 0):
-        try:
-            api_response = api_instance.read_cluster_role_binding(
-                name=cluster_role_binding_name, pretty=True)
-            LOGGER.debug(str(api_response))
-            LOGGER.info(f'Still deleting ClusterRoleBinding {cluster_role_binding_name}')
-            count = count-1
-            time.sleep(5)
-        except ApiException:
-            LOGGER.info(f'ClusterRoleBinding {cluster_role_binding_name} is deleted')
-            return
-
-    LOGGER.error(f'ClusterRoleBinding {cluster_role_binding_name} is not deleted')
-    assert False
-
-
-def check_crd_exists():
-    """
-    Checks custom resource defination exists or not
-
-    Args:
-       None
-
-    Returns:
-       return True  , if crd exists
-       return False , if crd does not exists
-
-    Raises:
-        None
-
-    """
-    crd_name = "csiscaleoperators.csi.ibm.com"
-    custom_object_api_instance = client.CustomObjectsApi()
-    try:
-        custom_object_api_response = custom_object_api_instance.get_cluster_custom_object(
-            group="apiextensions.k8s.io",
-            version="v1",
-            plural="customresourcedefinitions",
-            name=crd_name
-        )
-        LOGGER.debug(str(custom_object_api_response))
-        LOGGER.info(f"crd  {crd_name} exists")
-        return True
-    except ApiException:
-        LOGGER.info(f"crd {crd_name} does not exist")
-        return False
-
-
-def check_namespace_exists(namespace_name):
-    """
-    Checks namespace namespace_name exists or not
-
-    Args:
-       None
-
-    Returns:
-       return True  , if namespace exists
-       return False , if namespace does not exists
-
-    Raises:
-        None
-
-    """
-    read_namespace_api_instance = client.CoreV1Api()
-    try:
-        read_namespace_api_response = read_namespace_api_instance.read_namespace(
-            name=namespace_name, pretty=True)
-        LOGGER.debug(str(read_namespace_api_response))
-        LOGGER.info(f"Namespace Check  : {namespace_name} exists")
-        return True
-    except ApiException:
-        LOGGER.info(f"Namespace Check  : {namespace_name} does not exists")
-        return False
-
-
-def check_deployment_exists():
-    """
-    Checks deployment exists or not
-
-    Args:
-       None
-
-    Returns:
-       return True  , if deployment exists
-       return False , if deployment does not exists
-
-    Raises:
-        None
-
-    """
-    read_deployment_api_instance = client.AppsV1Api()
-    try:
-        read_deployment_api_response = read_deployment_api_instance.read_namespaced_deployment(
-            name="ibm-spectrum-scale-csi-operator", namespace=namespace_value, pretty=True)
-        LOGGER.debug(str(read_deployment_api_response))
-        LOGGER.info("deployment exists")
-        return True
-    except ApiException:
-        LOGGER.info("deployment does not exists")
-        return False
-
-
-def check_service_account_exists(service_account_name):
-    """
-    Checks service account exists or not
-
-    Args:
-       None
-
-    Returns:
-       return True  , if service account exists
-       return False , if service account does not exists
-
-    Raises:
-        None
-
-    """
-    api_instance = client.CoreV1Api()
-    try:
-        api_response = api_instance.read_namespaced_service_account(
-            name=service_account_name, namespace=namespace_value, pretty=True)
-        LOGGER.debug(str(api_response))
-        LOGGER.info("Service account exists")
-        return True
-    except ApiException:
-        LOGGER.info("Service account does not exists")
-        return False
-
-
-def check_cluster_role_exists(cluster_role_name):
-    """
-    Checks cluster role exists or not
-
-    Args:
-       None
-
-    Returns:
-       return True  , if cluster role exists
-       return False , if cluster role does not exists
-
-    Raises:
-        None
-
-    """
-    api_instance = client.RbacAuthorizationV1Api()
-    try:
-        api_response = api_instance.read_cluster_role(
-            name=cluster_role_name, pretty=True)
-        LOGGER.debug(str(api_response))
-        LOGGER.info("cluster role exists")
-        return True
-    except ApiException:
-        LOGGER.info("cluster role does not exists")
-        return False
-
-
-def check_cluster_role_binding_exists(cluster_role_binding_name):
-    """
-    Checks cluster role binding exists or not
-
-    Args:
-       None
-
-    Returns:
-       return True  , if cluster role binding exists
-       return False , if cluster role binding does not exists
-
-    Raises:
-        None
-
-    """
-    api_instance = client.RbacAuthorizationV1Api()
-    try:
-        api_response = api_instance.read_cluster_role_binding(
-            name=cluster_role_binding_name, pretty=True)
-        LOGGER.debug(str(api_response))
-        LOGGER.info("cluster role binding exists")
-        return True
-    except ApiException:
-        LOGGER.info("cluster role binding does not exists")
-        return False
-
-
-def get_operator_pod_name():
-    try:
-        pod_list_api_instance = client.CoreV1Api()
-        pod_list_api_response = pod_list_api_instance.list_namespaced_pod(
-            namespace=namespace_value, pretty=True, field_selector="spec.serviceAccountName=ibm-spectrum-scale-csi-operator")
-        operator_pod_name = pod_list_api_response.items[0].metadata.name
-        LOGGER.debug(str(pod_list_api_response))
-        return operator_pod_name
-    except ApiException as e:
-        LOGGER.error(
-            f"Exception when calling CoreV1Api->list_namespaced_pod: {e}")
-        assert False
-
-
-def get_operator_image():
-    pod_name = get_operator_pod_name()
-    api_instance = client.CoreV1Api()
-    try:
-        api_response = api_instance.read_namespaced_pod(
-            name=pod_name, namespace=namespace_value, pretty=True)
-        LOGGER.info(f"CSI operator image : {api_response.status.container_statuses[-1].image}")
-        LOGGER.info(f"CSI operator image id : {api_response.status.container_statuses[-1].image_id}")
-    except ApiException:
-        LOGGER.info("Unable to get operator image")
-
-
-def check_ns_exists(passed_kubeconfig_value, namespace_value):
-    config.load_kube_config(config_file=passed_kubeconfig_value)
-    read_namespace_api_instance = client.CoreV1Api()
-    try:
-        read_namespace_api_response = read_namespace_api_instance.read_namespace(
-            name=namespace_value, pretty=True)
-        LOGGER.debug(str(read_namespace_api_response))
-        LOGGER.info(f"Namespace Check  : CSI Operator Namespace {namespace_value} exists")
-        return True
-    except ApiException:
-        LOGGER.info(f"Namespace Check  : CSI Operator Namespace {namespace_value} does not exists")
-        return False
-
-
-def get_kubernetes_version(passed_kubeconfig_value):
-    config.load_kube_config(config_file=passed_kubeconfig_value)
-    api_instance = client.VersionApi()
-    try:
-        api_response = api_instance.get_code()
-        api_response = api_response.__dict__
-        LOGGER.info(f"kubernetes version is {api_response['_git_version']}")
-        LOGGER.info(f"platform is {api_response['_platform']}")
-    except ApiException as e:
-        LOGGER.info(f"Kubernetes version cannot be fetched due to {e}")
-
-
-def check_nodes_available(label, label_name):
-    """
-    checks number of nodes with label
-    if it is 0 , asserts
-    """
-    api_instance = client.CoreV1Api()
-    label_selector = ""
-    for label_val in label:
-        label_selector += str(label_val["key"])+"="+str(label_val["value"])+","
-    label_selector = label_selector[0:-1]
-    try:
-        api_response_2 = api_instance.list_node(
-            pretty=True, label_selector=label_selector)
-        if len(api_response_2.items) == 0:
-            LOGGER.error(f"0 nodes matches with {label_name}")
-            LOGGER.error("please check labels")
-            assert False
-    except ApiException as e:
-        LOGGER.error(f"Exception when calling CoreV1Api->list_node: {e}")
-        assert False
-
-
-def base64encoder(input_str):
-    """Takes input string and converts it to base 64 string"""
-    message_bytes = input_str.encode('ascii')
-    base64_bytes = base64.b64encode(message_bytes)
-    base64_message = base64_bytes.decode('ascii')
-    return base64_message
-
-
-def create_secret(secret_data_passed, secret_name):
-    """
-    Create secret secet_name
-
-    Args:
-        param1: secret_data_passed - data for secret body
-        param2: secret_name - name of secret to be created
-
-    Returns:
-        None
-
-    Raises:
-        Raises an exception on kubernetes client api failure and asserts
-
-    """
-    secret_api_instance = client.CoreV1Api()
-    secret_data = copy.deepcopy(secret_data_passed)
-    secret_data["username"] = base64encoder(secret_data["username"])
-    secret_data["password"] = base64encoder(secret_data["password"])
-    secret_metadata = client.V1ObjectMeta(
-        name=secret_name,
-        labels={"product": "ibm-spectrum-scale-csi"}
-    )
-    secret_body = client.V1Secret(
-        api_version="v1",
-        kind="Secret",
-        metadata=secret_metadata,
-        data=secret_data
-    )
-    try:
-        LOGGER.info(f'Creating secret {secret_name}')
-        secret_api_response = secret_api_instance.create_namespaced_secret(
-            namespace=namespace_value,
-            body=secret_body,
-            pretty=True
-        )
-        LOGGER.debug(str(secret_api_response))
-    except ApiException as e:
-        LOGGER.error(
-            f"Exception when calling CoreV1Api->create_namespaced_secret: {e}")
-        assert False
-
-
-def delete_secret(secret_name):
-    """
-    delete secret secret_name
-
-    Args:
-       param1: secret_name - name of secret to be deleted
-
-    Returns:
-       None
-
-    Raises:
-        Raises an exception on kubernetes client api failure and asserts
-
-    """
-
-    delete_secret_api_instance = client.CoreV1Api()
-    try:
-        delete_secret_api_response = delete_secret_api_instance.delete_namespaced_secret(
-            name=secret_name, namespace=namespace_value, pretty=True)
-        LOGGER.info(f'Secret {secret_name} has been deleted')
-        LOGGER.debug(str(delete_secret_api_response))
-    except ApiException as e:
-        LOGGER.error(
-            f"Exception when calling CoreV1Api->delete_namespaced_secret: {e}")
-        assert False
-
-
-def check_secret_exists(secret_name):
-    """
-    Checks secret secret_name exists or not
-
-    Args:
-       param1: secret_name - name of secret to be checked
-
-    Returns:
-       return True  , if secret exists
-       return False , if secret does not exist
-
-    Raises:
-        None
-
-    """
-
-    api_instance = client.CoreV1Api()
-    try:
-        api_response = api_instance.read_namespaced_secret(
-            name=secret_name, namespace=namespace_value, pretty=True)
-        LOGGER.debug(str(api_response))
-        LOGGER.info(f'Secret {secret_name} exists')
-        return True
-    except ApiException:
-        LOGGER.info(f'Secret {secret_name} does not exist')
-        return False
-
-
-def check_secret_is_deleted(secret_name):
-    """
-    checks secret deleted or not
-    if secret not deleted in 120 seconds , asserts
-
-    Args:
-       param1: secret_name - name of secret to be checked
-    """
-    var = True
-    count = 12
-    api_instance = client.CoreV1Api()
-    while (var and count > 0):
-        try:
-            api_response = api_instance.read_namespaced_secret(
-                name=secret_name, namespace=namespace_value, pretty=True)
-            LOGGER.info("still deleting secret")
-            LOGGER.debug(str(api_response))
-            count = count-1
-            time.sleep(10)
-        except ApiException:
-            LOGGER.info(f"Secret {secret_name} has been deleted")
-            var = False
-
-    if count <= 0:
-        LOGGER.error(f"Secret {secret_name} is not deleted")
-        assert False
-
-
-def create_configmap(file_path, make_cacert_wrong, configmap_name):
-    """
-    Create configmap with file at file_path
-    if make_cacert_wrong==True then it makes cacert wrong
-
-    Args:
-        param1: file_path - path of cacert file
-        param2: make_cacert_wrong - for operator testcase, cacert wrong
-
-    Returns:
-       None
-
-    Raises:
-        Raises an exception on kubernetes client api failure and asserts
-
-    """
-    api_instance = client.CoreV1Api()
-    metadata = client.V1ObjectMeta(
-        name=configmap_name,
-        namespace=namespace_value,
-    )
-    with open(file_path, 'r') as f:
-        file_content = f.read()
-    if make_cacert_wrong:
-        file_content = file_content[0:50]+file_content[-50:-1]
-    data_dict = {}
-    data_dict[configmap_name] = file_content
-    configmap = client.V1ConfigMap(
-        api_version="v1",
-        kind="ConfigMap",
-        data=data_dict,
-        metadata=metadata
-    )
-    try:
-        api_response = api_instance.create_namespaced_config_map(
-            namespace=namespace_value,
-            body=configmap,
-            pretty=True,
-        )
-        LOGGER.debug(str(api_response))
-        LOGGER.info(f"configmap {configmap_name} has been created")
-
-    except ApiException as e:
-        LOGGER.error(
-            f"Exception when calling CoreV1Api->create_namespaced_config_map: {e}")
-        assert False
-
-
-def delete_configmap(configmap_name):
-    """
-    deletes configmap
-
-    Args:
-       None
-
-    Returns:
-       None
-
-    Raises:
-        Raises an exception on kubernetes client api failure and asserts
-
-    """
-    api_instance = client.CoreV1Api()
-    try:
-        api_response = api_instance.delete_namespaced_config_map(
-            namespace=namespace_value,
-            name=configmap_name,
-            pretty=True,
-        )
-        LOGGER.debug(str(api_response))
-        LOGGER.info(f"configmap {configmap_name} has been deleted")
-
-    except ApiException as e:
-        LOGGER.error(
-            f"Exception when calling CoreV1Api->create_namespaced_config_map: {e}")
-        assert False
-
-    
-def check_configmap_exists(configmap_name):
-    """
-    Checks configmap configmap_name exists or not
-
-    Args:
-       param1: configmap_name - name of configmap to be checked
-
-    Returns:
-       return True  , if configmap exists
-       return False , if configmap does not exist
-
-    Raises:
-        None
-
-    """
-
-    api_instance = client.CoreV1Api()
-    try:
-        api_response = api_instance.read_namespaced_config_map(
-            namespace=namespace_value,
-            name=configmap_name,
-            pretty=True,
-        )
-        LOGGER.debug(str(api_response))
-        LOGGER.info(f'configmap {configmap_name} exists')
-        return True
-    except ApiException:
-        LOGGER.info(f'configmap {configmap_name} does not exist')
-        return False
-
-
-def check_configmap_is_deleted(configmap_name):
-    """
-    checks configmap deleted or not
-    if configmap not deleted in 120 seconds , asserts
-
-    Args:
-       param1: configmap_name - name of configmap to be checked
-    """
-    count = 12
-    api_instance = client.CoreV1Api()
-    while (count > 0):
-        try:
-            api_response = api_instance.read_namespaced_config_map(
-                namespace=namespace_value,
-                name=configmap_name,
-                pretty=True,
-            )
-            LOGGER.info("still deleting configmap")
-            LOGGER.debug(str(api_response))
-            count = count-1
-            time.sleep(10)
-        except ApiException:
-            LOGGER.info(f"configmap {configmap_name} deletion confirmed")
-            return
-
-    LOGGER.error(f"configmap {configmap_name} is not deleted")
-    assert False
-
-
-def check_pod_running(pod_name):
-    """
-    checking phase of pod pod_name to be running
-    if not running then asserts
-    """
-
-    api_instance = client.CoreV1Api()
-    val = 0
-    while val < 12:
-        try:
-            api_response = api_instance.read_namespaced_pod(
-                name=pod_name, namespace=namespace_value, pretty=True)
-            LOGGER.debug(str(api_response))
-            if api_response.status.phase == "Running":
-                LOGGER.info(f'POD Check : POD {pod_name} is Running')
-                return
-            time.sleep(5)
-            val += 1
-        except ApiException as e:
-            LOGGER.error(
-                f"Exception when calling CoreV1Api->read_namespaced_pod: {e}")
-            LOGGER.info(f"POD Check : POD {pod_name} does not exists on Cluster")
-            assert False
-    LOGGER.error(f'POD Check : POD {pod_name} is not Running')
-    assert False
-
-
-def get_driver_ds_pod_name():
-    try:
-        pod_list_api_instance = client.CoreV1Api()
-        pod_list_api_response = pod_list_api_instance.list_namespaced_pod(
-            namespace=namespace_value, pretty=True, field_selector="spec.serviceAccountName=ibm-spectrum-scale-csi-node")
-        daemonset_pod_name = pod_list_api_response.items[0].metadata.name
-        LOGGER.debug(str(pod_list_api_response))
-        return daemonset_pod_name
-    except ApiException as e:
-        LOGGER.error(
-            f"Exception when calling CoreV1Api->list_namespaced_pod: {e}")
-        assert False
-
-
-def get_driver_image():
-    pod_name = get_driver_ds_pod_name()
-    api_instance = client.CoreV1Api()
-    try:
-        api_response = api_instance.read_namespaced_pod(
-            name=pod_name, namespace=namespace_value, pretty=True)
-        for container in api_response.status.container_statuses:
-            if(container.name == "ibm-spectrum-scale-csi"):
-                LOGGER.info(f"CSI driver image :  {container.image}")
-                LOGGER.info(f"CSI driver image id : {container.image_id}")
-    except ApiException:
-        LOGGER.info("Unable to get driver image")
-
-
-def check_pod_image(pod_name, image_name):
-    """
-    checking phase of pod pod_name to be running
-    if not running then asserts
-    """
-
-    api_instance = client.CoreV1Api()
-    try:
-        api_response = api_instance.read_namespaced_pod(
-            name=pod_name, namespace=namespace_value, pretty=True)
-        LOGGER.debug(str(api_response))
-        search_result = re.search(image_name, str(api_response))
-        LOGGER.info(search_result)
-        if search_result is not None:
-            LOGGER.info(f"Image {image_name} matched for pod {pod_name}")
-            return
-    except ApiException as e:
-        LOGGER.error(
-                f"Exception when calling CoreV1Api->read_namespaced_pod: {e}")
-        assert False
-
-    LOGGER.error(f"Image {image_name} not matched for pod {pod_name}")
-    LOGGER.error(str(api_response))
-    assert False
-
-
-def get_pod_list_and_check_running(label, required_pods):
-<<<<<<< HEAD
-    api_instance = client.CoreV1Api()
-    for _ in range(0,24):
-        try:
-            api_response = api_instance.list_pod_for_all_namespaces( pretty=True,label_selector=label)
-            pod_status = True
-            for pod_info in api_response.items:
-                if not(pod_info.status.phase == "Running"):
-                    pod_status = False
-                    break
-            if pod_status is True and (len(api_response.items) ==  required_pods):
-                return 
-            time.sleep(20)
-            LOGGER.info(f"Checking for pod with label {label}")
-        except ApiException as e:
-            LOGGER.error(f"Exception when calling CoreV1Api->list_pod_for_all_namespaces: {e}")
-            assert False
-    else:
-        LOGGER.error(f"Pods with label {label} are not in expected state {api_response}")
-        assert False
-
-
-def get_pod_list_with_label(label):
-    api_instance = client.CoreV1Api()
-    try:
-        api_response = api_instance.list_pod_for_all_namespaces( pretty=True,label_selector=label)
-        pod_list = []
-        for pod_info in api_response.items:
-            pod_list.append(pod_info.metadata.name)
-        return pod_list
-    except ApiException as e:
-        LOGGER.error(f"Exception when calling CoreV1Api->list_pod_for_all_namespaces: {e}")
-        assert False
-
-=======
-     api_instance = client.CoreV1Api()
-     try:
-         api_response = api_instance.list_pod_for_all_namespaces( pretty=True,label_selector=label)
-         for pod_info in api_response.items:
-             assert pod_info.status.phase == "Running"
-         assert len(api_response.items) ==  required_pods
-     except ApiException as e:
-         LOGGER.error(f"Exception when calling CoreV1Api->list_pod_for_all_namespaces: {e}")
-         assert False
-
->>>>>>> 875fcedc
+import time
+import logging
+import copy
+import re
+import base64
+import urllib3
+from kubernetes import client, config
+from kubernetes.client.rest import ApiException
+urllib3.disable_warnings(urllib3.exceptions.InsecureRequestWarning)
+LOGGER = logging.getLogger()
+
+
+def set_global_namespace_value(namespace_name):
+    """
+    Make namespace as global to be used in later functions
+
+    Args:
+        param1: namespace_name - namespace name
+
+    Returns:
+       None
+
+    Raises:
+       None
+
+    """
+    global namespace_value
+    namespace_value = namespace_name
+
+
+def create_namespace(namespace_name):
+    """
+    Create namespace namespace_value(global parameter)
+
+    Args:
+       None
+
+    Returns:
+       None
+
+    Raises:
+        Raises an exception on kubernetes client api failure and asserts
+
+    """
+    namespace_api_instance = client.CoreV1Api()
+    namespace_metadata = client.V1ObjectMeta(
+        name=namespace_name,
+        labels={"product": "ibm-spectrum-scale-csi"}
+    )
+    namespace_body = client.V1Namespace(
+        api_version="v1", kind="Namespace", metadata=namespace_metadata)
+    try:
+        namespace_api_response = namespace_api_instance.create_namespace(
+            body=namespace_body, pretty=True)
+        LOGGER.debug(str(namespace_api_response))
+        LOGGER.info(f'Namespace Create : {namespace_name} is created')
+    except ApiException as e:
+        LOGGER.error(
+            f"Exception when calling CoreV1Api->create_namespace: {e}")
+        assert False
+
+
+def create_deployment(body):
+    """
+    Create IBM Spectrum Scale CSI Operator deployment object using operator.yaml file
+
+    Args:
+        None
+
+    Returns:
+       None
+
+    Raises:
+        Raises an exception on kubernetes client api failure and asserts
+
+    """
+    deployment_apps_api_instance = client.AppsV1Api()
+    try:
+        LOGGER.info("Creating Operator Deployment")
+        deployment_apps_api_response = deployment_apps_api_instance.create_namespaced_deployment(
+            namespace=namespace_value, body=body)
+        LOGGER.debug(str(deployment_apps_api_response))
+    except ApiException as e:
+        LOGGER.error(
+            f"Exception when calling AppsV1Api->create_namespaced_deployment: {e}")
+        assert False
+
+
+def create_cluster_role(body):
+    """
+    Create IBM Spectrum Scale CSI Operator cluster role using role.yaml file
+
+    Args:
+       None
+
+    Returns:
+       None
+
+    Raises:
+        Raises an exception on kubernetes client api failure and asserts
+
+    """
+    cluster_role_api_instance = client.RbacAuthorizationV1Api()
+    try:
+        LOGGER.info("Creating ibm-spectrum-scale-csi-operator ClusterRole ")
+        cluster_role_api_response = cluster_role_api_instance.create_cluster_role(
+            body=body, pretty=True)
+        LOGGER.debug(str(cluster_role_api_response))
+    except ApiException as e:
+        LOGGER.error(
+            f"Exception when calling RbacAuthorizationV1Api->create_cluster_role: {e}")
+        assert False
+
+
+def create_cluster_role_binding(body):
+    """
+    Create IBM Spectrum Scale CSI Operator ClusterRoleBinding object using role_binding.yaml
+
+    Args:
+       None
+
+    Returns:
+       None
+
+    Raises:
+        Raises an exception on kubernetes client api failure and asserts
+
+    """
+    cluster_role_binding_api_instance = client.RbacAuthorizationV1Api()
+    body["subjects"][0]["namespace"] = namespace_value
+    try:
+        LOGGER.info("creating cluster role binding")
+        cluster_role_binding_api_response = cluster_role_binding_api_instance.create_cluster_role_binding(
+            body=body, pretty=True)
+        LOGGER.debug(cluster_role_binding_api_response)
+    except ApiException as e:
+        LOGGER.error(
+            f"Exception when calling RbacAuthorizationV1Api->create_cluster_role_binding: {e}")
+        assert False
+
+
+def create_service_account(body):
+    """
+    Create IBM Spectrum Scale CSI Operator ServiceAccount using service_account.yaml
+
+    Args:
+       None
+
+    Returns:
+       None
+
+    Raises:
+        Raises an exception on kubernetes client api failure and asserts
+
+    """
+    service_account_api_instance = client.CoreV1Api()
+    body["metadata"]["namespace"] = namespace_value
+    try:
+        LOGGER.info("Creating ibm-spectrum-scale-csi-operator ServiceAccount")
+        service_account_api_response = service_account_api_instance.create_namespaced_service_account(
+            namespace=namespace_value, body=body, pretty=True)
+        LOGGER.debug(str(service_account_api_response))
+    except ApiException as e:
+        LOGGER.error(
+            f"Exception when calling CoreV1Api->create_namespaced_service_account: {e}")
+        assert False
+
+
+def create_crd(body):
+    """
+    Create IBM Spectrum Scale CSI Operator CRD (Custom Resource Defination) Object
+
+    Args:
+       None
+
+    Returns:
+       None
+
+    Raises:
+        Raises an ValueError exception but it is expected. hence we pass.
+
+    """
+    custom_object_api_instance = client.CustomObjectsApi()
+    try:
+        custom_object_api_response = custom_object_api_instance.create_cluster_custom_object(
+            group="apiextensions.k8s.io",
+            version="v1",
+            plural="customresourcedefinitions",
+            body=body,
+            pretty=True
+        )
+        LOGGER.debug(custom_object_api_response)
+        LOGGER.info("Creating IBM SpectrumScale CRD object using csiscaleoperators.csi.ibm.com.crd.yaml file")
+    except ValueError as e:
+        LOGGER.error(
+            f"Exception when calling CustomObjectsApi->create_namespaced_custom_object: {e}")
+        LOGGER.info(
+            "while there is valuerror expection,but CRD created successfully")
+        assert False
+
+
+def delete_crd():
+    """
+    Delete existing IBM Spectrum Scale CSI Operator CRD (Custom Resource Defination) Object
+
+    Args:
+       None
+
+    Returns:
+       None
+
+    Raises:
+        Raises an exception on kubernetes client api failure and asserts
+
+    """
+    crd_name = "csiscaleoperators.csi.ibm.com"
+    custom_object_api_instance = client.CustomObjectsApi()
+    try:
+        custom_object_api_response = custom_object_api_instance.delete_cluster_custom_object(
+            group="apiextensions.k8s.io",
+            version="v1",
+            plural="customresourcedefinitions",
+            name=crd_name
+        )
+        LOGGER.debug(str(custom_object_api_response))
+    except ApiException as e:
+        LOGGER.error(
+            f"Exception when calling CustomObjectsApi->delete_cluster_custom_object: {e}")
+        assert False
+
+
+def delete_namespace(namespace_name):
+    """
+    Delete IBM Spectrum Scale CSI Operator namespace
+
+    Args:
+       None
+
+    Returns:
+       None
+
+    Raises:
+        Raises an exception on kubernetes client api failure and asserts
+
+    """
+    delete_namespace_api_instance = client.CoreV1Api()
+    try:
+        delete_namespace_api_response = delete_namespace_api_instance.delete_namespace(
+            name=namespace_name, pretty=True)
+        LOGGER.debug(str(delete_namespace_api_response))
+    except ApiException as e:
+        LOGGER.error(
+            f"Exception when calling CoreV1Api->delete_namespace: {e}")
+        assert False
+
+
+def delete_deployment():
+    """
+    Delete IBM Spectrum Scale CSI Operator Deployment object from Operator namespace
+
+    Args:
+       None
+
+    Returns:
+       None
+
+    Raises:
+        Raises an exception on kubernetes client api failure and asserts
+
+    """
+    delete_deployment_api_instance = client.AppsV1Api()
+    try:
+        delete_deployment_api_response = delete_deployment_api_instance.delete_namespaced_deployment(
+            name="ibm-spectrum-scale-csi-operator", namespace=namespace_value, pretty=True)
+        LOGGER.debug(str(delete_deployment_api_response))
+    except ApiException as e:
+        LOGGER.error(
+            f"Exception when calling ExtensionsV1beta1Api->delete_namespaced_deployment: {e}")
+        assert False
+
+
+def delete_service_account(service_account_name):
+    """
+    Delete IBM Spectrum Scale CSI Operator ServiceAccount from Operator namespace
+
+    Args:
+       param1: service_accout_name - service account name to be deleted
+
+    Returns:
+       None
+
+    Raises:
+        Raises an exception on kubernetes client api failure and asserts
+
+    """
+    delete_service_account_api_instance = client.CoreV1Api()
+    try:
+        delete_service_account_api_response = delete_service_account_api_instance.delete_namespaced_service_account(
+            name=service_account_name, namespace=namespace_value, pretty=True)
+        LOGGER.debug(str(delete_service_account_api_response))
+    except ApiException as e:
+        LOGGER.error(
+            f"Exception when calling CoreV1Api->delete_namespaced_service_account: {e}")
+        assert False
+
+
+def delete_cluster_role(cluster_role_name):
+    """
+    Delete IBM Spectrum Scale CSI Operator ClusterRole Object
+
+    Args:
+       param1: cluster_role_name - cluster role name to be deleted
+
+    Returns:
+       None
+
+    Raises:
+        Raises an exception on kubernetes client api failure and asserts
+
+    """
+    delete_cluster_role_api_instance = client.RbacAuthorizationV1Api()
+    try:
+        delete_cluster_role_api_response = delete_cluster_role_api_instance.delete_cluster_role(
+            name=cluster_role_name, pretty=True)
+        LOGGER.debug(str(delete_cluster_role_api_response))
+    except ApiException as e:
+        LOGGER.error(
+            f"Exception when calling RbacAuthorizationV1Api->delete_cluster_role: {e}")
+        assert False
+
+
+def delete_cluster_role_binding(cluster_role_binding_name):
+    """
+    Delete IBM Spectrum Scale CSI Operator ClusterRoleBinding Object
+
+    Args:
+       param1: cluster_role_name - cluster role name to be deleted
+
+    Returns:
+       None
+
+    Raises:
+        Raises an exception on kubernetes client api failure and asserts
+
+    """
+    delete_cluster_role_binding_api_instance = client.RbacAuthorizationV1Api()
+    try:
+        delete_cluster_role_binding_api_response = delete_cluster_role_binding_api_instance.delete_cluster_role_binding(
+            name=cluster_role_binding_name, pretty=True)
+        LOGGER.debug(delete_cluster_role_binding_api_response)
+    except ApiException as e:
+        LOGGER.error(
+            f"Exception when calling RbacAuthorizationV1Api->delete_cluster_role_binding: {e}")
+        assert False
+
+
+def check_crd_deleted():
+    """
+    Function for checking CRD (Custom Resource Defination) is deleted or not
+    If CRD is not deleted in 60 seconds,function asserts
+
+    Args:
+       None
+
+    Returns:
+       None
+
+    Raises:
+        Raises an exception on kubernetes client api failure and asserts
+
+    """
+    count = 12
+    crd_name = "csiscaleoperators.csi.ibm.com"
+    custom_object_api_instance = client.CustomObjectsApi()
+    while (count > 0):
+        try:
+            custom_object_api_response = custom_object_api_instance.get_cluster_custom_object(
+                group="apiextensions.k8s.io",
+                version="v1",
+                plural="customresourcedefinitions",
+                name=crd_name
+            )
+            LOGGER.debug(custom_object_api_response)
+            LOGGER.info("still deleting crd")
+            count -= 1
+            time.sleep(5)
+
+        except ApiException:
+            LOGGER.info("crd deleted")
+            return
+
+    LOGGER.error("crd is not deleted")
+    assert False
+
+
+def check_namespace_deleted(namespace_name):
+    """
+    Function for checking namespace object is deleted or not
+    If namespace is not deleted in 120 seconds, Function asserts
+
+    Raises:
+        Raises an exception on kubernetes client api failure and asserts
+
+    """
+    count = 18
+    list_namespace_api_instance = client.CoreV1Api()
+    while (count > 0):
+        try:
+            list_namespace_api_response = list_namespace_api_instance.read_namespace(
+                name=namespace_name, pretty=True)
+            LOGGER.debug(str(list_namespace_api_response))
+            LOGGER.info(f'Namespace Delete : still deleting {namespace_name}')
+            count = count-1
+            time.sleep(10)
+        except ApiException:
+            LOGGER.info(f'Namespace Delete : {namespace_name} is deleted')
+            return
+
+    LOGGER.error(f'namespace  {namespace_name} is not deleted')
+    assert False
+
+
+def check_deployment_deleted():
+    """
+    Function for checking deployment is deleted or not
+    If deployment is not deleted in 30 seconds, Function asserts
+
+    Raises:
+        Raises an exception on kubernetes client api failure and asserts
+
+    """
+    count = 6
+    api_instance = client.AppsV1Api()
+    while (count > 0):
+        try:
+            api_response = api_instance.read_namespaced_deployment(
+                name="ibm-spectrum-scale-csi-operator", namespace=namespace_value, pretty=True)
+            LOGGER.debug(str(api_response))
+            LOGGER.info('Still Deleting ibm-spectrum-scale-csi-operator deployment')
+            count = count-1
+            time.sleep(5)
+        except ApiException:
+            LOGGER.info("Deployment ibm-spectrum-scale-csi-operator is deleted")
+            return
+
+    LOGGER.error("deployment is not deleted")
+    assert False
+
+
+def check_service_account_deleted(service_account_name):
+    """
+    Function to check ServiceAccount is deleted or not
+    If ServiceAccount is not deleted in 30 seconds, Function asserts
+
+    Args:
+       param1: service_accout_name - service account name to be checked
+
+    Raises:
+        Raises an exception on kubernetes client api failure and asserts
+
+    """
+    count = 6
+    api_instance = client.CoreV1Api()
+    while (count > 0):
+        try:
+            api_response = api_instance.read_namespaced_service_account(
+                name=service_account_name, namespace=namespace_value, pretty=True)
+            LOGGER.debug(str(api_response))
+            LOGGER.info(f'Still deleting ServiceAccount {service_account_name}')
+            count = count-1
+            time.sleep(5)
+        except ApiException:
+            LOGGER.info(f'ServiceAccount {service_account_name} is deleted')
+            return
+
+    LOGGER.error("service account is not deleted")
+    assert False
+
+
+def check_cluster_role_deleted(cluster_role_name):
+    """
+    Function to check ClusterRole is deleted or not
+    If ClusterRole not deleted in 30 seconds, Function asserts
+
+    Args:
+       param1: cluster_role_name - cluster role name to be checked
+
+    Raises:
+        Raises an exception on kubernetes client api failure and asserts
+
+    """
+    count = 6
+    api_instance = client.RbacAuthorizationV1Api()
+    while (count > 0):
+        try:
+            api_response = api_instance.read_cluster_role(
+                name=cluster_role_name, pretty=True)
+            LOGGER.debug(str(api_response))
+            LOGGER.info(f'Still deleting ClusterRole {cluster_role_name} ')
+            count = count-1
+            time.sleep(5)
+        except ApiException:
+            LOGGER.info(f'ClusterRole {cluster_role_name} is deleted')
+            return
+
+    LOGGER.error(f'ClusterRole {cluster_role_name} is not deleted')
+    assert False
+
+
+def check_cluster_role_binding_deleted(cluster_role_binding_name):
+    """
+    Function to check ClusterRoleBinding is deleted or not
+    If ClusterRoleBinding is not deleted in 30 seconds, Function asserts
+
+    Args:
+       param1: cluster_role_binding_name - cluster role binding name to be checked
+
+    Raises:
+        Raises an exception on kubernetes client api failure and asserts
+
+    """
+    count = 6
+    api_instance = client.RbacAuthorizationV1Api()
+    while (count > 0):
+        try:
+            api_response = api_instance.read_cluster_role_binding(
+                name=cluster_role_binding_name, pretty=True)
+            LOGGER.debug(str(api_response))
+            LOGGER.info(f'Still deleting ClusterRoleBinding {cluster_role_binding_name}')
+            count = count-1
+            time.sleep(5)
+        except ApiException:
+            LOGGER.info(f'ClusterRoleBinding {cluster_role_binding_name} is deleted')
+            return
+
+    LOGGER.error(f'ClusterRoleBinding {cluster_role_binding_name} is not deleted')
+    assert False
+
+
+def check_crd_exists():
+    """
+    Checks custom resource defination exists or not
+
+    Args:
+       None
+
+    Returns:
+       return True  , if crd exists
+       return False , if crd does not exists
+
+    Raises:
+        None
+
+    """
+    crd_name = "csiscaleoperators.csi.ibm.com"
+    custom_object_api_instance = client.CustomObjectsApi()
+    try:
+        custom_object_api_response = custom_object_api_instance.get_cluster_custom_object(
+            group="apiextensions.k8s.io",
+            version="v1",
+            plural="customresourcedefinitions",
+            name=crd_name
+        )
+        LOGGER.debug(str(custom_object_api_response))
+        LOGGER.info(f"crd  {crd_name} exists")
+        return True
+    except ApiException:
+        LOGGER.info(f"crd {crd_name} does not exist")
+        return False
+
+
+def check_namespace_exists(namespace_name):
+    """
+    Checks namespace namespace_name exists or not
+
+    Args:
+       None
+
+    Returns:
+       return True  , if namespace exists
+       return False , if namespace does not exists
+
+    Raises:
+        None
+
+    """
+    read_namespace_api_instance = client.CoreV1Api()
+    try:
+        read_namespace_api_response = read_namespace_api_instance.read_namespace(
+            name=namespace_name, pretty=True)
+        LOGGER.debug(str(read_namespace_api_response))
+        LOGGER.info(f"Namespace Check  : {namespace_name} exists")
+        return True
+    except ApiException:
+        LOGGER.info(f"Namespace Check  : {namespace_name} does not exists")
+        return False
+
+
+def check_deployment_exists():
+    """
+    Checks deployment exists or not
+
+    Args:
+       None
+
+    Returns:
+       return True  , if deployment exists
+       return False , if deployment does not exists
+
+    Raises:
+        None
+
+    """
+    read_deployment_api_instance = client.AppsV1Api()
+    try:
+        read_deployment_api_response = read_deployment_api_instance.read_namespaced_deployment(
+            name="ibm-spectrum-scale-csi-operator", namespace=namespace_value, pretty=True)
+        LOGGER.debug(str(read_deployment_api_response))
+        LOGGER.info("deployment exists")
+        return True
+    except ApiException:
+        LOGGER.info("deployment does not exists")
+        return False
+
+
+def check_service_account_exists(service_account_name):
+    """
+    Checks service account exists or not
+
+    Args:
+       None
+
+    Returns:
+       return True  , if service account exists
+       return False , if service account does not exists
+
+    Raises:
+        None
+
+    """
+    api_instance = client.CoreV1Api()
+    try:
+        api_response = api_instance.read_namespaced_service_account(
+            name=service_account_name, namespace=namespace_value, pretty=True)
+        LOGGER.debug(str(api_response))
+        LOGGER.info("Service account exists")
+        return True
+    except ApiException:
+        LOGGER.info("Service account does not exists")
+        return False
+
+
+def check_cluster_role_exists(cluster_role_name):
+    """
+    Checks cluster role exists or not
+
+    Args:
+       None
+
+    Returns:
+       return True  , if cluster role exists
+       return False , if cluster role does not exists
+
+    Raises:
+        None
+
+    """
+    api_instance = client.RbacAuthorizationV1Api()
+    try:
+        api_response = api_instance.read_cluster_role(
+            name=cluster_role_name, pretty=True)
+        LOGGER.debug(str(api_response))
+        LOGGER.info("cluster role exists")
+        return True
+    except ApiException:
+        LOGGER.info("cluster role does not exists")
+        return False
+
+
+def check_cluster_role_binding_exists(cluster_role_binding_name):
+    """
+    Checks cluster role binding exists or not
+
+    Args:
+       None
+
+    Returns:
+       return True  , if cluster role binding exists
+       return False , if cluster role binding does not exists
+
+    Raises:
+        None
+
+    """
+    api_instance = client.RbacAuthorizationV1Api()
+    try:
+        api_response = api_instance.read_cluster_role_binding(
+            name=cluster_role_binding_name, pretty=True)
+        LOGGER.debug(str(api_response))
+        LOGGER.info("cluster role binding exists")
+        return True
+    except ApiException:
+        LOGGER.info("cluster role binding does not exists")
+        return False
+
+
+def get_operator_pod_name():
+    try:
+        pod_list_api_instance = client.CoreV1Api()
+        pod_list_api_response = pod_list_api_instance.list_namespaced_pod(
+            namespace=namespace_value, pretty=True, field_selector="spec.serviceAccountName=ibm-spectrum-scale-csi-operator")
+        operator_pod_name = pod_list_api_response.items[0].metadata.name
+        LOGGER.debug(str(pod_list_api_response))
+        return operator_pod_name
+    except ApiException as e:
+        LOGGER.error(
+            f"Exception when calling CoreV1Api->list_namespaced_pod: {e}")
+        assert False
+
+
+def get_operator_image():
+    pod_name = get_operator_pod_name()
+    api_instance = client.CoreV1Api()
+    try:
+        api_response = api_instance.read_namespaced_pod(
+            name=pod_name, namespace=namespace_value, pretty=True)
+        LOGGER.info(f"CSI operator image : {api_response.status.container_statuses[-1].image}")
+        LOGGER.info(f"CSI operator image id : {api_response.status.container_statuses[-1].image_id}")
+    except ApiException:
+        LOGGER.info("Unable to get operator image")
+
+
+def check_ns_exists(passed_kubeconfig_value, namespace_value):
+    config.load_kube_config(config_file=passed_kubeconfig_value)
+    read_namespace_api_instance = client.CoreV1Api()
+    try:
+        read_namespace_api_response = read_namespace_api_instance.read_namespace(
+            name=namespace_value, pretty=True)
+        LOGGER.debug(str(read_namespace_api_response))
+        LOGGER.info(f"Namespace Check  : CSI Operator Namespace {namespace_value} exists")
+        return True
+    except ApiException:
+        LOGGER.info(f"Namespace Check  : CSI Operator Namespace {namespace_value} does not exists")
+        return False
+
+
+def get_kubernetes_version(passed_kubeconfig_value):
+    config.load_kube_config(config_file=passed_kubeconfig_value)
+    api_instance = client.VersionApi()
+    try:
+        api_response = api_instance.get_code()
+        api_response = api_response.__dict__
+        LOGGER.info(f"kubernetes version is {api_response['_git_version']}")
+        LOGGER.info(f"platform is {api_response['_platform']}")
+    except ApiException as e:
+        LOGGER.info(f"Kubernetes version cannot be fetched due to {e}")
+
+
+def check_nodes_available(label, label_name):
+    """
+    checks number of nodes with label
+    if it is 0 , asserts
+    """
+    api_instance = client.CoreV1Api()
+    label_selector = ""
+    for label_val in label:
+        label_selector += str(label_val["key"])+"="+str(label_val["value"])+","
+    label_selector = label_selector[0:-1]
+    try:
+        api_response_2 = api_instance.list_node(
+            pretty=True, label_selector=label_selector)
+        if len(api_response_2.items) == 0:
+            LOGGER.error(f"0 nodes matches with {label_name}")
+            LOGGER.error("please check labels")
+            assert False
+    except ApiException as e:
+        LOGGER.error(f"Exception when calling CoreV1Api->list_node: {e}")
+        assert False
+
+
+def base64encoder(input_str):
+    """Takes input string and converts it to base 64 string"""
+    message_bytes = input_str.encode('ascii')
+    base64_bytes = base64.b64encode(message_bytes)
+    base64_message = base64_bytes.decode('ascii')
+    return base64_message
+
+
+def create_secret(secret_data_passed, secret_name):
+    """
+    Create secret secet_name
+
+    Args:
+        param1: secret_data_passed - data for secret body
+        param2: secret_name - name of secret to be created
+
+    Returns:
+        None
+
+    Raises:
+        Raises an exception on kubernetes client api failure and asserts
+
+    """
+    secret_api_instance = client.CoreV1Api()
+    secret_data = copy.deepcopy(secret_data_passed)
+    secret_data["username"] = base64encoder(secret_data["username"])
+    secret_data["password"] = base64encoder(secret_data["password"])
+    secret_metadata = client.V1ObjectMeta(
+        name=secret_name,
+        labels={"product": "ibm-spectrum-scale-csi"}
+    )
+    secret_body = client.V1Secret(
+        api_version="v1",
+        kind="Secret",
+        metadata=secret_metadata,
+        data=secret_data
+    )
+    try:
+        LOGGER.info(f'Creating secret {secret_name}')
+        secret_api_response = secret_api_instance.create_namespaced_secret(
+            namespace=namespace_value,
+            body=secret_body,
+            pretty=True
+        )
+        LOGGER.debug(str(secret_api_response))
+    except ApiException as e:
+        LOGGER.error(
+            f"Exception when calling CoreV1Api->create_namespaced_secret: {e}")
+        assert False
+
+
+def delete_secret(secret_name):
+    """
+    delete secret secret_name
+
+    Args:
+       param1: secret_name - name of secret to be deleted
+
+    Returns:
+       None
+
+    Raises:
+        Raises an exception on kubernetes client api failure and asserts
+
+    """
+
+    delete_secret_api_instance = client.CoreV1Api()
+    try:
+        delete_secret_api_response = delete_secret_api_instance.delete_namespaced_secret(
+            name=secret_name, namespace=namespace_value, pretty=True)
+        LOGGER.info(f'Secret {secret_name} has been deleted')
+        LOGGER.debug(str(delete_secret_api_response))
+    except ApiException as e:
+        LOGGER.error(
+            f"Exception when calling CoreV1Api->delete_namespaced_secret: {e}")
+        assert False
+
+
+def check_secret_exists(secret_name):
+    """
+    Checks secret secret_name exists or not
+
+    Args:
+       param1: secret_name - name of secret to be checked
+
+    Returns:
+       return True  , if secret exists
+       return False , if secret does not exist
+
+    Raises:
+        None
+
+    """
+
+    api_instance = client.CoreV1Api()
+    try:
+        api_response = api_instance.read_namespaced_secret(
+            name=secret_name, namespace=namespace_value, pretty=True)
+        LOGGER.debug(str(api_response))
+        LOGGER.info(f'Secret {secret_name} exists')
+        return True
+    except ApiException:
+        LOGGER.info(f'Secret {secret_name} does not exist')
+        return False
+
+
+def check_secret_is_deleted(secret_name):
+    """
+    checks secret deleted or not
+    if secret not deleted in 120 seconds , asserts
+
+    Args:
+       param1: secret_name - name of secret to be checked
+    """
+    var = True
+    count = 12
+    api_instance = client.CoreV1Api()
+    while (var and count > 0):
+        try:
+            api_response = api_instance.read_namespaced_secret(
+                name=secret_name, namespace=namespace_value, pretty=True)
+            LOGGER.info("still deleting secret")
+            LOGGER.debug(str(api_response))
+            count = count-1
+            time.sleep(10)
+        except ApiException:
+            LOGGER.info(f"Secret {secret_name} has been deleted")
+            var = False
+
+    if count <= 0:
+        LOGGER.error(f"Secret {secret_name} is not deleted")
+        assert False
+
+
+def create_configmap(file_path, make_cacert_wrong, configmap_name):
+    """
+    Create configmap with file at file_path
+    if make_cacert_wrong==True then it makes cacert wrong
+
+    Args:
+        param1: file_path - path of cacert file
+        param2: make_cacert_wrong - for operator testcase, cacert wrong
+
+    Returns:
+       None
+
+    Raises:
+        Raises an exception on kubernetes client api failure and asserts
+
+    """
+    api_instance = client.CoreV1Api()
+    metadata = client.V1ObjectMeta(
+        name=configmap_name,
+        namespace=namespace_value,
+    )
+    with open(file_path, 'r') as f:
+        file_content = f.read()
+    if make_cacert_wrong:
+        file_content = file_content[0:50]+file_content[-50:-1]
+    data_dict = {}
+    data_dict[configmap_name] = file_content
+    configmap = client.V1ConfigMap(
+        api_version="v1",
+        kind="ConfigMap",
+        data=data_dict,
+        metadata=metadata
+    )
+    try:
+        api_response = api_instance.create_namespaced_config_map(
+            namespace=namespace_value,
+            body=configmap,
+            pretty=True,
+        )
+        LOGGER.debug(str(api_response))
+        LOGGER.info(f"configmap {configmap_name} has been created")
+
+    except ApiException as e:
+        LOGGER.error(
+            f"Exception when calling CoreV1Api->create_namespaced_config_map: {e}")
+        assert False
+
+
+def delete_configmap(configmap_name):
+    """
+    deletes configmap
+
+    Args:
+       None
+
+    Returns:
+       None
+
+    Raises:
+        Raises an exception on kubernetes client api failure and asserts
+
+    """
+    api_instance = client.CoreV1Api()
+    try:
+        api_response = api_instance.delete_namespaced_config_map(
+            namespace=namespace_value,
+            name=configmap_name,
+            pretty=True,
+        )
+        LOGGER.debug(str(api_response))
+        LOGGER.info(f"configmap {configmap_name} has been deleted")
+
+    except ApiException as e:
+        LOGGER.error(
+            f"Exception when calling CoreV1Api->create_namespaced_config_map: {e}")
+        assert False
+
+    
+def check_configmap_exists(configmap_name):
+    """
+    Checks configmap configmap_name exists or not
+
+    Args:
+       param1: configmap_name - name of configmap to be checked
+
+    Returns:
+       return True  , if configmap exists
+       return False , if configmap does not exist
+
+    Raises:
+        None
+
+    """
+
+    api_instance = client.CoreV1Api()
+    try:
+        api_response = api_instance.read_namespaced_config_map(
+            namespace=namespace_value,
+            name=configmap_name,
+            pretty=True,
+        )
+        LOGGER.debug(str(api_response))
+        LOGGER.info(f'configmap {configmap_name} exists')
+        return True
+    except ApiException:
+        LOGGER.info(f'configmap {configmap_name} does not exist')
+        return False
+
+
+def check_configmap_is_deleted(configmap_name):
+    """
+    checks configmap deleted or not
+    if configmap not deleted in 120 seconds , asserts
+
+    Args:
+       param1: configmap_name - name of configmap to be checked
+    """
+    count = 12
+    api_instance = client.CoreV1Api()
+    while (count > 0):
+        try:
+            api_response = api_instance.read_namespaced_config_map(
+                namespace=namespace_value,
+                name=configmap_name,
+                pretty=True,
+            )
+            LOGGER.info("still deleting configmap")
+            LOGGER.debug(str(api_response))
+            count = count-1
+            time.sleep(10)
+        except ApiException:
+            LOGGER.info(f"configmap {configmap_name} deletion confirmed")
+            return
+
+    LOGGER.error(f"configmap {configmap_name} is not deleted")
+    assert False
+
+
+def check_pod_running(pod_name):
+    """
+    checking phase of pod pod_name to be running
+    if not running then asserts
+    """
+
+    api_instance = client.CoreV1Api()
+    val = 0
+    while val < 12:
+        try:
+            api_response = api_instance.read_namespaced_pod(
+                name=pod_name, namespace=namespace_value, pretty=True)
+            LOGGER.debug(str(api_response))
+            if api_response.status.phase == "Running":
+                LOGGER.info(f'POD Check : POD {pod_name} is Running')
+                return
+            time.sleep(5)
+            val += 1
+        except ApiException as e:
+            LOGGER.error(
+                f"Exception when calling CoreV1Api->read_namespaced_pod: {e}")
+            LOGGER.info(f"POD Check : POD {pod_name} does not exists on Cluster")
+            assert False
+    LOGGER.error(f'POD Check : POD {pod_name} is not Running')
+    assert False
+
+
+def get_driver_ds_pod_name():
+    try:
+        pod_list_api_instance = client.CoreV1Api()
+        pod_list_api_response = pod_list_api_instance.list_namespaced_pod(
+            namespace=namespace_value, pretty=True, field_selector="spec.serviceAccountName=ibm-spectrum-scale-csi-node")
+        daemonset_pod_name = pod_list_api_response.items[0].metadata.name
+        LOGGER.debug(str(pod_list_api_response))
+        return daemonset_pod_name
+    except ApiException as e:
+        LOGGER.error(
+            f"Exception when calling CoreV1Api->list_namespaced_pod: {e}")
+        assert False
+
+
+def get_driver_image():
+    pod_name = get_driver_ds_pod_name()
+    api_instance = client.CoreV1Api()
+    try:
+        api_response = api_instance.read_namespaced_pod(
+            name=pod_name, namespace=namespace_value, pretty=True)
+        for container in api_response.status.container_statuses:
+            if(container.name == "ibm-spectrum-scale-csi"):
+                LOGGER.info(f"CSI driver image :  {container.image}")
+                LOGGER.info(f"CSI driver image id : {container.image_id}")
+    except ApiException:
+        LOGGER.info("Unable to get driver image")
+
+
+def check_pod_image(pod_name, image_name):
+    """
+    checking phase of pod pod_name to be running
+    if not running then asserts
+    """
+
+    api_instance = client.CoreV1Api()
+    try:
+        api_response = api_instance.read_namespaced_pod(
+            name=pod_name, namespace=namespace_value, pretty=True)
+        LOGGER.debug(str(api_response))
+        search_result = re.search(image_name, str(api_response))
+        LOGGER.info(search_result)
+        if search_result is not None:
+            LOGGER.info(f"Image {image_name} matched for pod {pod_name}")
+            return
+    except ApiException as e:
+        LOGGER.error(
+                f"Exception when calling CoreV1Api->read_namespaced_pod: {e}")
+        assert False
+
+    LOGGER.error(f"Image {image_name} not matched for pod {pod_name}")
+    LOGGER.error(str(api_response))
+    assert False
+
+
+def get_pod_list_and_check_running(label, required_pods):
+    api_instance = client.CoreV1Api()
+    for _ in range(0,24):
+        try:
+            api_response = api_instance.list_pod_for_all_namespaces( pretty=True,label_selector=label)
+            pod_status = True
+            for pod_info in api_response.items:
+                if not(pod_info.status.phase == "Running"):
+                    pod_status = False
+                    break
+            if pod_status is True and (len(api_response.items) ==  required_pods):
+                return 
+            time.sleep(20)
+            LOGGER.info(f"Checking for pod with label {label}")
+        except ApiException as e:
+            LOGGER.error(f"Exception when calling CoreV1Api->list_pod_for_all_namespaces: {e}")
+            assert False
+    else:
+        LOGGER.error(f"Pods with label {label} are not in expected state {api_response}")
+        assert False
+
+
+def get_pod_list_with_label(label):
+    api_instance = client.CoreV1Api()
+    try:
+        api_response = api_instance.list_pod_for_all_namespaces( pretty=True,label_selector=label)
+        pod_list = []
+        for pod_info in api_response.items:
+            pod_list.append(pod_info.metadata.name)
+        return pod_list
+    except ApiException as e:
+        LOGGER.error(f"Exception when calling CoreV1Api->list_pod_for_all_namespaces: {e}")
+        assert False