import time
import copy
import logging
import string
import random
import base64
from kubernetes import client
from kubernetes.client.rest import ApiException
LOGGER = logging.getLogger()


def set_namespace_value(namespace_name):
    """
    Make namespace as global to be used in later functions

    Args:
        param1: namespace_name - namespace name

    Returns:
       None

    Raises:
        None

    """
    global namespace_value
    namespace_value = namespace_name


def create_custom_object(custom_object_body, stateful_set_not_created):
    """
    Create custom object and waits until stateful sets are created.

    Args:
       param1: custom_object_body - custom object body
       param2: stateful_set_not_created - for operator testcases

    Returns:
       None

    Raises:
        Raises an exception on kubernetes client api failure and asserts

    """
    custom_object_api_instance = client.CustomObjectsApi()
    try:
        custom_object_api_response = custom_object_api_instance.create_namespaced_custom_object(
            group="csi.ibm.com",
            version="v1",
            namespace=namespace_value,
            plural="csiscaleoperators",
            body=custom_object_body,
            pretty=True
        )
        LOGGER.debug(custom_object_api_response)
        LOGGER.info("SpectrumScale CSI custom object created")
    except ApiException as e:
        LOGGER.error(
            f"Exception when calling CustomObjectsApi->create_namespaced_custom_object: {e}")
        assert False

    num = 0
    while (num < 30):
        read_statefulset_api_instance = client.AppsV1Api()
        try:
            read_statefulset_api_response = read_statefulset_api_instance.read_namespaced_stateful_set(
                name="ibm-spectrum-scale-csi-attacher", namespace=namespace_value, pretty=True)
            LOGGER.debug(str(read_statefulset_api_response))
            LOGGER.info("waiting for statefulsets")
            ready_replicas = read_statefulset_api_response.status.ready_replicas
            replicas = read_statefulset_api_response.status.replicas
            if ready_replicas == replicas:
                if stateful_set_not_created is True:
                    LOGGER.error("Statefulsets should not have been created")
                    assert False
                else:
                    return
            num = num + 1
            time.sleep(20)
        except ApiException:
            LOGGER.info("waiting for statefulsets")
            num = num+1
            time.sleep(20)

    if stateful_set_not_created is True:
        LOGGER.info("Expected Failure ,testcase is passed")
        return
    else:
        LOGGER.error("problem while creating custom object, (statefulsets are not created)")
        assert False


def delete_custom_object():
    """
    delete custom object  ( csiscaleoperator )

    Args:
       None

    Returns:
       None

    Raises:
        Raises an exception on kubernetes client api failure and asserts

    """
    delete_co_api_instance = client.CustomObjectsApi()
    delete_co_body = client.V1DeleteOptions()

    try:
        delete_co_api_response = delete_co_api_instance.delete_namespaced_custom_object(
            group="csi.ibm.com",
            version="v1",
            namespace=namespace_value,
            plural="csiscaleoperators",
            body=delete_co_body,
            grace_period_seconds=0,
            name="ibm-spectrum-scale-csi")
        LOGGER.debug(str(delete_co_api_response))
    except ApiException as e:
        LOGGER.error(
            f"Exception when calling CustomObjectsApi->delete_namespaced_custom_object: {e}")
        assert False


def check_scaleoperatorobject_is_deleted():
    """
    check  csiscaleoperator deleted or not
    if csiscaleoperator not deleted in 300 seconds , asserts
    """
    count = 30
    list_co_api_instance = client.CustomObjectsApi()
    while (count > 0):
        try:
            list_co_api_response = list_co_api_instance.get_namespaced_custom_object(group="csi.ibm.com",
                                                                                     version="v1",
                                                                                     namespace=namespace_value,
                                                                                     plural="csiscaleoperators",
                                                                                     name="ibm-spectrum-scale-csi"
                                                                                     )
            LOGGER.info("Waiting for custom object deletion")
            LOGGER.debug(str(list_co_api_response))
            count = count-1
            time.sleep(20)
        except ApiException:
            LOGGER.info("SpectrumScale CSI custom object has been deleted")
            return

    LOGGER.error("SpectrumScale CSI custom object is not deleted")
    assert False


def check_scaleoperatorobject_is_deployed():
    """
    Checks csiscaleoperator exists or not

    Args:
       None

    Returns:
       return True  , if csiscaleoperator exists
       return False , if csiscaleoperator does not exist

    Raises:
        None

    """
    read_co_api_instance = client.CustomObjectsApi()
    try:
        read_co_api_response = read_co_api_instance.get_namespaced_custom_object(group="csi.ibm.com",
                                                                                 version="v1",
                                                                                 namespace=namespace_value,
                                                                                 plural="csiscaleoperators",

                                                                                 name="ibm-spectrum-scale-csi"
                                                                                 )
        LOGGER.debug(str(read_co_api_response))
        LOGGER.info("SpectrumScale CSI custom object exists")
        return True
    except ApiException:
        LOGGER.info("SpectrumScale CSI custom object does not exist")
        return False


def check_scaleoperatorobject_statefulsets_state(stateful_name):
    """
    Checks statefulset exists or not
    if not exists , It asserts
    if exists :
        Checks statfulset is up or not
        if statefulsets not up in 120 seconds , it asserts

    Args:
       param1: stateful_name - statefulset name to check

    Returns:
       None

    Raises:
        Raises an exception on kubernetes client api failure.

    """
    read_statefulsets_api_instance = client.AppsV1Api()
    num = 0
    while (num < 124):
        try:
            read_statefulsets_api_response = read_statefulsets_api_instance.read_namespaced_stateful_set(
                name=stateful_name, namespace=namespace_value, pretty=True)
            LOGGER.debug(read_statefulsets_api_response)
            ready_replicas = read_statefulsets_api_response.status.ready_replicas
            replicas = read_statefulsets_api_response.status.replicas
            if ready_replicas == replicas:
                LOGGER.info(f"CSI driver statefulset {stateful_name} is up")
                return
            num += 1
            time.sleep(5)
        except ApiException:
            num += 1
            time.sleep(5)
    LOGGER.info(f"CSI driver statefulset {stateful_name} does not exist")
    assert False


def check_scaleoperatorobject_daemonsets_state():
    """
    Checks daemonset exists or not
    If not exists , It asserts
    if exists :
        Checks daemonset is running or not
        if not running , It asserts

    Args:
       None

    Returns:
       returns True, desired_number_scheduled , if daemonset pods are running
       returns False, desired_number_scheduled , if daemonset pods are not running

    Raises:
        Raises an exception on kubernetes client api failure.

    """
    read_daemonsets_api_instance = client.AppsV1Api()
    num = 0
    while (num < 30):
        try:
            read_daemonsets_api_response = read_daemonsets_api_instance.read_namespaced_daemon_set(
                name="ibm-spectrum-scale-csi", namespace=namespace_value, pretty=True)
            LOGGER.debug(read_daemonsets_api_response)
            current_number_scheduled = read_daemonsets_api_response.status.current_number_scheduled
            desired_number_scheduled = read_daemonsets_api_response.status.desired_number_scheduled
            number_available = read_daemonsets_api_response.status.number_available
            if number_available == current_number_scheduled == desired_number_scheduled:
                LOGGER.info("CSI driver daemonset ibm-spectrum-scale-csi's pods are Running")
                return True, desired_number_scheduled
             
            time.sleep(20)
            num += 1
            LOGGER.info("waiting for daemonsets")
        except ApiException as e:
            time.sleep(20)
            num += 1
            LOGGER.info("waiting for daemonsets")

    LOGGER.error(
        "Expected CSI driver daemonset ibm-spectrum-scale-csi's pods are not Running")
    return False, desired_number_scheduled


def create_secret(secret_data_passed, secret_name):
    """
    Create secret secet_name

    Args:
        param1: secret_data_passed - data for secret body
        param2: secret_name - name of secret to be created

    Returns:
        None

    Raises:
        Raises an exception on kubernetes client api failure and asserts

    """
    secret_api_instance = client.CoreV1Api()
    secret_data = copy.deepcopy(secret_data_passed)
    secret_data["username"] = base64encoder(secret_data["username"])
    secret_data["password"] = base64encoder(secret_data["password"])
    secret_metadata = client.V1ObjectMeta(
        name=secret_name,
        labels={"product": "ibm-spectrum-scale-csi"}
    )
    secret_body = client.V1Secret(
        api_version="v1",
        kind="Secret",
        metadata=secret_metadata,
        data=secret_data
    )
    try:
        LOGGER.info(f'Creating secret {secret_name}')
        secret_api_response = secret_api_instance.create_namespaced_secret(
            namespace=namespace_value,
            body=secret_body,
            pretty=True
        )
        LOGGER.debug(str(secret_api_response))
    except ApiException as e:
        LOGGER.error(
            f"Exception when calling CoreV1Api->create_namespaced_secret: {e}")
        assert False


def delete_secret(secret_name):
    """
    delete secret secret_name

    Args:
       param1: secret_name - name of secret to be deleted

    Returns:
       None

    Raises:
        Raises an exception on kubernetes client api failure and asserts

    """

    delete_secret_api_instance = client.CoreV1Api()
    try:
        delete_secret_api_response = delete_secret_api_instance.delete_namespaced_secret(
            name=secret_name, namespace=namespace_value, pretty=True)
        LOGGER.info(f'Secret {secret_name} has been deleted')
        LOGGER.debug(str(delete_secret_api_response))
    except ApiException as e:
        LOGGER.error(
            f"Exception when calling CoreV1Api->delete_namespaced_secret: {e}")
        assert False


def check_secret_exists(secret_name):
    """
    Checks secret secret_name exists or not

    Args:
       param1: secret_name - name of secret to be checked

    Returns:
       return True  , if secret exists
       return False , if secret does not exist

    Raises:
        None

    """

    api_instance = client.CoreV1Api()
    try:
        api_response = api_instance.read_namespaced_secret(
            name=secret_name, namespace=namespace_value, pretty=True)
        LOGGER.debug(str(api_response))
        LOGGER.info(f'Secret {secret_name} exists')
        return True
    except ApiException:
        LOGGER.info(f'Secret {secret_name} does not exist')
        return False


def check_secret_is_deleted(secret_name):
    """
    checks secret deleted or not
    if secret not deleted in 120 seconds , asserts

    Args:
       param1: secret_name - name of secret to be checked
    """
    var = True
    count = 12
    api_instance = client.CoreV1Api()
    while (var and count > 0):
        try:
            api_response = api_instance.read_namespaced_secret(
                name=secret_name, namespace=namespace_value, pretty=True)
            LOGGER.info("still deleting secret")
            LOGGER.debug(str(api_response))
            count = count-1
            time.sleep(10)
        except ApiException:
            LOGGER.info(f"Secret {secret_name} has been deleted")
            var = False

    if count <= 0:
        LOGGER.error(f"Secret {secret_name} is not deleted")
        assert False


def create_configmap(file_path, make_cacert_wrong, configmap_name):
    """
    Create configmap with file at file_path
    if make_cacert_wrong==True then it makes cacert wrong

    Args:
        param1: file_path - path of cacert file
        param2: make_cacert_wrong - for operator testcase, cacert wrong

    Returns:
       None

    Raises:
        Raises an exception on kubernetes client api failure and asserts

    """
    api_instance = client.CoreV1Api()
    metadata = client.V1ObjectMeta(
        name=configmap_name,
        namespace=namespace_value,
    )
    with open(file_path, 'r') as f:
        file_content = f.read()
    if make_cacert_wrong:
        file_content = file_content[0:50]+file_content[-50:-1]
    data_dict = {}
    data_dict[configmap_name] = file_content
    configmap = client.V1ConfigMap(
        api_version="v1",
        kind="ConfigMap",
        data=data_dict,
        metadata=metadata
    )
    try:
        api_response = api_instance.create_namespaced_config_map(
            namespace=namespace_value,
            body=configmap,
            pretty=True,
        )
        LOGGER.debug(str(api_response))
        LOGGER.info(f"configmap {configmap_name} has been created")

    except ApiException as e:
        LOGGER.error(
            f"Exception when calling CoreV1Api->create_namespaced_config_map: {e}")
        assert False


def delete_configmap(configmap_name):
    """
    deletes configmap

    Args:
       None

    Returns:
       None

    Raises:
        Raises an exception on kubernetes client api failure and asserts

    """
    api_instance = client.CoreV1Api()
    try:
        api_response = api_instance.delete_namespaced_config_map(
            namespace=namespace_value,
            name=configmap_name,
            pretty=True,
        )
        LOGGER.debug(str(api_response))
        LOGGER.info(f"configmap {configmap_name} has been deleted")

    except ApiException as e:
        LOGGER.error(
            f"Exception when calling CoreV1Api->create_namespaced_config_map: {e}")
        assert False


def check_configmap_exists(configmap_name):
    """
    Checks configmap configmap_name exists or not

    Args:
       param1: configmap_name - name of configmap to be checked

    Returns:
       return True  , if configmap exists
       return False , if configmap does not exist

    Raises:
        None

    """

    api_instance = client.CoreV1Api()
    try:
        api_response = api_instance.read_namespaced_config_map(
            namespace=namespace_value,
            name=configmap_name,
            pretty=True,
        )
        LOGGER.debug(str(api_response))
        LOGGER.info(f'configmap {configmap_name} exists')
        return True
    except ApiException:
        LOGGER.info(f'configmap {configmap_name} does not exist')
        return False


def check_configmap_is_deleted(configmap_name):
    """
    checks configmap deleted or not
    if configmap not deleted in 120 seconds , asserts

    Args:
       param1: configmap_name - name of configmap to be checked
    """
    count = 12
    api_instance = client.CoreV1Api()
    while (count > 0):
        try:
            api_response = api_instance.read_namespaced_config_map(
                namespace=namespace_value,
                name=configmap_name,
                pretty=True,
            )
            LOGGER.info("still deleting configmap")
            LOGGER.debug(str(api_response))
            count = count-1
            time.sleep(10)
        except ApiException:
            LOGGER.info(f"configmap {configmap_name} deletion confirmed")
            return

    LOGGER.error(f"configmap {configmap_name} is not deleted")
    assert False


def randomStringDigits(stringLength=6):
    """Generate a random string of letters and digits """
    lettersAndDigits = string.ascii_letters + string.digits
    return ''.join(random.choice(lettersAndDigits) for i in range(stringLength))


def base64encoder(input_str):
    """Takes input string and converts it to base 64 string"""
    message_bytes = input_str.encode('ascii')
    base64_bytes = base64.b64encode(message_bytes)
    base64_message = base64_bytes.decode('ascii')
    return base64_message


def randomString(stringLength=10):
    """Generate a random string of fixed length """
    letters = string.ascii_lowercase
    return ''.join(random.choice(letters) for i in range(stringLength))


def check_pod_running(pod_name):
    """
    checking phase of pod pod_name to be running
    if not running then asserts
    """

    api_instance = client.CoreV1Api()
    val = 0
    while val < 12:
        try:
            api_response = api_instance.read_namespaced_pod(
                name=pod_name, namespace=namespace_value, pretty=True)
            LOGGER.debug(str(api_response))
            if api_response.status.phase == "Running":
                LOGGER.info(f'POD Check : POD {pod_name} is Running')
                return
            time.sleep(5)
            val += 1
        except ApiException as e:
            LOGGER.error(
                f"Exception when calling CoreV1Api->read_namespaced_pod: {e}")
            LOGGER.info(f"POD Check : POD {pod_name} does not exists on Cluster")
            assert False
    LOGGER.error(f'POD Check : POD {pod_name} is not Running')
<<<<<<< HEAD
    assert False

=======
    assert False


def get_driver_ds_pod_name():
    try:
        pod_list_api_instance = client.CoreV1Api()
        pod_list_api_response = pod_list_api_instance.list_namespaced_pod(
            namespace=namespace_value, pretty=True, field_selector="spec.serviceAccountName=ibm-spectrum-scale-csi-node")
        demonset_pod_name = pod_list_api_response.items[0].metadata.name
        LOGGER.debug(str(pod_list_api_response))
        return demonset_pod_name
    except ApiException as e:
        LOGGER.error(
            f"Exception when calling CoreV1Api->list_namespaced_pod: {e}")
        assert False

def get_driver_image():
    pod_name = get_driver_ds_pod_name()
    api_instance = client.CoreV1Api()
    try:
        api_response = api_instance.read_namespaced_pod(
                name=pod_name, namespace=namespace_value, pretty=True)
        LOGGER.info("CSI driver image : " + api_response.status.container_statuses[-1].image)
        LOGGER.info("CSI driver image id : " + api_response.status.container_statuses[-1].image_id)

    except ApiException as e:
        LOGGER.info("Unable to get driver image")


>>>>>>> a18500c5
<|MERGE_RESOLUTION|>--- conflicted
+++ resolved
@@ -1,611 +1,605 @@
-import time
-import copy
-import logging
-import string
-import random
-import base64
-from kubernetes import client
-from kubernetes.client.rest import ApiException
-LOGGER = logging.getLogger()
-
-
-def set_namespace_value(namespace_name):
-    """
-    Make namespace as global to be used in later functions
-
-    Args:
-        param1: namespace_name - namespace name
-
-    Returns:
-       None
-
-    Raises:
-        None
-
-    """
-    global namespace_value
-    namespace_value = namespace_name
-
-
-def create_custom_object(custom_object_body, stateful_set_not_created):
-    """
-    Create custom object and waits until stateful sets are created.
-
-    Args:
-       param1: custom_object_body - custom object body
-       param2: stateful_set_not_created - for operator testcases
-
-    Returns:
-       None
-
-    Raises:
-        Raises an exception on kubernetes client api failure and asserts
-
-    """
-    custom_object_api_instance = client.CustomObjectsApi()
-    try:
-        custom_object_api_response = custom_object_api_instance.create_namespaced_custom_object(
-            group="csi.ibm.com",
-            version="v1",
-            namespace=namespace_value,
-            plural="csiscaleoperators",
-            body=custom_object_body,
-            pretty=True
-        )
-        LOGGER.debug(custom_object_api_response)
-        LOGGER.info("SpectrumScale CSI custom object created")
-    except ApiException as e:
-        LOGGER.error(
-            f"Exception when calling CustomObjectsApi->create_namespaced_custom_object: {e}")
-        assert False
-
-    num = 0
-    while (num < 30):
-        read_statefulset_api_instance = client.AppsV1Api()
-        try:
-            read_statefulset_api_response = read_statefulset_api_instance.read_namespaced_stateful_set(
-                name="ibm-spectrum-scale-csi-attacher", namespace=namespace_value, pretty=True)
-            LOGGER.debug(str(read_statefulset_api_response))
-            LOGGER.info("waiting for statefulsets")
-            ready_replicas = read_statefulset_api_response.status.ready_replicas
-            replicas = read_statefulset_api_response.status.replicas
-            if ready_replicas == replicas:
-                if stateful_set_not_created is True:
-                    LOGGER.error("Statefulsets should not have been created")
-                    assert False
-                else:
-                    return
-            num = num + 1
-            time.sleep(20)
-        except ApiException:
-            LOGGER.info("waiting for statefulsets")
-            num = num+1
-            time.sleep(20)
-
-    if stateful_set_not_created is True:
-        LOGGER.info("Expected Failure ,testcase is passed")
-        return
-    else:
-        LOGGER.error("problem while creating custom object, (statefulsets are not created)")
-        assert False
-
-
-def delete_custom_object():
-    """
-    delete custom object  ( csiscaleoperator )
-
-    Args:
-       None
-
-    Returns:
-       None
-
-    Raises:
-        Raises an exception on kubernetes client api failure and asserts
-
-    """
-    delete_co_api_instance = client.CustomObjectsApi()
-    delete_co_body = client.V1DeleteOptions()
-
-    try:
-        delete_co_api_response = delete_co_api_instance.delete_namespaced_custom_object(
-            group="csi.ibm.com",
-            version="v1",
-            namespace=namespace_value,
-            plural="csiscaleoperators",
-            body=delete_co_body,
-            grace_period_seconds=0,
-            name="ibm-spectrum-scale-csi")
-        LOGGER.debug(str(delete_co_api_response))
-    except ApiException as e:
-        LOGGER.error(
-            f"Exception when calling CustomObjectsApi->delete_namespaced_custom_object: {e}")
-        assert False
-
-
-def check_scaleoperatorobject_is_deleted():
-    """
-    check  csiscaleoperator deleted or not
-    if csiscaleoperator not deleted in 300 seconds , asserts
-    """
-    count = 30
-    list_co_api_instance = client.CustomObjectsApi()
-    while (count > 0):
-        try:
-            list_co_api_response = list_co_api_instance.get_namespaced_custom_object(group="csi.ibm.com",
-                                                                                     version="v1",
-                                                                                     namespace=namespace_value,
-                                                                                     plural="csiscaleoperators",
-                                                                                     name="ibm-spectrum-scale-csi"
-                                                                                     )
-            LOGGER.info("Waiting for custom object deletion")
-            LOGGER.debug(str(list_co_api_response))
-            count = count-1
-            time.sleep(20)
-        except ApiException:
-            LOGGER.info("SpectrumScale CSI custom object has been deleted")
-            return
-
-    LOGGER.error("SpectrumScale CSI custom object is not deleted")
-    assert False
-
-
-def check_scaleoperatorobject_is_deployed():
-    """
-    Checks csiscaleoperator exists or not
-
-    Args:
-       None
-
-    Returns:
-       return True  , if csiscaleoperator exists
-       return False , if csiscaleoperator does not exist
-
-    Raises:
-        None
-
-    """
-    read_co_api_instance = client.CustomObjectsApi()
-    try:
-        read_co_api_response = read_co_api_instance.get_namespaced_custom_object(group="csi.ibm.com",
-                                                                                 version="v1",
-                                                                                 namespace=namespace_value,
-                                                                                 plural="csiscaleoperators",
-
-                                                                                 name="ibm-spectrum-scale-csi"
-                                                                                 )
-        LOGGER.debug(str(read_co_api_response))
-        LOGGER.info("SpectrumScale CSI custom object exists")
-        return True
-    except ApiException:
-        LOGGER.info("SpectrumScale CSI custom object does not exist")
-        return False
-
-
-def check_scaleoperatorobject_statefulsets_state(stateful_name):
-    """
-    Checks statefulset exists or not
-    if not exists , It asserts
-    if exists :
-        Checks statfulset is up or not
-        if statefulsets not up in 120 seconds , it asserts
-
-    Args:
-       param1: stateful_name - statefulset name to check
-
-    Returns:
-       None
-
-    Raises:
-        Raises an exception on kubernetes client api failure.
-
-    """
-    read_statefulsets_api_instance = client.AppsV1Api()
-    num = 0
-    while (num < 124):
-        try:
-            read_statefulsets_api_response = read_statefulsets_api_instance.read_namespaced_stateful_set(
-                name=stateful_name, namespace=namespace_value, pretty=True)
-            LOGGER.debug(read_statefulsets_api_response)
-            ready_replicas = read_statefulsets_api_response.status.ready_replicas
-            replicas = read_statefulsets_api_response.status.replicas
-            if ready_replicas == replicas:
-                LOGGER.info(f"CSI driver statefulset {stateful_name} is up")
-                return
-            num += 1
-            time.sleep(5)
-        except ApiException:
-            num += 1
-            time.sleep(5)
-    LOGGER.info(f"CSI driver statefulset {stateful_name} does not exist")
-    assert False
-
-
-def check_scaleoperatorobject_daemonsets_state():
-    """
-    Checks daemonset exists or not
-    If not exists , It asserts
-    if exists :
-        Checks daemonset is running or not
-        if not running , It asserts
-
-    Args:
-       None
-
-    Returns:
-       returns True, desired_number_scheduled , if daemonset pods are running
-       returns False, desired_number_scheduled , if daemonset pods are not running
-
-    Raises:
-        Raises an exception on kubernetes client api failure.
-
-    """
-    read_daemonsets_api_instance = client.AppsV1Api()
-    num = 0
-    while (num < 30):
-        try:
-            read_daemonsets_api_response = read_daemonsets_api_instance.read_namespaced_daemon_set(
-                name="ibm-spectrum-scale-csi", namespace=namespace_value, pretty=True)
-            LOGGER.debug(read_daemonsets_api_response)
-            current_number_scheduled = read_daemonsets_api_response.status.current_number_scheduled
-            desired_number_scheduled = read_daemonsets_api_response.status.desired_number_scheduled
-            number_available = read_daemonsets_api_response.status.number_available
-            if number_available == current_number_scheduled == desired_number_scheduled:
-                LOGGER.info("CSI driver daemonset ibm-spectrum-scale-csi's pods are Running")
-                return True, desired_number_scheduled
-             
-            time.sleep(20)
-            num += 1
-            LOGGER.info("waiting for daemonsets")
-        except ApiException as e:
-            time.sleep(20)
-            num += 1
-            LOGGER.info("waiting for daemonsets")
-
-    LOGGER.error(
-        "Expected CSI driver daemonset ibm-spectrum-scale-csi's pods are not Running")
-    return False, desired_number_scheduled
-
-
-def create_secret(secret_data_passed, secret_name):
-    """
-    Create secret secet_name
-
-    Args:
-        param1: secret_data_passed - data for secret body
-        param2: secret_name - name of secret to be created
-
-    Returns:
-        None
-
-    Raises:
-        Raises an exception on kubernetes client api failure and asserts
-
-    """
-    secret_api_instance = client.CoreV1Api()
-    secret_data = copy.deepcopy(secret_data_passed)
-    secret_data["username"] = base64encoder(secret_data["username"])
-    secret_data["password"] = base64encoder(secret_data["password"])
-    secret_metadata = client.V1ObjectMeta(
-        name=secret_name,
-        labels={"product": "ibm-spectrum-scale-csi"}
-    )
-    secret_body = client.V1Secret(
-        api_version="v1",
-        kind="Secret",
-        metadata=secret_metadata,
-        data=secret_data
-    )
-    try:
-        LOGGER.info(f'Creating secret {secret_name}')
-        secret_api_response = secret_api_instance.create_namespaced_secret(
-            namespace=namespace_value,
-            body=secret_body,
-            pretty=True
-        )
-        LOGGER.debug(str(secret_api_response))
-    except ApiException as e:
-        LOGGER.error(
-            f"Exception when calling CoreV1Api->create_namespaced_secret: {e}")
-        assert False
-
-
-def delete_secret(secret_name):
-    """
-    delete secret secret_name
-
-    Args:
-       param1: secret_name - name of secret to be deleted
-
-    Returns:
-       None
-
-    Raises:
-        Raises an exception on kubernetes client api failure and asserts
-
-    """
-
-    delete_secret_api_instance = client.CoreV1Api()
-    try:
-        delete_secret_api_response = delete_secret_api_instance.delete_namespaced_secret(
-            name=secret_name, namespace=namespace_value, pretty=True)
-        LOGGER.info(f'Secret {secret_name} has been deleted')
-        LOGGER.debug(str(delete_secret_api_response))
-    except ApiException as e:
-        LOGGER.error(
-            f"Exception when calling CoreV1Api->delete_namespaced_secret: {e}")
-        assert False
-
-
-def check_secret_exists(secret_name):
-    """
-    Checks secret secret_name exists or not
-
-    Args:
-       param1: secret_name - name of secret to be checked
-
-    Returns:
-       return True  , if secret exists
-       return False , if secret does not exist
-
-    Raises:
-        None
-
-    """
-
-    api_instance = client.CoreV1Api()
-    try:
-        api_response = api_instance.read_namespaced_secret(
-            name=secret_name, namespace=namespace_value, pretty=True)
-        LOGGER.debug(str(api_response))
-        LOGGER.info(f'Secret {secret_name} exists')
-        return True
-    except ApiException:
-        LOGGER.info(f'Secret {secret_name} does not exist')
-        return False
-
-
-def check_secret_is_deleted(secret_name):
-    """
-    checks secret deleted or not
-    if secret not deleted in 120 seconds , asserts
-
-    Args:
-       param1: secret_name - name of secret to be checked
-    """
-    var = True
-    count = 12
-    api_instance = client.CoreV1Api()
-    while (var and count > 0):
-        try:
-            api_response = api_instance.read_namespaced_secret(
-                name=secret_name, namespace=namespace_value, pretty=True)
-            LOGGER.info("still deleting secret")
-            LOGGER.debug(str(api_response))
-            count = count-1
-            time.sleep(10)
-        except ApiException:
-            LOGGER.info(f"Secret {secret_name} has been deleted")
-            var = False
-
-    if count <= 0:
-        LOGGER.error(f"Secret {secret_name} is not deleted")
-        assert False
-
-
-def create_configmap(file_path, make_cacert_wrong, configmap_name):
-    """
-    Create configmap with file at file_path
-    if make_cacert_wrong==True then it makes cacert wrong
-
-    Args:
-        param1: file_path - path of cacert file
-        param2: make_cacert_wrong - for operator testcase, cacert wrong
-
-    Returns:
-       None
-
-    Raises:
-        Raises an exception on kubernetes client api failure and asserts
-
-    """
-    api_instance = client.CoreV1Api()
-    metadata = client.V1ObjectMeta(
-        name=configmap_name,
-        namespace=namespace_value,
-    )
-    with open(file_path, 'r') as f:
-        file_content = f.read()
-    if make_cacert_wrong:
-        file_content = file_content[0:50]+file_content[-50:-1]
-    data_dict = {}
-    data_dict[configmap_name] = file_content
-    configmap = client.V1ConfigMap(
-        api_version="v1",
-        kind="ConfigMap",
-        data=data_dict,
-        metadata=metadata
-    )
-    try:
-        api_response = api_instance.create_namespaced_config_map(
-            namespace=namespace_value,
-            body=configmap,
-            pretty=True,
-        )
-        LOGGER.debug(str(api_response))
-        LOGGER.info(f"configmap {configmap_name} has been created")
-
-    except ApiException as e:
-        LOGGER.error(
-            f"Exception when calling CoreV1Api->create_namespaced_config_map: {e}")
-        assert False
-
-
-def delete_configmap(configmap_name):
-    """
-    deletes configmap
-
-    Args:
-       None
-
-    Returns:
-       None
-
-    Raises:
-        Raises an exception on kubernetes client api failure and asserts
-
-    """
-    api_instance = client.CoreV1Api()
-    try:
-        api_response = api_instance.delete_namespaced_config_map(
-            namespace=namespace_value,
-            name=configmap_name,
-            pretty=True,
-        )
-        LOGGER.debug(str(api_response))
-        LOGGER.info(f"configmap {configmap_name} has been deleted")
-
-    except ApiException as e:
-        LOGGER.error(
-            f"Exception when calling CoreV1Api->create_namespaced_config_map: {e}")
-        assert False
-
-
-def check_configmap_exists(configmap_name):
-    """
-    Checks configmap configmap_name exists or not
-
-    Args:
-       param1: configmap_name - name of configmap to be checked
-
-    Returns:
-       return True  , if configmap exists
-       return False , if configmap does not exist
-
-    Raises:
-        None
-
-    """
-
-    api_instance = client.CoreV1Api()
-    try:
-        api_response = api_instance.read_namespaced_config_map(
-            namespace=namespace_value,
-            name=configmap_name,
-            pretty=True,
-        )
-        LOGGER.debug(str(api_response))
-        LOGGER.info(f'configmap {configmap_name} exists')
-        return True
-    except ApiException:
-        LOGGER.info(f'configmap {configmap_name} does not exist')
-        return False
-
-
-def check_configmap_is_deleted(configmap_name):
-    """
-    checks configmap deleted or not
-    if configmap not deleted in 120 seconds , asserts
-
-    Args:
-       param1: configmap_name - name of configmap to be checked
-    """
-    count = 12
-    api_instance = client.CoreV1Api()
-    while (count > 0):
-        try:
-            api_response = api_instance.read_namespaced_config_map(
-                namespace=namespace_value,
-                name=configmap_name,
-                pretty=True,
-            )
-            LOGGER.info("still deleting configmap")
-            LOGGER.debug(str(api_response))
-            count = count-1
-            time.sleep(10)
-        except ApiException:
-            LOGGER.info(f"configmap {configmap_name} deletion confirmed")
-            return
-
-    LOGGER.error(f"configmap {configmap_name} is not deleted")
-    assert False
-
-
-def randomStringDigits(stringLength=6):
-    """Generate a random string of letters and digits """
-    lettersAndDigits = string.ascii_letters + string.digits
-    return ''.join(random.choice(lettersAndDigits) for i in range(stringLength))
-
-
-def base64encoder(input_str):
-    """Takes input string and converts it to base 64 string"""
-    message_bytes = input_str.encode('ascii')
-    base64_bytes = base64.b64encode(message_bytes)
-    base64_message = base64_bytes.decode('ascii')
-    return base64_message
-
-
-def randomString(stringLength=10):
-    """Generate a random string of fixed length """
-    letters = string.ascii_lowercase
-    return ''.join(random.choice(letters) for i in range(stringLength))
-
-
-def check_pod_running(pod_name):
-    """
-    checking phase of pod pod_name to be running
-    if not running then asserts
-    """
-
-    api_instance = client.CoreV1Api()
-    val = 0
-    while val < 12:
-        try:
-            api_response = api_instance.read_namespaced_pod(
-                name=pod_name, namespace=namespace_value, pretty=True)
-            LOGGER.debug(str(api_response))
-            if api_response.status.phase == "Running":
-                LOGGER.info(f'POD Check : POD {pod_name} is Running')
-                return
-            time.sleep(5)
-            val += 1
-        except ApiException as e:
-            LOGGER.error(
-                f"Exception when calling CoreV1Api->read_namespaced_pod: {e}")
-            LOGGER.info(f"POD Check : POD {pod_name} does not exists on Cluster")
-            assert False
-    LOGGER.error(f'POD Check : POD {pod_name} is not Running')
-<<<<<<< HEAD
-    assert False
-
-=======
-    assert False
-
-
-def get_driver_ds_pod_name():
-    try:
-        pod_list_api_instance = client.CoreV1Api()
-        pod_list_api_response = pod_list_api_instance.list_namespaced_pod(
-            namespace=namespace_value, pretty=True, field_selector="spec.serviceAccountName=ibm-spectrum-scale-csi-node")
-        demonset_pod_name = pod_list_api_response.items[0].metadata.name
-        LOGGER.debug(str(pod_list_api_response))
-        return demonset_pod_name
-    except ApiException as e:
-        LOGGER.error(
-            f"Exception when calling CoreV1Api->list_namespaced_pod: {e}")
-        assert False
-
-def get_driver_image():
-    pod_name = get_driver_ds_pod_name()
-    api_instance = client.CoreV1Api()
-    try:
-        api_response = api_instance.read_namespaced_pod(
-                name=pod_name, namespace=namespace_value, pretty=True)
-        LOGGER.info("CSI driver image : " + api_response.status.container_statuses[-1].image)
-        LOGGER.info("CSI driver image id : " + api_response.status.container_statuses[-1].image_id)
-
-    except ApiException as e:
-        LOGGER.info("Unable to get driver image")
-
-
->>>>>>> a18500c5
+import time
+import copy
+import logging
+import string
+import random
+import base64
+from kubernetes import client
+from kubernetes.client.rest import ApiException
+LOGGER = logging.getLogger()
+
+
+def set_namespace_value(namespace_name):
+    """
+    Make namespace as global to be used in later functions
+
+    Args:
+        param1: namespace_name - namespace name
+
+    Returns:
+       None
+
+    Raises:
+        None
+
+    """
+    global namespace_value
+    namespace_value = namespace_name
+
+
+def create_custom_object(custom_object_body, stateful_set_not_created):
+    """
+    Create custom object and waits until stateful sets are created.
+
+    Args:
+       param1: custom_object_body - custom object body
+       param2: stateful_set_not_created - for operator testcases
+
+    Returns:
+       None
+
+    Raises:
+        Raises an exception on kubernetes client api failure and asserts
+
+    """
+    custom_object_api_instance = client.CustomObjectsApi()
+    try:
+        custom_object_api_response = custom_object_api_instance.create_namespaced_custom_object(
+            group="csi.ibm.com",
+            version="v1",
+            namespace=namespace_value,
+            plural="csiscaleoperators",
+            body=custom_object_body,
+            pretty=True
+        )
+        LOGGER.debug(custom_object_api_response)
+        LOGGER.info("SpectrumScale CSI custom object created")
+    except ApiException as e:
+        LOGGER.error(
+            f"Exception when calling CustomObjectsApi->create_namespaced_custom_object: {e}")
+        assert False
+
+    num = 0
+    while (num < 30):
+        read_statefulset_api_instance = client.AppsV1Api()
+        try:
+            read_statefulset_api_response = read_statefulset_api_instance.read_namespaced_stateful_set(
+                name="ibm-spectrum-scale-csi-attacher", namespace=namespace_value, pretty=True)
+            LOGGER.debug(str(read_statefulset_api_response))
+            LOGGER.info("waiting for statefulsets")
+            ready_replicas = read_statefulset_api_response.status.ready_replicas
+            replicas = read_statefulset_api_response.status.replicas
+            if ready_replicas == replicas:
+                if stateful_set_not_created is True:
+                    LOGGER.error("Statefulsets should not have been created")
+                    assert False
+                else:
+                    return
+            num = num + 1
+            time.sleep(20)
+        except ApiException:
+            LOGGER.info("waiting for statefulsets")
+            num = num+1
+            time.sleep(20)
+
+    if stateful_set_not_created is True:
+        LOGGER.info("Expected Failure ,testcase is passed")
+        return
+    else:
+        LOGGER.error("problem while creating custom object, (statefulsets are not created)")
+        assert False
+
+
+def delete_custom_object():
+    """
+    delete custom object  ( csiscaleoperator )
+
+    Args:
+       None
+
+    Returns:
+       None
+
+    Raises:
+        Raises an exception on kubernetes client api failure and asserts
+
+    """
+    delete_co_api_instance = client.CustomObjectsApi()
+    delete_co_body = client.V1DeleteOptions()
+
+    try:
+        delete_co_api_response = delete_co_api_instance.delete_namespaced_custom_object(
+            group="csi.ibm.com",
+            version="v1",
+            namespace=namespace_value,
+            plural="csiscaleoperators",
+            body=delete_co_body,
+            grace_period_seconds=0,
+            name="ibm-spectrum-scale-csi")
+        LOGGER.debug(str(delete_co_api_response))
+    except ApiException as e:
+        LOGGER.error(
+            f"Exception when calling CustomObjectsApi->delete_namespaced_custom_object: {e}")
+        assert False
+
+
+def check_scaleoperatorobject_is_deleted():
+    """
+    check  csiscaleoperator deleted or not
+    if csiscaleoperator not deleted in 300 seconds , asserts
+    """
+    count = 30
+    list_co_api_instance = client.CustomObjectsApi()
+    while (count > 0):
+        try:
+            list_co_api_response = list_co_api_instance.get_namespaced_custom_object(group="csi.ibm.com",
+                                                                                     version="v1",
+                                                                                     namespace=namespace_value,
+                                                                                     plural="csiscaleoperators",
+                                                                                     name="ibm-spectrum-scale-csi"
+                                                                                     )
+            LOGGER.info("Waiting for custom object deletion")
+            LOGGER.debug(str(list_co_api_response))
+            count = count-1
+            time.sleep(20)
+        except ApiException:
+            LOGGER.info("SpectrumScale CSI custom object has been deleted")
+            return
+
+    LOGGER.error("SpectrumScale CSI custom object is not deleted")
+    assert False
+
+
+def check_scaleoperatorobject_is_deployed():
+    """
+    Checks csiscaleoperator exists or not
+
+    Args:
+       None
+
+    Returns:
+       return True  , if csiscaleoperator exists
+       return False , if csiscaleoperator does not exist
+
+    Raises:
+        None
+
+    """
+    read_co_api_instance = client.CustomObjectsApi()
+    try:
+        read_co_api_response = read_co_api_instance.get_namespaced_custom_object(group="csi.ibm.com",
+                                                                                 version="v1",
+                                                                                 namespace=namespace_value,
+                                                                                 plural="csiscaleoperators",
+
+                                                                                 name="ibm-spectrum-scale-csi"
+                                                                                 )
+        LOGGER.debug(str(read_co_api_response))
+        LOGGER.info("SpectrumScale CSI custom object exists")
+        return True
+    except ApiException:
+        LOGGER.info("SpectrumScale CSI custom object does not exist")
+        return False
+
+
+def check_scaleoperatorobject_statefulsets_state(stateful_name):
+    """
+    Checks statefulset exists or not
+    if not exists , It asserts
+    if exists :
+        Checks statfulset is up or not
+        if statefulsets not up in 120 seconds , it asserts
+
+    Args:
+       param1: stateful_name - statefulset name to check
+
+    Returns:
+       None
+
+    Raises:
+        Raises an exception on kubernetes client api failure.
+
+    """
+    read_statefulsets_api_instance = client.AppsV1Api()
+    num = 0
+    while (num < 124):
+        try:
+            read_statefulsets_api_response = read_statefulsets_api_instance.read_namespaced_stateful_set(
+                name=stateful_name, namespace=namespace_value, pretty=True)
+            LOGGER.debug(read_statefulsets_api_response)
+            ready_replicas = read_statefulsets_api_response.status.ready_replicas
+            replicas = read_statefulsets_api_response.status.replicas
+            if ready_replicas == replicas:
+                LOGGER.info(f"CSI driver statefulset {stateful_name} is up")
+                return
+            num += 1
+            time.sleep(5)
+        except ApiException:
+            num += 1
+            time.sleep(5)
+    LOGGER.info(f"CSI driver statefulset {stateful_name} does not exist")
+    assert False
+
+
+def check_scaleoperatorobject_daemonsets_state():
+    """
+    Checks daemonset exists or not
+    If not exists , It asserts
+    if exists :
+        Checks daemonset is running or not
+        if not running , It asserts
+
+    Args:
+       None
+
+    Returns:
+       returns True, desired_number_scheduled , if daemonset pods are running
+       returns False, desired_number_scheduled , if daemonset pods are not running
+
+    Raises:
+        Raises an exception on kubernetes client api failure.
+
+    """
+    read_daemonsets_api_instance = client.AppsV1Api()
+    num = 0
+    while (num < 30):
+        try:
+            read_daemonsets_api_response = read_daemonsets_api_instance.read_namespaced_daemon_set(
+                name="ibm-spectrum-scale-csi", namespace=namespace_value, pretty=True)
+            LOGGER.debug(read_daemonsets_api_response)
+            current_number_scheduled = read_daemonsets_api_response.status.current_number_scheduled
+            desired_number_scheduled = read_daemonsets_api_response.status.desired_number_scheduled
+            number_available = read_daemonsets_api_response.status.number_available
+            if number_available == current_number_scheduled == desired_number_scheduled:
+                LOGGER.info("CSI driver daemonset ibm-spectrum-scale-csi's pods are Running")
+                return True, desired_number_scheduled
+             
+            time.sleep(20)
+            num += 1
+            LOGGER.info("waiting for daemonsets")
+        except ApiException as e:
+            time.sleep(20)
+            num += 1
+            LOGGER.info("waiting for daemonsets")
+
+    LOGGER.error(
+        "Expected CSI driver daemonset ibm-spectrum-scale-csi's pods are not Running")
+    return False, desired_number_scheduled
+
+
+def create_secret(secret_data_passed, secret_name):
+    """
+    Create secret secet_name
+
+    Args:
+        param1: secret_data_passed - data for secret body
+        param2: secret_name - name of secret to be created
+
+    Returns:
+        None
+
+    Raises:
+        Raises an exception on kubernetes client api failure and asserts
+
+    """
+    secret_api_instance = client.CoreV1Api()
+    secret_data = copy.deepcopy(secret_data_passed)
+    secret_data["username"] = base64encoder(secret_data["username"])
+    secret_data["password"] = base64encoder(secret_data["password"])
+    secret_metadata = client.V1ObjectMeta(
+        name=secret_name,
+        labels={"product": "ibm-spectrum-scale-csi"}
+    )
+    secret_body = client.V1Secret(
+        api_version="v1",
+        kind="Secret",
+        metadata=secret_metadata,
+        data=secret_data
+    )
+    try:
+        LOGGER.info(f'Creating secret {secret_name}')
+        secret_api_response = secret_api_instance.create_namespaced_secret(
+            namespace=namespace_value,
+            body=secret_body,
+            pretty=True
+        )
+        LOGGER.debug(str(secret_api_response))
+    except ApiException as e:
+        LOGGER.error(
+            f"Exception when calling CoreV1Api->create_namespaced_secret: {e}")
+        assert False
+
+
+def delete_secret(secret_name):
+    """
+    delete secret secret_name
+
+    Args:
+       param1: secret_name - name of secret to be deleted
+
+    Returns:
+       None
+
+    Raises:
+        Raises an exception on kubernetes client api failure and asserts
+
+    """
+
+    delete_secret_api_instance = client.CoreV1Api()
+    try:
+        delete_secret_api_response = delete_secret_api_instance.delete_namespaced_secret(
+            name=secret_name, namespace=namespace_value, pretty=True)
+        LOGGER.info(f'Secret {secret_name} has been deleted')
+        LOGGER.debug(str(delete_secret_api_response))
+    except ApiException as e:
+        LOGGER.error(
+            f"Exception when calling CoreV1Api->delete_namespaced_secret: {e}")
+        assert False
+
+
+def check_secret_exists(secret_name):
+    """
+    Checks secret secret_name exists or not
+
+    Args:
+       param1: secret_name - name of secret to be checked
+
+    Returns:
+       return True  , if secret exists
+       return False , if secret does not exist
+
+    Raises:
+        None
+
+    """
+
+    api_instance = client.CoreV1Api()
+    try:
+        api_response = api_instance.read_namespaced_secret(
+            name=secret_name, namespace=namespace_value, pretty=True)
+        LOGGER.debug(str(api_response))
+        LOGGER.info(f'Secret {secret_name} exists')
+        return True
+    except ApiException:
+        LOGGER.info(f'Secret {secret_name} does not exist')
+        return False
+
+
+def check_secret_is_deleted(secret_name):
+    """
+    checks secret deleted or not
+    if secret not deleted in 120 seconds , asserts
+
+    Args:
+       param1: secret_name - name of secret to be checked
+    """
+    var = True
+    count = 12
+    api_instance = client.CoreV1Api()
+    while (var and count > 0):
+        try:
+            api_response = api_instance.read_namespaced_secret(
+                name=secret_name, namespace=namespace_value, pretty=True)
+            LOGGER.info("still deleting secret")
+            LOGGER.debug(str(api_response))
+            count = count-1
+            time.sleep(10)
+        except ApiException:
+            LOGGER.info(f"Secret {secret_name} has been deleted")
+            var = False
+
+    if count <= 0:
+        LOGGER.error(f"Secret {secret_name} is not deleted")
+        assert False
+
+
+def create_configmap(file_path, make_cacert_wrong, configmap_name):
+    """
+    Create configmap with file at file_path
+    if make_cacert_wrong==True then it makes cacert wrong
+
+    Args:
+        param1: file_path - path of cacert file
+        param2: make_cacert_wrong - for operator testcase, cacert wrong
+
+    Returns:
+       None
+
+    Raises:
+        Raises an exception on kubernetes client api failure and asserts
+
+    """
+    api_instance = client.CoreV1Api()
+    metadata = client.V1ObjectMeta(
+        name=configmap_name,
+        namespace=namespace_value,
+    )
+    with open(file_path, 'r') as f:
+        file_content = f.read()
+    if make_cacert_wrong:
+        file_content = file_content[0:50]+file_content[-50:-1]
+    data_dict = {}
+    data_dict[configmap_name] = file_content
+    configmap = client.V1ConfigMap(
+        api_version="v1",
+        kind="ConfigMap",
+        data=data_dict,
+        metadata=metadata
+    )
+    try:
+        api_response = api_instance.create_namespaced_config_map(
+            namespace=namespace_value,
+            body=configmap,
+            pretty=True,
+        )
+        LOGGER.debug(str(api_response))
+        LOGGER.info(f"configmap {configmap_name} has been created")
+
+    except ApiException as e:
+        LOGGER.error(
+            f"Exception when calling CoreV1Api->create_namespaced_config_map: {e}")
+        assert False
+
+
+def delete_configmap(configmap_name):
+    """
+    deletes configmap
+
+    Args:
+       None
+
+    Returns:
+       None
+
+    Raises:
+        Raises an exception on kubernetes client api failure and asserts
+
+    """
+    api_instance = client.CoreV1Api()
+    try:
+        api_response = api_instance.delete_namespaced_config_map(
+            namespace=namespace_value,
+            name=configmap_name,
+            pretty=True,
+        )
+        LOGGER.debug(str(api_response))
+        LOGGER.info(f"configmap {configmap_name} has been deleted")
+
+    except ApiException as e:
+        LOGGER.error(
+            f"Exception when calling CoreV1Api->create_namespaced_config_map: {e}")
+        assert False
+
+
+def check_configmap_exists(configmap_name):
+    """
+    Checks configmap configmap_name exists or not
+
+    Args:
+       param1: configmap_name - name of configmap to be checked
+
+    Returns:
+       return True  , if configmap exists
+       return False , if configmap does not exist
+
+    Raises:
+        None
+
+    """
+
+    api_instance = client.CoreV1Api()
+    try:
+        api_response = api_instance.read_namespaced_config_map(
+            namespace=namespace_value,
+            name=configmap_name,
+            pretty=True,
+        )
+        LOGGER.debug(str(api_response))
+        LOGGER.info(f'configmap {configmap_name} exists')
+        return True
+    except ApiException:
+        LOGGER.info(f'configmap {configmap_name} does not exist')
+        return False
+
+
+def check_configmap_is_deleted(configmap_name):
+    """
+    checks configmap deleted or not
+    if configmap not deleted in 120 seconds , asserts
+
+    Args:
+       param1: configmap_name - name of configmap to be checked
+    """
+    count = 12
+    api_instance = client.CoreV1Api()
+    while (count > 0):
+        try:
+            api_response = api_instance.read_namespaced_config_map(
+                namespace=namespace_value,
+                name=configmap_name,
+                pretty=True,
+            )
+            LOGGER.info("still deleting configmap")
+            LOGGER.debug(str(api_response))
+            count = count-1
+            time.sleep(10)
+        except ApiException:
+            LOGGER.info(f"configmap {configmap_name} deletion confirmed")
+            return
+
+    LOGGER.error(f"configmap {configmap_name} is not deleted")
+    assert False
+
+
+def randomStringDigits(stringLength=6):
+    """Generate a random string of letters and digits """
+    lettersAndDigits = string.ascii_letters + string.digits
+    return ''.join(random.choice(lettersAndDigits) for i in range(stringLength))
+
+
+def base64encoder(input_str):
+    """Takes input string and converts it to base 64 string"""
+    message_bytes = input_str.encode('ascii')
+    base64_bytes = base64.b64encode(message_bytes)
+    base64_message = base64_bytes.decode('ascii')
+    return base64_message
+
+
+def randomString(stringLength=10):
+    """Generate a random string of fixed length """
+    letters = string.ascii_lowercase
+    return ''.join(random.choice(letters) for i in range(stringLength))
+
+
+def check_pod_running(pod_name):
+    """
+    checking phase of pod pod_name to be running
+    if not running then asserts
+    """
+
+    api_instance = client.CoreV1Api()
+    val = 0
+    while val < 12:
+        try:
+            api_response = api_instance.read_namespaced_pod(
+                name=pod_name, namespace=namespace_value, pretty=True)
+            LOGGER.debug(str(api_response))
+            if api_response.status.phase == "Running":
+                LOGGER.info(f'POD Check : POD {pod_name} is Running')
+                return
+            time.sleep(5)
+            val += 1
+        except ApiException as e:
+            LOGGER.error(
+                f"Exception when calling CoreV1Api->read_namespaced_pod: {e}")
+            LOGGER.info(f"POD Check : POD {pod_name} does not exists on Cluster")
+            assert False
+    LOGGER.error(f'POD Check : POD {pod_name} is not Running')
+    assert False
+
+
+def get_driver_ds_pod_name():
+    try:
+        pod_list_api_instance = client.CoreV1Api()
+        pod_list_api_response = pod_list_api_instance.list_namespaced_pod(
+            namespace=namespace_value, pretty=True, field_selector="spec.serviceAccountName=ibm-spectrum-scale-csi-node")
+        demonset_pod_name = pod_list_api_response.items[0].metadata.name
+        LOGGER.debug(str(pod_list_api_response))
+        return demonset_pod_name
+    except ApiException as e:
+        LOGGER.error(
+            f"Exception when calling CoreV1Api->list_namespaced_pod: {e}")
+        assert False
+
+def get_driver_image():
+    pod_name = get_driver_ds_pod_name()
+    api_instance = client.CoreV1Api()
+    try:
+        api_response = api_instance.read_namespaced_pod(
+                name=pod_name, namespace=namespace_value, pretty=True)
+        LOGGER.info("CSI driver image : " + api_response.status.container_statuses[-1].image)
+        LOGGER.info("CSI driver image id : " + api_response.status.container_statuses[-1].image_id)
+
+    except ApiException as e:
+        LOGGER.info("Unable to get driver image")
+