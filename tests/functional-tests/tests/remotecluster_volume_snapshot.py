--- conflicted
+++ resolved
@@ -438,9 +438,6 @@
     value_clone_passed = {"clone_pvc": [{"access_modes": "ReadWriteMany", "storage": "1Gi"}, {
         "access_modes": "ReadWriteOnce", "storage": "1Gi"}]}
     snapshot_object.test_dynamic(value_sc, test_restore=True,
-<<<<<<< HEAD
-                                 value_pvc=value_pvc, value_clone_passed=value_clone_passed)
-=======
                                  value_pvc=value_pvc, value_clone_passed=value_clone_passed)
 
 
@@ -1951,5 +1948,4 @@
                 "gid": data["r_gid_number"], "uid": data["r_uid_number"], "permissions": "755"}
     restore_sc = {
         "volBackendFs": data["remoteFs"], "version": "2", "gid": data["r_gid_number"], "uid": data["r_uid_number"], "permissions": "755"}
-    snapshot_object.test_dynamic(value_sc, test_restore=True, restore_sc=restore_sc)
->>>>>>> 445494cd
+    snapshot_object.test_dynamic(value_sc, test_restore=True, restore_sc=restore_sc)