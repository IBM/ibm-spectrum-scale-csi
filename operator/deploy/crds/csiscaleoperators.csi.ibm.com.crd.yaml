--- conflicted
+++ resolved
@@ -189,22 +189,6 @@
                   items:
                     type: string
               required:
-<<<<<<< HEAD
-                - scaleHostpath
-              type: object
-            status:
-              properties:
-                conditions:
-                  description: The active status of the operator
-                  items:
-                    properties:
-                      Ready:
-                        description: Indicates that the plugin is running.
-                        type: boolean
-                    type: object
-                  type: array
-              type: object
-=======
                 - id
               type: array
             driverRegistrar:
@@ -325,5 +309,4 @@
   versions:
     - name: v1
       served: true
-      storage: true
->>>>>>> a18500c5
+      storage: true