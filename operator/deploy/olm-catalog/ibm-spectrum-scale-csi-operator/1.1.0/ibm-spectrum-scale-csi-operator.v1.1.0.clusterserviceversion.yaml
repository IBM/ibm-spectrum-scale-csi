--- conflicted
+++ resolved
@@ -225,181 +225,7 @@
             x-descriptors:
               - urn:alm:descriptor:io.kubernetes.phase
         version: v1
-<<<<<<< HEAD
-     - kind: Deployment
-        name: ''
-        version: v1
-      - kind: Secret
-        name: ''
-        version: v1
-      - kind: Pod
-        name: ''
-        version: v1
-      - kind: StatefulSet
-        name: ''
-        version: v1beta1
-      - kind: DaemonSet
-        name: ''
-        version: v1beta2
-      - kind: ConfigMap
-        name: ''
-        version: v1
-      specDescriptors:
-      - description: Node selector for provisioner sidecar.
-        displayName: Provisioner Node Selector
-        path: provisionerNodeSelector
-        x-descriptors:
-        - urn:alm:descriptor:com.tectonic.ui:advanced
-      - description: Node selector for SpectrumScale CSI Plugin.
-        displayName: Plugin Node Selector
-        path: pluginNodeSelector
-        x-descriptors:
-        - urn:alm:descriptor:com.tectonic.ui:advanced
-      - description: A collection of gpfs cluster properties for the csi driver to
-          mount.
-        displayName: Clusters
-        path: clusters
-        x-descriptors:
-        - urn:alm:descriptor:com.tectonic.ui:advanced
-      - description: Image name for the csi spectrum scale plugin container.
-        displayName: Spectrum Scale Image
-        path: spectrumScale
-        x-descriptors:
-        - urn:alm:descriptor:com.tectonic.ui:label
-      - description: An internal counter used by the operator to trigger reloads on
-          secret change.
-        displayName: Secret Counter
-        path: secretCounter
-        x-descriptors:
-        - urn:alm:descriptor:com.tectonic.ui:number
-      - description: A generic trigger to be used in kickin off the ansible operator.
-        displayName: trigger
-        path: trigger
-        x-descriptors: []
-      - description: Mapping of K8s node with SpectrumScale node.
-        displayName: nodeMapping
-        path: nodeMapping
-        x-descriptors:
-        - urn:alm:descriptor:com.tectonic.ui:label
-      - description: Provisioner image for csi (actually issues provision requests).
-        displayName: Provisioner Image
-        path: provisioner
-        x-descriptors:
-        - urn:alm:descriptor:com.tectonic.ui:label
-      - description: Sidecar container image for the csi spectrum scale plugin pods.
-        displayName: Driver Registrar Image
-        path: driverRegistrar
-        x-descriptors:
-        - urn:alm:descriptor:com.tectonic.ui:label
-      - description: The path to the gpfs file system mounted on the host machine.
-        displayName: Spectrum Scale Hostpath
-        path: scaleHostpath
-        x-descriptors:
-        - urn:alm:descriptor:com.tectonic.ui:label
-      - description: Attacher image for csi (actually attaches to the storage).
-        displayName: Attacher Image
-        path: attacher
-        x-descriptors:
-        - urn:alm:descriptor:com.tectonic.ui:label
-      - description: Node selector for attacher sidecar.
-        displayName: Attacher Node Selector
-        path: attacherNodeSelector
-        x-descriptors:
-        - urn:alm:descriptor:com.tectonic.ui:advanced
-      - description: Key for node selector.
-        displayName: Key
-        path: provisionerNodeSelector.key
-        x-descriptors:
-        - urn:alm:descriptor:com.tectonic.ui:label
-      - description: Value for key.
-        displayName: Value
-        path: provisionerNodeSelector.value
-        x-descriptors:
-        - urn:alm:descriptor:com.tectonic.ui:label
-      - description: Key for node selector.
-        displayName: Key
-        path: pluginNodeSelector.key
-        x-descriptors:
-        - urn:alm:descriptor:com.tectonic.ui:label
-      - description: Value for key.
-        displayName: Value
-        path: pluginNodeSelector.value
-        x-descriptors:
-        - urn:alm:descriptor:com.tectonic.ui:label
-      - description: A string specifying a cacert resource name.
-        displayName: cacert Resource Name
-        path: clusters.cacert
-        x-descriptors:
-        - urn:alm:descriptor:com.tectonic.ui:label
-      - description: Require a secure SSL connection to connect to GPFS.
-        displayName: Secure SSL Mode
-        path: clusters.secureSslMode
-        x-descriptors:
-        - urn:alm:descriptor:com.tectonic.ui:booleanSwitch
-      - description: A string specifying a secret resource name.
-        displayName: Kubernetes Secret Name
-        path: clusters.secrets
-        x-descriptors:
-        - urn:alm:descriptor:com.tectonic.ui:label
-      - description: A collection of targets for REST calls.
-        displayName: REST API
-        path: clusters.restApi
-        x-descriptors:
-        - urn:alm:descriptor:com.tectonic.ui:advanced
-      - description: The primary file system for the GPFS cluster.
-        displayName: Primary
-        path: clusters.primary
-        x-descriptors:
-        - urn:alm:descriptor:com.tectonic.ui:advanced
-      - description: The cluster id of the gpfs cluster specified (mandatory).
-        displayName: ID
-        path: clusters.id
-        x-descriptors:
-        - urn:alm:descriptor:com.tectonic.ui:label
-      - description: K8s node name.
-        displayName: Kubernetes Node
-        path: nodeMapping.k8sNode
-        x-descriptors:
-        - urn:alm:descriptor:com.tectonic.ui:label
-      - description: SpectrumScale node name.
-        displayName: spectrumscaleNode
-        path: nodeMapping.spectrumscaleNode
-        x-descriptors: []
-      - description: Key for node selector.
-        displayName: Key
-        path: attacherNodeSelector.key
-        x-descriptors:
-        - urn:alm:descriptor:com.tectonic.ui:label
-      - description: Value for key.
-        displayName: Value
-        path: attacherNodeSelector.value
-        x-descriptors:
-        - urn:alm:descriptor:com.tectonic.ui:label
-      - description: The hostname of the REST server.
-        displayName: GUI Host
-        path: clusters.restApi.guiHost
-        x-descriptors:
-        - urn:alm:descriptor:com.tectonic.ui:label
-      - description: The port number running the REST server.
-        displayName: GUI Port
-        path: clusters.restApi.guiPort
-        x-descriptors:
-        - urn:alm:descriptor:com.tectonic.ui:number
-      statusDescriptors:
-      - description: The active status of the operator
-        displayName: Conditions
-        path: conditions
-        x-descriptors:
-        - urn:alm:descriptor:io.kubernetes.conditions
-      - description: Indicates that the plugin is running.
-        displayName: Is Running
-        path: conditions.isRunning
-        x-descriptors:
-        - urn:alm:descriptor:io.kubernetes.phase
-      version: v1
-=======
->>>>>>> 80da37ed
-  description: "\nThe IBM Spectrum Scale CSI Operator runs within a Kubernetes cluster\
+ description: "\nThe IBM Spectrum Scale CSI Operator runs within a Kubernetes cluster\
     \ providing a means to \ndeploy and manage the CSI plugin for spectrum scale.\
     \ For more in depth documentation please refer\nto the [README](https://github.com/IBM/ibm-spectrum-scale-csi-operator/blob/v1.1.0/README.md).\n\
     \nThis operator should be used to deploy the CSI plugin.\n\nThe configuration\
