---
apiVersion: apps/v1
kind: Deployment
metadata:
  labels:
    app.kubernetes.io/instance: ibm-spectrum-scale-csi-operator
    app.kubernetes.io/managed-by: ibm-spectrum-scale-csi-operator
    app.kubernetes.io/name: ibm-spectrum-scale-csi-operator
    product: ibm-spectrum-scale-csi
    release: ibm-spectrum-scale-csi-operator
  name: ibm-spectrum-scale-csi-operator
  namespace: ibm-spectrum-scale-csi-driver
spec:
  replicas: 1
  selector:
    matchLabels:
      app.kubernetes.io/name: ibm-spectrum-scale-csi-operator
  template:
    metadata:
      annotations:
        productID: ibm-spectrum-scale-csi-operator
        productName: IBM Spectrum Scale CSI Operator
        productVersion: 1.1.0
      labels:
        app.kubernetes.io/instance: ibm-spectrum-scale-csi-operator
        app.kubernetes.io/managed-by: ibm-spectrum-scale-csi-operator
        app.kubernetes.io/name: ibm-spectrum-scale-csi-operator
        name: ibm-spectrum-scale-csi-operator
        product: ibm-spectrum-scale-csi
        release: ibm-spectrum-scale-csi-operator
    spec:
      affinity:
        nodeAffinity:
          requiredDuringSchedulingIgnoredDuringExecution:
            nodeSelectorTerms:
              - matchExpressions:
                  - key: beta.kubernetes.io/arch
                    operator: Exists
      containers:
<<<<<<< HEAD
      - name: ansible
        command:
        - /usr/local/bin/ao-logs
        - /tmp/ansible-operator/runner
        - stdout
        image: quay.io/ibm-spectrum-scale/ibm-spectrum-scale-csi-operator:v1.1.0
        imagePullPolicy: IfNotPresent
        livenessProbe:
          exec:
            command:
            - ./health_check.sh
          initialDelaySeconds: 10
          periodSeconds: 30
        readinessProbe:
          exec:
            command:
            - ./health_check.sh
          initialDelaySeconds: 3
          periodSeconds: 1
        securityContext:
          capabilities:
            drop:
            - ALL
        volumeMounts:
        - mountPath: /tmp/ansible-operator/runner
          name: runner
          readOnly: true
        env:
        - name: CSI_DRIVER_IMAGE
          value: quay.io/ibm-spectrum-scale/ibm-spectrum-scale-csi-driver:v1.1.0 
      - name: operator
        env:
        - name: WATCH_NAMESPACE
          valueFrom:
            fieldRef:
              fieldPath: metadata.namespace
        - name: POD_NAME
          valueFrom:
            fieldRef:
              fieldPath: metadata.name
        - name: OPERATOR_NAME
          value: ibm-spectrum-scale-csi-operator
        - name: CSI_DRIVER_IMAGE
          value: quay.io/ibm-spectrum-scale/ibm-spectrum-scale-csi-driver:v1.1.0 
        image: quay.io/ibm-spectrum-scale/ibm-spectrum-scale-csi-operator:v1.1.0
        imagePullPolicy: IfNotPresent
        livenessProbe:
          exec:
            command:
            - ./health_check.sh
          initialDelaySeconds: 10
          periodSeconds: 30
        name: operator
        readinessProbe:
          exec:
            command:
            - ./health_check.sh
          initialDelaySeconds: 3
          periodSeconds: 1
        securityContext:
          capabilities:
            drop:
            - ALL
        volumeMounts:
        - mountPath: /tmp/ansible-operator/runner
          name: runner
=======
        - command:
            - /usr/local/bin/ao-logs
            - /tmp/ansible-operator/runner
            - stdout
          image: quay.io/ibm-spectrum-scale/ibm-spectrum-scale-csi-operator:v1.1.0
          imagePullPolicy: IfNotPresent
          livenessProbe:
            exec:
              command:
                - ./health_check.sh
            initialDelaySeconds: 10
            periodSeconds: 30
          name: ansible
          readinessProbe:
            exec:
              command:
                - ./health_check.sh
            initialDelaySeconds: 3
            periodSeconds: 1
          securityContext:
            capabilities:
              drop:
                - ALL
          volumeMounts:
            - mountPath: /tmp/ansible-operator/runner
              name: runner
              readOnly: true
        - env:
            - name: WATCH_NAMESPACE
              valueFrom:
                fieldRef:
                  fieldPath: metadata.namespace
            - name: POD_NAME
              valueFrom:
                fieldRef:
                  fieldPath: metadata.name
            - name: OPERATOR_NAME
              value: ibm-spectrum-scale-csi-operator
          image: quay.io/ibm-spectrum-scale/ibm-spectrum-scale-csi-operator:v1.1.0
          imagePullPolicy: IfNotPresent
          livenessProbe:
            exec:
              command:
                - ./health_check.sh
            initialDelaySeconds: 10
            periodSeconds: 30
          name: operator
          readinessProbe:
            exec:
              command:
                - ./health_check.sh
            initialDelaySeconds: 3
            periodSeconds: 1
          securityContext:
            capabilities:
              drop:
                - ALL
          volumeMounts:
            - mountPath: /tmp/ansible-operator/runner
              name: runner
>>>>>>> b39fe57e
      serviceAccountName: ibm-spectrum-scale-csi-operator
      volumes:
        - emptyDir: {}
          name: runner<|MERGE_RESOLUTION|>--- conflicted
+++ resolved
@@ -37,74 +37,6 @@
                   - key: beta.kubernetes.io/arch
                     operator: Exists
       containers:
-<<<<<<< HEAD
-      - name: ansible
-        command:
-        - /usr/local/bin/ao-logs
-        - /tmp/ansible-operator/runner
-        - stdout
-        image: quay.io/ibm-spectrum-scale/ibm-spectrum-scale-csi-operator:v1.1.0
-        imagePullPolicy: IfNotPresent
-        livenessProbe:
-          exec:
-            command:
-            - ./health_check.sh
-          initialDelaySeconds: 10
-          periodSeconds: 30
-        readinessProbe:
-          exec:
-            command:
-            - ./health_check.sh
-          initialDelaySeconds: 3
-          periodSeconds: 1
-        securityContext:
-          capabilities:
-            drop:
-            - ALL
-        volumeMounts:
-        - mountPath: /tmp/ansible-operator/runner
-          name: runner
-          readOnly: true
-        env:
-        - name: CSI_DRIVER_IMAGE
-          value: quay.io/ibm-spectrum-scale/ibm-spectrum-scale-csi-driver:v1.1.0 
-      - name: operator
-        env:
-        - name: WATCH_NAMESPACE
-          valueFrom:
-            fieldRef:
-              fieldPath: metadata.namespace
-        - name: POD_NAME
-          valueFrom:
-            fieldRef:
-              fieldPath: metadata.name
-        - name: OPERATOR_NAME
-          value: ibm-spectrum-scale-csi-operator
-        - name: CSI_DRIVER_IMAGE
-          value: quay.io/ibm-spectrum-scale/ibm-spectrum-scale-csi-driver:v1.1.0 
-        image: quay.io/ibm-spectrum-scale/ibm-spectrum-scale-csi-operator:v1.1.0
-        imagePullPolicy: IfNotPresent
-        livenessProbe:
-          exec:
-            command:
-            - ./health_check.sh
-          initialDelaySeconds: 10
-          periodSeconds: 30
-        name: operator
-        readinessProbe:
-          exec:
-            command:
-            - ./health_check.sh
-          initialDelaySeconds: 3
-          periodSeconds: 1
-        securityContext:
-          capabilities:
-            drop:
-            - ALL
-        volumeMounts:
-        - mountPath: /tmp/ansible-operator/runner
-          name: runner
-=======
         - command:
             - /usr/local/bin/ao-logs
             - /tmp/ansible-operator/runner
@@ -165,7 +97,6 @@
           volumeMounts:
             - mountPath: /tmp/ansible-operator/runner
               name: runner
->>>>>>> b39fe57e
       serviceAccountName: ibm-spectrum-scale-csi-operator
       volumes:
         - emptyDir: {}
