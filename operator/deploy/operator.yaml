---
apiVersion: apps/v1
kind: Deployment
metadata:
  labels:
    app.kubernetes.io/instance: ibm-spectrum-scale-csi-operator
    app.kubernetes.io/managed-by: ibm-spectrum-scale-csi-operator
    app.kubernetes.io/name: ibm-spectrum-scale-csi-operator
    product: ibm-spectrum-scale-csi
    release: ibm-spectrum-scale-csi-operator
  name: ibm-spectrum-scale-csi-operator
  namespace: ibm-spectrum-scale-csi-driver
spec:
  replicas: 1
  selector:
    matchLabels:
      app.kubernetes.io/name: ibm-spectrum-scale-csi-operator
  template:
    metadata:
      annotations:
        productID: ibm-spectrum-scale-csi-operator
        productName: IBM Spectrum Scale CSI Operator
        productVersion: 2.0.0
      labels:
        app.kubernetes.io/instance: ibm-spectrum-scale-csi-operator
        app.kubernetes.io/managed-by: ibm-spectrum-scale-csi-operator
        app.kubernetes.io/name: ibm-spectrum-scale-csi-operator
        name: ibm-spectrum-scale-csi-operator
        product: ibm-spectrum-scale-csi
        release: ibm-spectrum-scale-csi-operator
    spec:
      affinity:
        nodeAffinity:
          requiredDuringSchedulingIgnoredDuringExecution:
            nodeSelectorTerms:
              - matchExpressions:
                  - key: beta.kubernetes.io/arch
                    operator: Exists
      containers:
<<<<<<< HEAD
=======
        - command:
            - /usr/local/bin/ao-logs
            - /tmp/ansible-operator/runner
            - stdout
          image: quay.io/ibm-spectrum-scale/ibm-spectrum-scale-csi-operator:v1.1.0
          imagePullPolicy: IfNotPresent
          livenessProbe:
            exec:
              command:
                - ./health_check.sh
            initialDelaySeconds: 10
            periodSeconds: 30
          name: ansible
          readinessProbe:
            exec:
              command:
                - ./health_check.sh
            initialDelaySeconds: 3
            periodSeconds: 1
          resources:
            limits:
              cpu: 500m
              memory: 500Mi
            requests:
              cpu: 50m
              memory: 50Mi
          securityContext:
            capabilities:
              drop:
                - ALL
          volumeMounts:
            - mountPath: /tmp/ansible-operator/runner
              name: runner
              readOnly: true
          env:
            - name: CSI_DRIVER_IMAGE
              value: quay.io/ibm-spectrum-scale/ibm-spectrum-scale-csi-driver:v1.1.0
>>>>>>> 833658a0
        - env:
            - name: ANSIBLE_DEBUG_LOGS
              value: "False"
            - name: WATCH_NAMESPACE
              valueFrom:
                fieldRef:
                  fieldPath: metadata.namespace
            - name: POD_NAME
              valueFrom:
                fieldRef:
                  fieldPath: metadata.name
            - name: OPERATOR_NAME
              value: ibm-spectrum-scale-csi-operator
            - name: CSI_DRIVER_IMAGE
              value: quay.io/ibm-spectrum-scale/ibm-spectrum-scale-csi-driver:v1.1.0
          image: quay.io/ibm-spectrum-scale/ibm-spectrum-scale-csi-operator:v1.1.0
          imagePullPolicy: IfNotPresent
          livenessProbe:
            exec:
              command:
                - ./health_check.sh
            initialDelaySeconds: 10
            periodSeconds: 30
          name: operator
          readinessProbe:
            exec:
              command:
                - ./health_check.sh
            initialDelaySeconds: 3
            periodSeconds: 1
          resources:
            limits:
              cpu: 500m
              memory: 500Mi
            requests:
              cpu: 50m
              memory: 50Mi
          securityContext:
            capabilities:
              drop:
                - ALL
          volumeMounts:
            - mountPath: /tmp/ansible-operator/runner
              name: runner
      serviceAccountName: ibm-spectrum-scale-csi-operator
      volumes:
        - emptyDir: {}
          name: runner<|MERGE_RESOLUTION|>--- conflicted
+++ resolved
@@ -37,46 +37,6 @@
                   - key: beta.kubernetes.io/arch
                     operator: Exists
       containers:
-<<<<<<< HEAD
-=======
-        - command:
-            - /usr/local/bin/ao-logs
-            - /tmp/ansible-operator/runner
-            - stdout
-          image: quay.io/ibm-spectrum-scale/ibm-spectrum-scale-csi-operator:v1.1.0
-          imagePullPolicy: IfNotPresent
-          livenessProbe:
-            exec:
-              command:
-                - ./health_check.sh
-            initialDelaySeconds: 10
-            periodSeconds: 30
-          name: ansible
-          readinessProbe:
-            exec:
-              command:
-                - ./health_check.sh
-            initialDelaySeconds: 3
-            periodSeconds: 1
-          resources:
-            limits:
-              cpu: 500m
-              memory: 500Mi
-            requests:
-              cpu: 50m
-              memory: 50Mi
-          securityContext:
-            capabilities:
-              drop:
-                - ALL
-          volumeMounts:
-            - mountPath: /tmp/ansible-operator/runner
-              name: runner
-              readOnly: true
-          env:
-            - name: CSI_DRIVER_IMAGE
-              value: quay.io/ibm-spectrum-scale/ibm-spectrum-scale-csi-driver:v1.1.0
->>>>>>> 833658a0
         - env:
             - name: ANSIBLE_DEBUG_LOGS
               value: "False"
