apiVersion: operators.coreos.com/v1alpha1
kind: ClusterServiceVersion
metadata:
  annotations:
    alm-examples: '[]'
    capabilities: Basic Install
    categories: Storage
    certified: "false"
    containerImage: quay.io/ibm-spectrum-scale/ibm-spectrum-scale-csi-operator
<<<<<<< HEAD
    createdAt: Mon Dec 20 14:55:05 IST 2021
=======
    createdAt: Thu May 5 04:42:15 IST 2022
>>>>>>> 052a6a16
    description: An operator for deploying and managing the IBM Spectrum Scale CSI
      Driver.
    repository: https://github.com/IBM/ibm-spectrum-scale-csi/
    support: IBM
  labels:
    app.kubernetes.io/instance: ibm-spectrum-scale-csi-operator
    app.kubernetes.io/managed-by: ibm-spectrum-scale-csi-operator
    app.kubernetes.io/name: ibm-spectrum-scale-csi-operator
    operatorframework.io/arch.amd64: supported
    operatorframework.io/arch.ppc64le: supported
    operatorframework.io/arch.s390x: supported
  name: ibm-spectrum-scale-csi-operator.v0.0.0
  namespace: placeholder
spec:
  apiservicedefinitions: {}
  customresourcedefinitions:
    owned:
    - description: CSIScaleOperator is the Schema for the csiscaleoperators API
      displayName: IBM CSI Spectrum Scale Driver
      kind: CSIScaleOperator
      name: csiscaleoperators.csi.ibm.com
      resources:
      - kind: ConfigMap
        name: ""
        version: v1
      - kind: DaemonSet
        name: ""
        version: v1beta2
      - kind: Deployment
        name: ""
        version: v1beta2
      - kind: Pod
        name: ""
        version: v1
      specDescriptors:
      - description: affinity is a group of affinity scheduling rules.
        displayName: Affinity
        path: affinity
        x-descriptors:
        - urn:alm:descriptor:com.tectonic.ui:hidden
      - description: attacher is the attacher sidecar image for CSI (actually attaches
          to the storage).
        displayName: Attacher Image
        path: attacher
        x-descriptors:
        - urn:alm:descriptor:com.tectonic.ui:hidden
      - description: attacherNodeSelector is the node selector for attacher sidecar.
        displayName: Attacher Node Selector
        path: attacherNodeSelector
        x-descriptors:
        - urn:alm:descriptor:com.tectonic.ui:advanced
      - description: Key for node selector
        displayName: Key
        path: attacherNodeSelector[0].key
        x-descriptors:
        - urn:alm:descriptor:com.tectonic.ui:label
      - description: Value for key
        displayName: Value
        path: attacherNodeSelector[0].value
        x-descriptors:
        - urn:alm:descriptor:com.tectonic.ui:label
      - description: clusters is a collection of Spectrum Scale cluster properties
          for the CSI driver to mount.
        displayName: Clusters
        path: clusters
      - description: cacert is the name of the configMap storing GUI certificates.
          Mandatory if secureSslMode is true.
        displayName: CA Certificate Resource Name
        path: clusters[0].cacert
        x-descriptors:
        - urn:alm:descriptor:io.kubernetes:ConfigMap
      - description: id is the cluster ID of the Spectrum Scale cluster.
        displayName: Cluster ID
        path: clusters[0].id
        x-descriptors:
        - urn:alm:descriptor:com.tectonic.ui:label
      - description: primary is the primary file system for the Spectrum Scale cluster.
        displayName: Primary
        path: clusters[0].primary
        x-descriptors:
        - urn:alm:descriptor:com.tectonic.ui:label
      - description: restApi is a collection of targets for REST calls
        displayName: REST API
        path: clusters[0].restApi
        x-descriptors:
        - urn:alm:descriptor:com.tectonic.ui:label
      - description: guiHost is the hostname/IP of the Spectrum Scale GUI node.
        displayName: GUI Host
        path: clusters[0].restApi[0].guiHost
        x-descriptors:
        - urn:alm:descriptor:com.tectonic.ui:label
      - description: guiPort is the port number of the Spectrum Scale GUI node.
        displayName: GUI Port
        path: clusters[0].restApi[0].guiPort
        x-descriptors:
        - urn:alm:descriptor:com.tectonic.ui:number
      - description: secret is the name of the basic-auth secret containing credentials
          to connect to IBM Spectrum Scale REST API server.
        displayName: Secrets
        path: clusters[0].secrets
        x-descriptors:
        - urn:alm:descriptor:io.kubernetes:Secret
      - description: secureSslMode specifies if a secure SSL connection to connect
          to Spectrum Scale cluster is required.
        displayName: Secure SSL Mode
        path: clusters[0].secureSslMode
        x-descriptors:
        - urn:alm:descriptor:com.tectonic.ui:booleanSwitch
      - description: consistencyGroupPrefix is a prefix of consistency group of an
          application. This is expected to be an RFC4122 UUID value (xxxxxxxx-xxxx-xxxx-xxxx-xxxxxxxxxxxx
          in hexadecimal values)
        displayName: Consistency Group Prefix
        path: consistencyGroupPrefix
        x-descriptors:
        - urn:alm:descriptor:com.tectonic.ui:hidden
      - description: PodSecurityPolicy name for CSI driver and sidecar pods.
        displayName: CSI Pod Security Policy Name
        path: csipspname
        x-descriptors:
        - urn:alm:descriptor:com.tectonic.ui:hidden
      - description: driverRegistrar is the Sidecar container image for the CSI Spectrum
          Scale plugin pods.
        displayName: Driver Registrar
        path: driverRegistrar
        x-descriptors:
        - urn:alm:descriptor:com.tectonic.ui:advanced
      - description: A passthrough option that distributes an imagePullSecrets array
          to the containers generated by the CSI scale operator. Please refer to official
          k8s documentation for your environment for more details.
        displayName: Image Pull Secrets
        path: imagePullSecrets
        x-descriptors:
        - urn:alm:descriptor:com.tectonic.ui:label
        - urn:alm:descriptor:com.tectonic.ui:advanced
      - description: kubeletRootDirPath is the path for kubelet root directory.
        displayName: Kubelet Root Directory Path
        path: kubeletRootDirPath
        x-descriptors:
        - urn:alm:descriptor:com.tectonic.ui:advanced
      - description: livenessprobe is the image for livenessProbe container (liveness
          probe is used to know when to restart a container).
        displayName: LivenessProbe
        path: livenessprobe
        x-descriptors:
        - urn:alm:descriptor:com.tectonic.ui:hidden
      - description: nodeMapping specifies mapping of K8s node with Spectrum Scale
          node.
        displayName: Node Mapping
        path: nodeMapping
        x-descriptors:
        - urn:alm:descriptor:com.tectonic.ui:advanced
      - description: k8sNode is the name of the kubernetes node
        displayName: Kubernetes Node
        path: nodeMapping[0].k8sNode
        x-descriptors:
        - urn:alm:descriptor:com.tectonic.ui:label
      - description: spectrumscaleNode is the name of the SpectrumScale node
        displayName: Spectrum Scale Node
        path: nodeMapping[0].spectrumscaleNode
        x-descriptors:
        - urn:alm:descriptor:com.tectonic.ui:label
      - description: pluginNodeSelector is the node selector for Spectrum Scale CSI
          plugin.
        displayName: Plugin Node Selector
        path: pluginNodeSelector
        x-descriptors:
        - urn:alm:descriptor:com.tectonic.ui:advanced
      - description: Key for node selector
        displayName: Key
        path: pluginNodeSelector[0].key
        x-descriptors:
        - urn:alm:descriptor:com.tectonic.ui:label
      - description: Value for key
        displayName: Value
        path: pluginNodeSelector[0].value
        x-descriptors:
        - urn:alm:descriptor:com.tectonic.ui:label
      - description: provisioner is the provisioner sidecar image for CSI (actually
          issues provision requests).
        displayName: Provisioner Image
        path: provisioner
        x-descriptors:
        - urn:alm:descriptor:com.tectonic.ui:hidden
      - description: provisionerNodeSelector is the node selector for provisioner
          sidecar.
        displayName: Provisioner Node Selector
        path: provisionerNodeSelector
        x-descriptors:
        - urn:alm:descriptor:com.tectonic.ui:advanced
      - description: Key for node selector
        displayName: Key
        path: provisionerNodeSelector[0].key
        x-descriptors:
        - urn:alm:descriptor:com.tectonic.ui:label
      - description: Value for key
        displayName: Value
        path: provisionerNodeSelector[0].value
        x-descriptors:
        - urn:alm:descriptor:com.tectonic.ui:label
      - description: resizer is the resizer sidecar image for CSI (issues volume expansion
          requests).
        displayName: Resizer Image
        path: resizer
        x-descriptors:
        - urn:alm:descriptor:com.tectonic.ui:hidden
      - description: resizerNodeSelector is the node selector for resizer sidecar.
        displayName: Resizer Node Selector
        path: resizerNodeSelector
        x-descriptors:
        - urn:alm:descriptor:com.tectonic.ui:advanced
      - description: Key for node selector
        displayName: Key
        path: resizerNodeSelector[0].key
        x-descriptors:
        - urn:alm:descriptor:com.tectonic.ui:label
      - description: Value for key
        displayName: Value
        path: resizerNodeSelector[0].value
        x-descriptors:
        - urn:alm:descriptor:com.tectonic.ui:label
      - description: snapshotter is the snapshotter sidecar image for CSI (issues
          volume snapshot requests).
        displayName: Snapshotter Image
        path: snapshotter
        x-descriptors:
        - urn:alm:descriptor:com.tectonic.ui:hidden
      - description: snapshotterNodeSelector is the snapshotter node selector for
          snapshotter sidecar.
        displayName: Snapshotter Node Selector
        path: snapshotterNodeSelector
        x-descriptors:
        - urn:alm:descriptor:com.tectonic.ui:advanced
      - description: Key for node selector
        displayName: Key
        path: snapshotterNodeSelector[0].key
        x-descriptors:
        - urn:alm:descriptor:com.tectonic.ui:label
      - description: Value for key
        displayName: Value
        path: snapshotterNodeSelector[0].value
        x-descriptors:
        - urn:alm:descriptor:com.tectonic.ui:label
      - description: spectrumScale is the image name for the CSI Spectrum Scale node
          driver plugin container.
        displayName: Spectrum Scale Image
        path: spectrumScale
        x-descriptors:
        - urn:alm:descriptor:com.tectonic.ui:hidden
      - description: Array of tolerations that will be distributed to CSI pods. Please
          refer to official k8s documentation for your environment for more details.
        displayName: Tolerations
        path: tolerations
        x-descriptors:
        - urn:alm:descriptor:com.tectonic.ui:advanced
      statusDescriptors:
      - description: conditions contains the details for one aspect of the current
          state of this custom resource.
        displayName: Conditions
        path: condition
        x-descriptors:
        - urn:alm:descriptor:io.kubernetes.conditions
      version: v1
  description: |
    The IBM Spectrum Scale CSI Operator for Kubernetes installs, manages,
    upgrades the IBM Spectrum Scale CSI Driver on OpenShift and Kubernetes
    for provisioning of persistent volumes on IBM Spectrum Scale.

    ### Documentation Documentation for IBM Spectrum Scale CSI Driver and Operator can be found at [IBM Documentation](https://www.ibm.com/docs/en/spectrum-scale-csi).

    ### Getting help
    IBM Spectrum Scale CSI driver is part of the IBM Spectrum Scale offering.
    Please follow the [IBM support procedure](https://www.ibm.com/mysupport/s/?language=en_US) for any issues with the driver.

    For non-urgent issues, suggestions, recommendations feel free to open an
    issue in [github](https://github.com/IBM/ibm-spectrum-scale-csi). Issues will be addressed as team availability permits.

    **Note:** Custom Resource example represents the minimum settings needed to run
    the operator. If your environment needs more advanced settings (e.g. remote clusters,
    node mapping, image pull secret, Taint and Toleration etc.) please refer to  the sample [Custom Resource](https://raw.githubusercontent.com/IBM/ibm-spectrum-scale-csi/v2.6.0/operator/config/samples/csiscaleoperators.csi.ibm.com_cr.yaml).
  displayName: IBM Spectrum Scale CSI Plugin Operator
  icon:
  - base64data: PHN2ZyB4bWxucz0iaHR0cDovL3d3dy53My5vcmcvMjAwMC9zdmciIHhtbG5zOnhsaW5rPSJodHRwOi8vd3d3LnczLm9yZy8xOTk5L3hsaW5rIiB2aWV3Qm94PSIwIDAgMzIgMzIiPgogIDxkZWZzPgogICAgPGxpbmVhckdyYWRpZW50IGlkPSJiMzczZDkxNi0zNWQzLTQ4NDAtOWI5Ni1jMWFhNzkyNTI4NzYiIHgxPSIxLjcxIiB5MT0iMjIuNTAyIiB4Mj0iMTcuMjkiIHkyPSIzMS40OTgiIGdyYWRpZW50VW5pdHM9InVzZXJTcGFjZU9uVXNlIj4KICAgICAgPHN0b3Agb2Zmc2V0PSIwLjIiIHN0b3Atb3BhY2l0eT0iMCIvPgogICAgICA8c3RvcCBvZmZzZXQ9IjAuNiIvPgogICAgPC9saW5lYXJHcmFkaWVudD4KICAgIDxsaW5lYXJHcmFkaWVudCBpZD0iZjZmYjQ4MDgtMDdjYS00N2RlLWI5NjYtYjkzZTQ4YWQwNGZhIiB4MT0iMzU0MS41IiB5MT0iMjciIHgyPSIzNTQxLjUiIHkyPSIxOCIgZ3JhZGllbnRUcmFuc2Zvcm09Im1hdHJpeCgxLCAwLCAwLCAtMSwgLTM1MjAsIDQ1KSIgZ3JhZGllbnRVbml0cz0idXNlclNwYWNlT25Vc2UiPgogICAgICA8c3RvcCBvZmZzZXQ9IjAuMiIvPgogICAgICA8c3RvcCBvZmZzZXQ9IjEiIHN0b3Atb3BhY2l0eT0iMCIvPgogICAgPC9saW5lYXJHcmFkaWVudD4KICAgIDxtYXNrIGlkPSJhZjgzNjFhYy05Y2M3LTRmN2ItYjExMi0wM2Q3ZDdhOTE0NTQiIHg9IjAiIHk9IjAiIHdpZHRoPSIzMiIgaGVpZ2h0PSIzMiIgbWFza1VuaXRzPSJ1c2VyU3BhY2VPblVzZSI+CiAgICAgIDxwYXRoIGQ9Ik0xNS41LDMwLjg2NGwtMTItN0ExLDEsMCwwLDEsMywyM1Y5YTEsMSwwLDAsMSwuNS0uODY0bDEyLTdhMSwxLDAsMCwxLDEuMDA4LDBsMTIsN0ExLDEsMCwwLDEsMjksOVYyM0gyN1Y5LjU3NEwxNiwzLjE1OCw1LDkuNTc0VjIyLjQyNmwxMS41LDYuNzFaIiBmaWxsPSIjZmZmIi8+CiAgICAgIDxyZWN0IHg9IjIiIHk9IjIyIiB3aWR0aD0iMTUiIGhlaWdodD0iMTAiIGZpbGw9InVybCgjYjM3M2Q5MTYtMzVkMy00ODQwLTliOTYtYzFhYTc5MjUyODc2KSIvPgogICAgICA8cGF0aCBkPSJNMjEsMjUuNWgydi05YTEsMSwwLDAsMC0uNS0uODY0bC02LTMuNWExLDEsMCwwLDAtMS4wMDgsMGwtNiwzLjVBMSwxLDAsMCwwLDksMTYuNVYyMWgyVjE3LjA3NGw1LTIuOTE2LDUsMi45MTZaIiBmaWxsPSIjZmZmIi8+CiAgICAgIDxyZWN0IHg9IjE5IiB5PSIxOCIgd2lkdGg9IjUiIGhlaWdodD0iOSIgdHJhbnNmb3JtPSJ0cmFuc2xhdGUoNDMgNDUpIHJvdGF0ZSgxODApIiBmaWxsPSJ1cmwoI2Y2ZmI0ODA4LTA3Y2EtNDdkZS1iOTY2LWI5M2U0OGFkMDRmYSkiLz4KICAgIDwvbWFzaz4KICAgIDxsaW5lYXJHcmFkaWVudCBpZD0iYWY4YWM3NjAtNzY5YS00MDc4LWI2ZmUtYTlmOGRjMzU3OThjIiB5MT0iMzIiIHgyPSIzMiIgZ3JhZGllbnRVbml0cz0idXNlclNwYWNlT25Vc2UiPgogICAgICA8c3RvcCBvZmZzZXQ9IjAuMSIgc3RvcC1jb2xvcj0iIzQyYmU2NSIvPgogICAgICA8c3RvcCBvZmZzZXQ9IjAuOSIgc3RvcC1jb2xvcj0iIzAwN2Q3OSIvPgogICAgPC9saW5lYXJHcmFkaWVudD4KICA8L2RlZnM+CiAgPGcgaWQ9ImI0ODI0ZTUxLWRmMWMtNDdmMS1iMTc4LTQzZjYyOTUwYmJiNSIgZGF0YS1uYW1lPSJMYXllciAyIj4KICAgIDxnIGlkPSJiZjg4ZTFmMy1hYWFiLTRjNWEtYWVlYi02NDU2OTJiYWMxY2UiIGRhdGEtbmFtZT0iTGlnaHQgdGhlbWUgaWNvbnMiPgogICAgICA8Zz4KICAgICAgICA8ZyBtYXNrPSJ1cmwoI2FmODM2MWFjLTljYzctNGY3Yi1iMTEyLTAzZDdkN2E5MTQ1NCkiPgogICAgICAgICAgPHJlY3Qgd2lkdGg9IjMyIiBoZWlnaHQ9IjMyIiBmaWxsPSJ1cmwoI2FmOGFjNzYwLTc2OWEtNDA3OC1iNmZlLWE5ZjhkYzM1Nzk4YykiLz4KICAgICAgICA8L2c+CiAgICAgICAgPHBhdGggZD0iTTE2LDMxYTEsMSwwLDAsMS0uNS0uMTM2bC0zLTEuNzVhMSwxLDAsMCwxLS41LS44NjR2LTMuNWExLDEsMCwwLDEsLjUtLjg2NGwzLTEuNzVhMSwxLDAsMCwxLDEuMDA4LDBsMywxLjc1YTEsMSwwLDAsMSwuNS44NjR2My41YTEsMSwwLDAsMS0uNS44NjRsLTMsMS43NUExLDEsMCwwLDEsMTYsMzFabS0yLTMuMzI0LDIsMS4xNjYsMi0xLjE2NlYyNS4zMjRsLTItMS4xNjYtMiwxLjE2NloiIGZpbGw9IiMwMDFkNmMiLz4KICAgICAgPC9nPgogICAgPC9nPgogIDwvZz4KPC9zdmc+Cg==
    mediatype: image/svg+xml
  install:
    spec:
      deployments: null
    strategy: ""
  installModes:
  - supported: true
    type: OwnNamespace
  - supported: true
    type: SingleNamespace
  - supported: false
    type: MultiNamespace
  - supported: false
    type: AllNamespaces
  keywords:
  - IBM
  - GPFS
  - Spectrum Scale
  - CSI Driver
  links:
  - name: IBM CSI Spectrum Scale Documentation
    url: https://www.ibm.com/docs/en/spectrum-scale-csi
  - name: CSI Developer Documentation
    url: https://kubernetes-csi.github.io/docs/
  maintainers:
  - email: madhu.punjabi@in.ibm.com
    name: Madhu Thorat
  - email: amdabhad@in.ibm.com
    name: Amol Dabhade
  - email: Nitish.Kumar4@ibm.com
    name: Nitish Kumar
  maturity: alpha
  provider:
    name: IBM
  replaces: ibm-spectrum-scale-csi-operator.v2.5.0
  version: 0.0.0<|MERGE_RESOLUTION|>--- conflicted
+++ resolved
@@ -7,11 +7,7 @@
     categories: Storage
     certified: "false"
     containerImage: quay.io/ibm-spectrum-scale/ibm-spectrum-scale-csi-operator
-<<<<<<< HEAD
-    createdAt: Mon Dec 20 14:55:05 IST 2021
-=======
     createdAt: Thu May 5 04:42:15 IST 2022
->>>>>>> 052a6a16
     description: An operator for deploying and managing the IBM Spectrum Scale CSI
       Driver.
     repository: https://github.com/IBM/ibm-spectrum-scale-csi/
