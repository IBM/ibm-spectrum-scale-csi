--- conflicted
+++ resolved
@@ -51,13 +51,8 @@
               fieldRef:
                 fieldPath: metadata.namespace
           - name: CSI_DRIVER_IMAGE
-<<<<<<< HEAD
-            value: cp.icr.io/cp/spectrum/scale/csi/ibm-spectrum-scale-csi-driver@sha256:cab17303df75d2ac9dcb7327a4deeb70991de29ffd58f027c50afe0e8b8428fb
+            value: cp.icr.io/cp/spectrum/scale/csi/ibm-spectrum-scale-csi-driver@sha256:c61b14b2dd3a2ac7c27187019acf97eb3bae57c1f67a8cea7f8ac069519f9b53
           image: csi-operator
-=======
-            value: cp.icr.io/cp/spectrum/scale/csi/ibm-spectrum-scale-csi-driver@sha256:c61b14b2dd3a2ac7c27187019acf97eb3bae57c1f67a8cea7f8ac069519f9b53
-          image: cp.icr.io/cp/spectrum/scale/csi/ibm-spectrum-scale-csi-operator@sha256:241ab702e62c087b99eb5f2416675bc09b0f1d96365c34b3f292a6ca1429a9e7
->>>>>>> 214e8b70
           imagePullPolicy: IfNotPresent
           livenessProbe:
             exec:
