apiVersion: operators.coreos.com/v1alpha1
kind: ClusterServiceVersion
metadata:
  annotations:
    alm-examples: |-
      [
        {
          "apiVersion": "csi.ibm.com/v1",
          "kind": "CSIScaleOperator",
          "metadata": {
            "labels": {
              "app.kubernetes.io/instance": "ibm-spectrum-scale-csi-operator",
              "app.kubernetes.io/managed-by": "ibm-spectrum-scale-csi-operator",
              "app.kubernetes.io/name": "ibm-spectrum-scale-csi-operator",
              "release": "ibm-spectrum-scale-csi-operator"
            },
            "name": "ibm-spectrum-scale-csi",
            "namespace": "ibm-spectrum-scale-csi-driver"
          },
          "spec": {
            "attacherNodeSelector": [
              {
                "key": "scale",
                "value": "true"
              }
            ],
            "clusters": [
              {
                "id": "\u003cPrimary Cluster ID\u003e",
                "primary": {
                  "primaryFs": "\u003c Primary Filesystem \u003e"
                },
                "restApi": [
                  {
                    "guiHost": "\u003c Primary cluster GUI IP/Hostname \u003e"
                  }
                ],
                "secrets": "secret1",
                "secureSslMode": false
              }
            ],
            "pluginNodeSelector": [
              {
                "key": "scale",
                "value": "true"
              }
            ],
            "provisionerNodeSelector": [
              {
                "key": "scale",
                "value": "true"
              }
            ],
            "resizerNodeSelector": [
              {
                "key": "scale",
                "value": "true"
              }
            ],
            "snapshotterNodeSelector": [
              {
                "key": "scale",
                "value": "true"
              }
            ]
          },
          "status": {}
        }
      ]
    capabilities: Basic Install
    categories: Storage
    certified: "false"
    containerImage: quay.io/ibm-spectrum-scale/ibm-spectrum-scale-csi-operator:v2.6.0
<<<<<<< HEAD
    createdAt: Mon Dec 20 14:55:05 IST 2021
=======
    createdAt: Thu May 5 04:42:15 IST 2022
>>>>>>> 052a6a16
    description: An operator for deploying and managing the IBM Spectrum Scale CSI
      Driver.
    operators.operatorframework.io/builder: operator-sdk-v1.14.0+git
    operators.operatorframework.io/project_layout: go.kubebuilder.io/v3
    repository: https://github.com/IBM/ibm-spectrum-scale-csi/
    support: IBM
  labels:
    app.kubernetes.io/instance: ibm-spectrum-scale-csi-operator
    app.kubernetes.io/managed-by: ibm-spectrum-scale-csi-operator
    app.kubernetes.io/name: ibm-spectrum-scale-csi-operator
    operatorframework.io/arch.amd64: supported
    operatorframework.io/arch.ppc64le: supported
    operatorframework.io/arch.s390x: supported
  name: ibm-spectrum-scale-csi-operator.v2.6.0
  namespace: placeholder
spec:
  apiservicedefinitions: {}
  customresourcedefinitions:
    owned:
    - description: CSIScaleOperator is the Schema for the csiscaleoperators API
      displayName: IBM CSI Spectrum Scale Driver
      kind: CSIScaleOperator
      name: csiscaleoperators.csi.ibm.com
      resources:
      - kind: ConfigMap
        name: ""
        version: v1
      - kind: DaemonSet
        name: ""
        version: v1beta2
      - kind: Deployment
        name: ""
        version: v1beta2
      - kind: Pod
        name: ""
        version: v1
      specDescriptors:
      - description: affinity is a group of affinity scheduling rules.
        displayName: Affinity
        path: affinity
        x-descriptors:
        - urn:alm:descriptor:com.tectonic.ui:hidden
      - description: attacher is the attacher sidecar image for CSI (actually attaches
          to the storage).
        displayName: Attacher Image
        path: attacher
        x-descriptors:
        - urn:alm:descriptor:com.tectonic.ui:hidden
      - description: attacherNodeSelector is the node selector for attacher sidecar.
        displayName: Attacher Node Selector
        path: attacherNodeSelector
        x-descriptors:
        - urn:alm:descriptor:com.tectonic.ui:advanced
      - description: Key for node selector
        displayName: Key
        path: attacherNodeSelector[0].key
        x-descriptors:
        - urn:alm:descriptor:com.tectonic.ui:label
      - description: Value for key
        displayName: Value
        path: attacherNodeSelector[0].value
        x-descriptors:
        - urn:alm:descriptor:com.tectonic.ui:label
      - description: clusters is a collection of Spectrum Scale cluster properties
          for the CSI driver to mount.
        displayName: Clusters
        path: clusters
      - description: cacert is the name of the configMap storing GUI certificates.
          Mandatory if secureSslMode is true.
        displayName: CA Certificate Resource Name
        path: clusters[0].cacert
        x-descriptors:
        - urn:alm:descriptor:io.kubernetes:ConfigMap
      - description: id is the cluster ID of the Spectrum Scale cluster.
        displayName: Cluster ID
        path: clusters[0].id
        x-descriptors:
        - urn:alm:descriptor:com.tectonic.ui:label
      - description: primary is the primary file system for the Spectrum Scale cluster.
        displayName: Primary
        path: clusters[0].primary
        x-descriptors:
        - urn:alm:descriptor:com.tectonic.ui:label
      - description: restApi is a collection of targets for REST calls
        displayName: REST API
        path: clusters[0].restApi
        x-descriptors:
        - urn:alm:descriptor:com.tectonic.ui:label
      - description: guiHost is the hostname/IP of the Spectrum Scale GUI node.
        displayName: GUI Host
        path: clusters[0].restApi[0].guiHost
        x-descriptors:
        - urn:alm:descriptor:com.tectonic.ui:label
      - description: guiPort is the port number of the Spectrum Scale GUI node.
        displayName: GUI Port
        path: clusters[0].restApi[0].guiPort
        x-descriptors:
        - urn:alm:descriptor:com.tectonic.ui:number
      - description: secret is the name of the basic-auth secret containing credentials
          to connect to IBM Spectrum Scale REST API server.
        displayName: Secrets
        path: clusters[0].secrets
        x-descriptors:
        - urn:alm:descriptor:io.kubernetes:Secret
      - description: secureSslMode specifies if a secure SSL connection to connect
          to Spectrum Scale cluster is required.
        displayName: Secure SSL Mode
        path: clusters[0].secureSslMode
        x-descriptors:
        - urn:alm:descriptor:com.tectonic.ui:booleanSwitch
      - description: consistencyGroupPrefix is a prefix of consistency group of an
          application. This is expected to be an RFC4122 UUID value (xxxxxxxx-xxxx-xxxx-xxxx-xxxxxxxxxxxx
          in hexadecimal values)
        displayName: Consistency Group Prefix
        path: consistencyGroupPrefix
        x-descriptors:
        - urn:alm:descriptor:com.tectonic.ui:hidden
      - description: PodSecurityPolicy name for CSI driver and sidecar pods.
        displayName: CSI Pod Security Policy Name
        path: csipspname
        x-descriptors:
        - urn:alm:descriptor:com.tectonic.ui:hidden
      - description: driverRegistrar is the Sidecar container image for the CSI Spectrum
          Scale plugin pods.
        displayName: Driver Registrar
        path: driverRegistrar
        x-descriptors:
        - urn:alm:descriptor:com.tectonic.ui:advanced
      - description: A passthrough option that distributes an imagePullSecrets array
          to the containers generated by the CSI scale operator. Please refer to official
          k8s documentation for your environment for more details.
        displayName: Image Pull Secrets
        path: imagePullSecrets
        x-descriptors:
        - urn:alm:descriptor:com.tectonic.ui:label
        - urn:alm:descriptor:com.tectonic.ui:advanced
      - description: kubeletRootDirPath is the path for kubelet root directory.
        displayName: Kubelet Root Directory Path
        path: kubeletRootDirPath
        x-descriptors:
        - urn:alm:descriptor:com.tectonic.ui:advanced
      - description: livenessprobe is the image for livenessProbe container (liveness
          probe is used to know when to restart a container).
        displayName: LivenessProbe
        path: livenessprobe
        x-descriptors:
        - urn:alm:descriptor:com.tectonic.ui:hidden
      - description: nodeMapping specifies mapping of K8s node with Spectrum Scale
          node.
        displayName: Node Mapping
        path: nodeMapping
        x-descriptors:
        - urn:alm:descriptor:com.tectonic.ui:advanced
      - description: k8sNode is the name of the kubernetes node
        displayName: Kubernetes Node
        path: nodeMapping[0].k8sNode
        x-descriptors:
        - urn:alm:descriptor:com.tectonic.ui:label
      - description: spectrumscaleNode is the name of the SpectrumScale node
        displayName: Spectrum Scale Node
        path: nodeMapping[0].spectrumscaleNode
        x-descriptors:
        - urn:alm:descriptor:com.tectonic.ui:label
      - description: pluginNodeSelector is the node selector for Spectrum Scale CSI
          plugin.
        displayName: Plugin Node Selector
        path: pluginNodeSelector
        x-descriptors:
        - urn:alm:descriptor:com.tectonic.ui:advanced
      - description: Key for node selector
        displayName: Key
        path: pluginNodeSelector[0].key
        x-descriptors:
        - urn:alm:descriptor:com.tectonic.ui:label
      - description: Value for key
        displayName: Value
        path: pluginNodeSelector[0].value
        x-descriptors:
        - urn:alm:descriptor:com.tectonic.ui:label
      - description: provisioner is the provisioner sidecar image for CSI (actually
          issues provision requests).
        displayName: Provisioner Image
        path: provisioner
        x-descriptors:
        - urn:alm:descriptor:com.tectonic.ui:hidden
      - description: provisionerNodeSelector is the node selector for provisioner
          sidecar.
        displayName: Provisioner Node Selector
        path: provisionerNodeSelector
        x-descriptors:
        - urn:alm:descriptor:com.tectonic.ui:advanced
      - description: Key for node selector
        displayName: Key
        path: provisionerNodeSelector[0].key
        x-descriptors:
        - urn:alm:descriptor:com.tectonic.ui:label
      - description: Value for key
        displayName: Value
        path: provisionerNodeSelector[0].value
        x-descriptors:
        - urn:alm:descriptor:com.tectonic.ui:label
      - description: resizer is the resizer sidecar image for CSI (issues volume expansion
          requests).
        displayName: Resizer Image
        path: resizer
        x-descriptors:
        - urn:alm:descriptor:com.tectonic.ui:hidden
      - description: resizerNodeSelector is the node selector for resizer sidecar.
        displayName: Resizer Node Selector
        path: resizerNodeSelector
        x-descriptors:
        - urn:alm:descriptor:com.tectonic.ui:advanced
      - description: Key for node selector
        displayName: Key
        path: resizerNodeSelector[0].key
        x-descriptors:
        - urn:alm:descriptor:com.tectonic.ui:label
      - description: Value for key
        displayName: Value
        path: resizerNodeSelector[0].value
        x-descriptors:
        - urn:alm:descriptor:com.tectonic.ui:label
      - description: snapshotter is the snapshotter sidecar image for CSI (issues
          volume snapshot requests).
        displayName: Snapshotter Image
        path: snapshotter
        x-descriptors:
        - urn:alm:descriptor:com.tectonic.ui:hidden
      - description: snapshotterNodeSelector is the snapshotter node selector for
          snapshotter sidecar.
        displayName: Snapshotter Node Selector
        path: snapshotterNodeSelector
        x-descriptors:
        - urn:alm:descriptor:com.tectonic.ui:advanced
      - description: Key for node selector
        displayName: Key
        path: snapshotterNodeSelector[0].key
        x-descriptors:
        - urn:alm:descriptor:com.tectonic.ui:label
      - description: Value for key
        displayName: Value
        path: snapshotterNodeSelector[0].value
        x-descriptors:
        - urn:alm:descriptor:com.tectonic.ui:label
      - description: spectrumScale is the image name for the CSI Spectrum Scale node
          driver plugin container.
        displayName: Spectrum Scale Image
        path: spectrumScale
        x-descriptors:
        - urn:alm:descriptor:com.tectonic.ui:hidden
      - description: Array of tolerations that will be distributed to CSI pods. Please
          refer to official k8s documentation for your environment for more details.
        displayName: Tolerations
        path: tolerations
        x-descriptors:
        - urn:alm:descriptor:com.tectonic.ui:advanced
      statusDescriptors:
      - description: conditions contains the details for one aspect of the current
          state of this custom resource.
        displayName: Conditions
        path: condition
        x-descriptors:
        - urn:alm:descriptor:io.kubernetes.conditions
      version: v1
  description: |
    The IBM Spectrum Scale CSI Operator for Kubernetes installs, manages,
    upgrades the IBM Spectrum Scale CSI Driver on OpenShift and Kubernetes
    for provisioning of persistent volumes on IBM Spectrum Scale.

    ### Documentation Documentation for IBM Spectrum Scale CSI Driver and Operator can be found at [IBM Documentation](https://www.ibm.com/docs/en/spectrum-scale-csi).

    ### Getting help
    IBM Spectrum Scale CSI driver is part of the IBM Spectrum Scale offering.
    Please follow the [IBM support procedure](https://www.ibm.com/mysupport/s/?language=en_US) for any issues with the driver.

    For non-urgent issues, suggestions, recommendations feel free to open an
    issue in [github](https://github.com/IBM/ibm-spectrum-scale-csi). Issues will be addressed as team availability permits.

    **Note:** Custom Resource example represents the minimum settings needed to run
    the operator. If your environment needs more advanced settings (e.g. remote clusters,
    node mapping, image pull secret, Taint and Toleration etc.) please refer to  the sample [Custom Resource](https://raw.githubusercontent.com/IBM/ibm-spectrum-scale-csi/v2.6.0/operator/config/samples/csiscaleoperators.csi.ibm.com_cr.yaml).
  displayName: IBM Spectrum Scale CSI Plugin Operator
  icon:
  - base64data: PHN2ZyB4bWxucz0iaHR0cDovL3d3dy53My5vcmcvMjAwMC9zdmciIHhtbG5zOnhsaW5rPSJodHRwOi8vd3d3LnczLm9yZy8xOTk5L3hsaW5rIiB2aWV3Qm94PSIwIDAgMzIgMzIiPgogIDxkZWZzPgogICAgPGxpbmVhckdyYWRpZW50IGlkPSJiMzczZDkxNi0zNWQzLTQ4NDAtOWI5Ni1jMWFhNzkyNTI4NzYiIHgxPSIxLjcxIiB5MT0iMjIuNTAyIiB4Mj0iMTcuMjkiIHkyPSIzMS40OTgiIGdyYWRpZW50VW5pdHM9InVzZXJTcGFjZU9uVXNlIj4KICAgICAgPHN0b3Agb2Zmc2V0PSIwLjIiIHN0b3Atb3BhY2l0eT0iMCIvPgogICAgICA8c3RvcCBvZmZzZXQ9IjAuNiIvPgogICAgPC9saW5lYXJHcmFkaWVudD4KICAgIDxsaW5lYXJHcmFkaWVudCBpZD0iZjZmYjQ4MDgtMDdjYS00N2RlLWI5NjYtYjkzZTQ4YWQwNGZhIiB4MT0iMzU0MS41IiB5MT0iMjciIHgyPSIzNTQxLjUiIHkyPSIxOCIgZ3JhZGllbnRUcmFuc2Zvcm09Im1hdHJpeCgxLCAwLCAwLCAtMSwgLTM1MjAsIDQ1KSIgZ3JhZGllbnRVbml0cz0idXNlclNwYWNlT25Vc2UiPgogICAgICA8c3RvcCBvZmZzZXQ9IjAuMiIvPgogICAgICA8c3RvcCBvZmZzZXQ9IjEiIHN0b3Atb3BhY2l0eT0iMCIvPgogICAgPC9saW5lYXJHcmFkaWVudD4KICAgIDxtYXNrIGlkPSJhZjgzNjFhYy05Y2M3LTRmN2ItYjExMi0wM2Q3ZDdhOTE0NTQiIHg9IjAiIHk9IjAiIHdpZHRoPSIzMiIgaGVpZ2h0PSIzMiIgbWFza1VuaXRzPSJ1c2VyU3BhY2VPblVzZSI+CiAgICAgIDxwYXRoIGQ9Ik0xNS41LDMwLjg2NGwtMTItN0ExLDEsMCwwLDEsMywyM1Y5YTEsMSwwLDAsMSwuNS0uODY0bDEyLTdhMSwxLDAsMCwxLDEuMDA4LDBsMTIsN0ExLDEsMCwwLDEsMjksOVYyM0gyN1Y5LjU3NEwxNiwzLjE1OCw1LDkuNTc0VjIyLjQyNmwxMS41LDYuNzFaIiBmaWxsPSIjZmZmIi8+CiAgICAgIDxyZWN0IHg9IjIiIHk9IjIyIiB3aWR0aD0iMTUiIGhlaWdodD0iMTAiIGZpbGw9InVybCgjYjM3M2Q5MTYtMzVkMy00ODQwLTliOTYtYzFhYTc5MjUyODc2KSIvPgogICAgICA8cGF0aCBkPSJNMjEsMjUuNWgydi05YTEsMSwwLDAsMC0uNS0uODY0bC02LTMuNWExLDEsMCwwLDAtMS4wMDgsMGwtNiwzLjVBMSwxLDAsMCwwLDksMTYuNVYyMWgyVjE3LjA3NGw1LTIuOTE2LDUsMi45MTZaIiBmaWxsPSIjZmZmIi8+CiAgICAgIDxyZWN0IHg9IjE5IiB5PSIxOCIgd2lkdGg9IjUiIGhlaWdodD0iOSIgdHJhbnNmb3JtPSJ0cmFuc2xhdGUoNDMgNDUpIHJvdGF0ZSgxODApIiBmaWxsPSJ1cmwoI2Y2ZmI0ODA4LTA3Y2EtNDdkZS1iOTY2LWI5M2U0OGFkMDRmYSkiLz4KICAgIDwvbWFzaz4KICAgIDxsaW5lYXJHcmFkaWVudCBpZD0iYWY4YWM3NjAtNzY5YS00MDc4LWI2ZmUtYTlmOGRjMzU3OThjIiB5MT0iMzIiIHgyPSIzMiIgZ3JhZGllbnRVbml0cz0idXNlclNwYWNlT25Vc2UiPgogICAgICA8c3RvcCBvZmZzZXQ9IjAuMSIgc3RvcC1jb2xvcj0iIzQyYmU2NSIvPgogICAgICA8c3RvcCBvZmZzZXQ9IjAuOSIgc3RvcC1jb2xvcj0iIzAwN2Q3OSIvPgogICAgPC9saW5lYXJHcmFkaWVudD4KICA8L2RlZnM+CiAgPGcgaWQ9ImI0ODI0ZTUxLWRmMWMtNDdmMS1iMTc4LTQzZjYyOTUwYmJiNSIgZGF0YS1uYW1lPSJMYXllciAyIj4KICAgIDxnIGlkPSJiZjg4ZTFmMy1hYWFiLTRjNWEtYWVlYi02NDU2OTJiYWMxY2UiIGRhdGEtbmFtZT0iTGlnaHQgdGhlbWUgaWNvbnMiPgogICAgICA8Zz4KICAgICAgICA8ZyBtYXNrPSJ1cmwoI2FmODM2MWFjLTljYzctNGY3Yi1iMTEyLTAzZDdkN2E5MTQ1NCkiPgogICAgICAgICAgPHJlY3Qgd2lkdGg9IjMyIiBoZWlnaHQ9IjMyIiBmaWxsPSJ1cmwoI2FmOGFjNzYwLTc2OWEtNDA3OC1iNmZlLWE5ZjhkYzM1Nzk4YykiLz4KICAgICAgICA8L2c+CiAgICAgICAgPHBhdGggZD0iTTE2LDMxYTEsMSwwLDAsMS0uNS0uMTM2bC0zLTEuNzVhMSwxLDAsMCwxLS41LS44NjR2LTMuNWExLDEsMCwwLDEsLjUtLjg2NGwzLTEuNzVhMSwxLDAsMCwxLDEuMDA4LDBsMywxLjc1YTEsMSwwLDAsMSwuNS44NjR2My41YTEsMSwwLDAsMS0uNS44NjRsLTMsMS43NUExLDEsMCwwLDEsMTYsMzFabS0yLTMuMzI0LDIsMS4xNjYsMi0xLjE2NlYyNS4zMjRsLTItMS4xNjYtMiwxLjE2NloiIGZpbGw9IiMwMDFkNmMiLz4KICAgICAgPC9nPgogICAgPC9nPgogIDwvZz4KPC9zdmc+Cg==
    mediatype: image/svg+xml
  install:
    spec:
      clusterPermissions:
      - rules:
        - apiGroups:
          - ""
          resources:
          - configmaps
          - endpoints
          - events
          - persistentvolumeclaims
          - pods
          - secrets
          - secrets/status
          - serviceaccounts
          - services
          - services/finalizers
          verbs:
          - '*'
        - apiGroups:
          - apps
          resources:
          - daemonsets
          - deployments
          - replicasets
          - statefulsets
          verbs:
          - '*'
        - apiGroups:
          - apps
          resourceNames:
          - ibm-spectrum-scale-csi-operator
          resources:
          - deployments/finalizers
          verbs:
          - get
          - update
        - apiGroups:
          - config.openshift.io
          resources:
          - clusterversions
          verbs:
          - get
          - list
          - watch
        - apiGroups:
          - coordination.k8s.io
          resources:
          - leases
          verbs:
          - '*'
        - apiGroups:
          - csi.ibm.com
          resources:
          - '*'
          verbs:
          - '*'
        - apiGroups:
          - monitoring.coreos.com
          resources:
          - servicemonitors
          verbs:
          - create
          - get
        - apiGroups:
          - rbac.authorization.k8s.io
          resources:
          - clusterrolebindings
          - clusterroles
          verbs:
          - '*'
        - apiGroups:
          - security.openshift.io
          resources:
          - securitycontextconstraints
          verbs:
          - '*'
        - apiGroups:
          - storage.k8s.io
          resources:
          - csidrivers
          - storageclasses
          - volumeattachments
          verbs:
          - '*'
        serviceAccountName: ibm-spectrum-scale-csi-operator
      deployments:
      - name: ibm-spectrum-scale-csi-operator
        spec:
          replicas: 1
          selector:
            matchLabels:
              app.kubernetes.io/name: ibm-spectrum-scale-csi-operator
          strategy: {}
          template:
            metadata:
              annotations:
                productID: ibm-spectrum-scale-csi-operator
                productName: IBM Spectrum Scale CSI Operator
                productVersion: 2.6.0
              labels:
                app.kubernetes.io/instance: ibm-spectrum-scale-csi-operator
                app.kubernetes.io/managed-by: ibm-spectrum-scale-csi-operator
                app.kubernetes.io/name: ibm-spectrum-scale-csi-operator
                name: ibm-spectrum-scale-csi-operator
                product: ibm-spectrum-scale-csi
                release: ibm-spectrum-scale-csi-operator
            spec:
              affinity:
                nodeAffinity:
                  requiredDuringSchedulingIgnoredDuringExecution:
                    nodeSelectorTerms:
                    - matchExpressions:
                      - key: kubernetes.io/arch
                        operator: In
                        values:
                        - amd64
                        - ppc64le
                        - s390x
              containers:
              - args:
                - --leaderElection=true
                env:
                - name: METRICS_BIND_ADDRESS
                  value: "8383"
                - name: WATCH_NAMESPACE
                  valueFrom:
                    fieldRef:
                      fieldPath: metadata.annotations['olm.targetNamespaces']
                - name: CSI_DRIVER_IMAGE
                  value: cp.icr.io/cp/spectrum/scale/csi/ibm-spectrum-scale-csi-driver@sha256:695b7107c16fce429f559fc6e26686712f8670bfd1d051b85279efd48a7eb413
                image: cp.icr.io/cp/spectrum/scale/csi/ibm-spectrum-scale-csi-operator@sha256:66c8c36e5e1f7f9095a0f6133c57b3598997f1d412cbe9c3ebbea75af2ccc534
                imagePullPolicy: IfNotPresent
                livenessProbe:
                  exec:
                    command:
                    - ./health_check.sh
                  initialDelaySeconds: 10
                  periodSeconds: 30
                name: operator
                readinessProbe:
                  exec:
                    command:
                    - ./health_check.sh
                  initialDelaySeconds: 3
                  periodSeconds: 1
                resources:
                  limits:
                    cpu: 600m
                    ephemeral-storage: 5Gi
                    memory: 600Mi
                  requests:
                    cpu: 50m
                    ephemeral-storage: 5Gi
                    memory: 50Mi
                securityContext:
                  allowPrivilegeEscalation: false
                  capabilities:
                    drop:
                    - ALL
                  privileged: false
                  readOnlyRootFilesystem: false
                  runAsNonRoot: true
                  runAsUser: 1001
              serviceAccountName: ibm-spectrum-scale-csi-operator
    strategy: deployment
  installModes:
  - supported: true
    type: OwnNamespace
  - supported: true
    type: SingleNamespace
  - supported: false
    type: MultiNamespace
  - supported: false
    type: AllNamespaces
  keywords:
  - IBM
  - GPFS
  - Spectrum Scale
  - CSI Driver
  links:
  - name: IBM CSI Spectrum Scale Documentation
    url: https://www.ibm.com/docs/en/spectrum-scale-csi
  - name: CSI Developer Documentation
    url: https://kubernetes-csi.github.io/docs/
  maintainers:
  - email: madhu.punjabi@in.ibm.com
    name: Madhu Thorat
  - email: amdabhad@in.ibm.com
    name: Amol Dabhade
  - email: Nitish.Kumar4@ibm.com
    name: Nitish Kumar
  maturity: alpha
  provider:
    name: IBM
<<<<<<< HEAD
  replaces: ibm-spectrum-scale-csi-operator.v2.5.0
=======
  replaces: ibm-spectrum-scale-csi-operator.v2.5.1
>>>>>>> 052a6a16
  version: 2.6.0<|MERGE_RESOLUTION|>--- conflicted
+++ resolved
@@ -71,11 +71,7 @@
     categories: Storage
     certified: "false"
     containerImage: quay.io/ibm-spectrum-scale/ibm-spectrum-scale-csi-operator:v2.6.0
-<<<<<<< HEAD
-    createdAt: Mon Dec 20 14:55:05 IST 2021
-=======
     createdAt: Thu May 5 04:42:15 IST 2022
->>>>>>> 052a6a16
     description: An operator for deploying and managing the IBM Spectrum Scale CSI
       Driver.
     operators.operatorframework.io/builder: operator-sdk-v1.14.0+git
@@ -556,9 +552,5 @@
   maturity: alpha
   provider:
     name: IBM
-<<<<<<< HEAD
-  replaces: ibm-spectrum-scale-csi-operator.v2.5.0
-=======
   replaces: ibm-spectrum-scale-csi-operator.v2.5.1
->>>>>>> 052a6a16
   version: 2.6.0