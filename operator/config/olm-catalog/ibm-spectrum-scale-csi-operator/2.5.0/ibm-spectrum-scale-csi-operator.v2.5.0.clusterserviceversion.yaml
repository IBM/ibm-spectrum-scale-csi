--- conflicted
+++ resolved
@@ -388,15 +388,12 @@
           - get
           - update
         - apiGroups:
-<<<<<<< HEAD
-=======
           - config.openshift.io
           resources:
           - clusterversions
           verbs:
           - '*'
         - apiGroups:
->>>>>>> 41698be4
           - coordination.k8s.io
           resources:
           - leases
