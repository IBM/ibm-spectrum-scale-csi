--- conflicted
+++ resolved
@@ -6,44 +6,4 @@
 namespace: ibm-spectrum-scale-csi
 
 resources:
-<<<<<<< HEAD
-- ../../rbac/
-- ../../manager/
 - ../../crd/
-
-patches:
-  - target:
-      kind: Deployment
-      labelSelector: "app.kubernetes.io/name=ibm-spectrum-scale-csi-operator"
-    patch: |-
-      apiVersion: apps/v1
-      kind: Deployment
-      metadata:
-        name: ibm-spectrum-scale-csi-operator
-      spec:
-        template:
-          spec:
-            containers:
-              - name: operator
-                env:
-                  # do not remove: this is required for CNSA; SHORTNAME_NODE_MAPPING="yes" for split hostNetwork node mapping.
-                  - name: SHORTNAME_NODE_MAPPING
-                    value: "yes"
-                  - name: CSI_SNAPSHOTTER_IMAGE
-                    value: cp.icr.io/cp/gpfs/csi/csi-snapshotter@sha256:5f4bb469fec51147ce157329dab598c758da1b018bad6dad26f0ff469326d769
-                  - name: CSI_ATTACHER_IMAGE
-                    value: cp.icr.io/cp/gpfs/csi/csi-attacher@sha256:69888dba58159c8bc0d7c092b9fb97900c9ca8710d088b0b7ea7bd9052df86f6
-                  - name: CSI_PROVISIONER_IMAGE
-                    value: cp.icr.io/cp/gpfs/csi/csi-provisioner@sha256:d5e46da8aff7d73d6f00c761dae94472bcda6e78f4f17b3802dc89d44de0111b
-                  - name: CSI_LIVENESSPROBE_IMAGE
-                    value: cp.icr.io/cp/gpfs/csi/livenessprobe@sha256:2c5f9dc4ea5ac5509d93c664ae7982d4ecdec40ca7b0638c24e5b16243b8360f
-                  - name: CSI_NODE_REGISTRAR_IMAGE
-                    value: cp.icr.io/cp/gpfs/csi/csi-node-driver-registrar@sha256:d7138bcc3aa5f267403d45ad4292c95397e421ea17a0035888850f424c7de25d
-                  - name: CSI_RESIZER_IMAGE
-                    value: cp.icr.io/cp/gpfs/csi/csi-resizer@sha256:8ddd178ba5d08973f1607f9b84619b58320948de494b31c9d7cd5375b316d6d4
-                  - name: CSI_DRIVER_IMAGE
-                    value: cp.icr.io/cp/gpfs/csi/ibm-spectrum-scale-csi-driver@sha256:9c89bd2fa537676c0cf23901cbc04d6dd085c847a1af93712be0e1213d96ae85
-                image: icr.io/cpopen/ibm-spectrum-scale-csi-operator@sha256:b6b0b33c3a2aca68e64ea6ea67f8d7ef2df842c28b13d0ec7bb52034e2a3774d
-=======
-- ../../crd/
->>>>>>> d30f7069
