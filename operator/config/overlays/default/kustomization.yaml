---
apiVersion: kustomize.config.k8s.io/v1beta1
kind: Kustomization

# Adds namespace to all resources.
namespace: ibm-spectrum-scale-csi-driver

bases:
- ../../manager/
- ../../rbac/
- ../../crd/

patches:
  - target:
      kind: Deployment
      labelSelector: "app.kubernetes.io/name=ibm-spectrum-scale-csi-operator"
    patch: |-
      apiVersion: apps/v1
      kind: Deployment
      metadata:
        name: ibm-spectrum-scale-csi-operator
      spec:
        template:
          spec:
            containers:
              - name: operator
<<<<<<< HEAD
                image: quay.io/ibm-spectrum-scale-dev/ibm-spectrum-scale-csi-operator@sha256:b93ac6b84a5d538fce576c8182f63c7f5d377df3a05c71b8ec64ed664ad30a25
=======
                image: quay.io/ibm-spectrum-scale-dev/ibm-spectrum-scale-csi-operator@sha256:c8e9f9816ca3140304a8a290107ba5f5e3bafe62b31f58f1d3b7b81060b75ec6
>>>>>>> e827c06f
                env:
                  - name: METRICS_BIND_ADDRESS
                  - name: WATCH_NAMESPACE
                  - name: CSI_DRIVER_IMAGE
<<<<<<< HEAD
                    value: quay.io/ibm-spectrum-scale-dev/ibm-spectrum-scale-csi-driver@sha256:96e3264bc922826d6f3e8e3d3be4d010c67f65cf5b16e2acadd5ae75258e3ef3
=======
                    value: quay.io/ibm-spectrum-scale-dev/ibm-spectrum-scale-csi-driver@sha256:fe72e11647adda33460df7ff9141f7fbd4040ea02da384a89738a9f87b4967e7
>>>>>>> e827c06f
<|MERGE_RESOLUTION|>--- conflicted
+++ resolved
@@ -24,17 +24,9 @@
           spec:
             containers:
               - name: operator
-<<<<<<< HEAD
-                image: quay.io/ibm-spectrum-scale-dev/ibm-spectrum-scale-csi-operator@sha256:b93ac6b84a5d538fce576c8182f63c7f5d377df3a05c71b8ec64ed664ad30a25
-=======
                 image: quay.io/ibm-spectrum-scale-dev/ibm-spectrum-scale-csi-operator@sha256:c8e9f9816ca3140304a8a290107ba5f5e3bafe62b31f58f1d3b7b81060b75ec6
->>>>>>> e827c06f
                 env:
                   - name: METRICS_BIND_ADDRESS
                   - name: WATCH_NAMESPACE
                   - name: CSI_DRIVER_IMAGE
-<<<<<<< HEAD
-                    value: quay.io/ibm-spectrum-scale-dev/ibm-spectrum-scale-csi-driver@sha256:96e3264bc922826d6f3e8e3d3be4d010c67f65cf5b16e2acadd5ae75258e3ef3
-=======
                     value: quay.io/ibm-spectrum-scale-dev/ibm-spectrum-scale-csi-driver@sha256:fe72e11647adda33460df7ff9141f7fbd4040ea02da384a89738a9f87b4967e7
->>>>>>> e827c06f
