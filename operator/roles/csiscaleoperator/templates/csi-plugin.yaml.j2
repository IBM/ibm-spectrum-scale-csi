kind: DaemonSet
apiVersion: apps/v1
metadata:
  name: "{{ opName }}"
  namespace: '{{ namespace }}'
  labels:
    app.kubernetes.io/instance: '{{labelInstance}}'
    app.kubernetes.io/managed-by: '{{labelManage}}'
    app.kubernetes.io/name: '{{labelName}}'
    product: '{{ productName }}'
    release: '{{ labelRelease }}'
spec:
  selector:
    matchLabels:
      app: "{{ opName }}"
      product: '{{ productName }}'
  template:
    metadata:
      labels:
        app: "{{ opName }}"
        app.kubernetes.io/instance: '{{labelInstance}}'
        app.kubernetes.io/managed-by: '{{labelManage}}'
        app.kubernetes.io/name: '{{labelName}}'
        product: '{{ productName }}'
        release: '{{ labelRelease }}'
      annotations:
        productID: '{{annotationProductID}}'
        productName: '{{annotationProductName}}'
        productVersion: '{{annotationProductVersion}}'
    spec:
{% if pluginNodeSelector|length > 0 %}
      nodeSelector:
{% for pluginNodeSelect in pluginNodeSelector %}
        {{ pluginNodeSelect.key }}: "{{ pluginNodeSelect.value }}"
{% endfor %}
{% endif %}
      serviceAccount: "{{ productName }}-node"
      hostNetwork: true
      dnsPolicy: ClusterFirstWithHostNet
      containers:
        - name: driver-registrar
{% if 'apps.openshift.io' in api_groups %}
          securityContext:
            privileged: true
{% endif %}
          image: "{{ driverRegistrar }}"
          args:
            - "--v=5"
            - "--csi-address=$(ADDRESS)"
            - "--kubelet-registration-path=$(DRIVER_REG_SOCK_PATH)"
          env:
            - name: ADDRESS
              value: "{{ kubeletRootDirPath }}/plugins/spectrumscale.csi.ibm.com/csi.sock"
            - name: CHECKSUM
              value: "{{cluster_checksum}}"
            - name: DRIVER_REG_SOCK_PATH
              value: "{{ kubeletRootDirPath }}/plugins/spectrumscale.csi.ibm.com/csi.sock"
            - name: KUBE_NODE_NAME
              valueFrom:
                fieldRef:
                  fieldPath: spec.nodeName
          volumeMounts:
            - name: plugin-dir
              mountPath: "{{ kubeletRootDirPath }}/plugins/spectrumscale.csi.ibm.com"
            - name: registration-dir
              mountPath: /registration
        - name: ibm-spectrum-scale-csi
          image: "{{ spectrumScale }}"
          args :
            - "--nodeid=$(NODE_ID)"
            - "--endpoint=$(CSI_ENDPOINT)"
            - "--v=5"
            - "--kubeletRootDirPath=$(KUBELET_ROOT_DIR_PATH)"
          env:
            - name: NODE_ID
              valueFrom:
                fieldRef:
                  fieldPath: spec.nodeName

            - name: CHECKSUM
              value: "{{cluster_checksum}}"
            - name: CSI_ENDPOINT
<<<<<<< HEAD
              value: "unix:{{ kubeletRootDirPath }}/plugins/spectrumscale.csi.ibm.com/csi.sock"
            - name: SCALE_HOSTPATH
              value: "{{ scaleHostpath }}"
=======
              value: unix:/var/lib/kubelet/plugins/spectrumscale.csi.ibm.com/csi.sock
>>>>>>> e44f7e26
            - name: SKIP_MOUNT_UNMOUNT
              value: "yes"
            - name: SECRET_CHECKSUM
              value: "{{secret_checksum}}"
            - name: KUBELET_ROOT_DIR_PATH
              value: "{{ kubeletRootDirPath }}"
{% if nodeMapping|length > 0 %}
{% for nodemap in nodeMapping %}
            - name: "{{ nodemap.k8sNode }}"
              value: "{{ nodemap.spectrumscaleNode }}"
{% endfor %}
{% endif %}
            # Get refs to the secrets so we can trigger a refresh
          imagePullPolicy: "IfNotPresent" # "Always"
          volumeMounts:
            - name: plugin-dir
              mountPath: "{{ kubeletRootDirPath }}/plugins/spectrumscale.csi.ibm.com"
            - name: pods-mount-dir
              mountPath: "{{ kubeletRootDirPath }}"
            - mountPath: /dev
              name: host-dev
            - name: "spectrum-scale-config"
              mountPath: /var/lib/ibm/config

            # Grab user clusters
{% for cluster in clustersCamelCase %}
{% if cluster.secrets is defined %}
            - name: "{{ cluster.secrets }}"
              mountPath: "/var/lib/ibm/{{ cluster.secrets }}"
{% endif %}

{% if cluster.cacert is defined %}
            - name: "{{ cluster.cacert }}"
              mountPath: "/var/lib/ibm/ssl/public/{{ cluster.cacert }}"
{% endif %}
{% endfor %}
{% if imagePullSecrets | length > 0 %}
      imagePullSecrets:
{% for pullSecret in imagePullSecrets %}
        - name:  "{{ pullSecret }}"
{% endfor %}
{% endif %}

{% if tolerations | length > 0 %}
      tolerations:
{% for toleration in tolerations %}
        - key: "{{ toleration.key }}"
          operator: "{{ toleration.operator }}"
{% if 'Equal' == toleration.operator %}
          value: "{{ toleration.value }}"
{% endif %}
          effect: {{ toleration.effect }}
{% if 'NoExecute' == toleration.effect  and toleration.tolerationSeconds is defined %}
          tolerationSeconds: "{{ toleration.tolerationSeconds }}"
{% endif %}
{% endfor %}
{% endif %}

      volumes:
        - name: plugin-dir
          hostPath:
            path: "{{ kubeletRootDirPath }}/plugins/spectrumscale.csi.ibm.com"
            type: DirectoryOrCreate
        - name: registration-dir
          hostPath:
            path: "{{ kubeletRootDirPath }}/plugins_registry/"
            type: Directory
        - name: pods-mount-dir
          hostPath:
            path: "{{ kubeletRootDirPath }}"
            type: Directory
        - name: host-dev
          hostPath:
            path: /dev
        - name: "spectrum-scale-config"
          configMap:
            name: "spectrum-scale-config"

# Grab user clusters
{% for cluster in clustersCamelCase %}

{% if cluster.secrets is defined %}
        - name: "{{ cluster.secrets }}"
          secret:
            secretName: "{{ cluster.secrets }}"
{% endif %}

{% if cluster.cacert is defined %}
        - name: "{{ cluster.cacert }}"
          configMap:
            name: "{{ cluster.cacert }}"
{% endif %}
{% endfor %}
<|MERGE_RESOLUTION|>--- conflicted
+++ resolved
@@ -80,13 +80,7 @@
             - name: CHECKSUM
               value: "{{cluster_checksum}}"
             - name: CSI_ENDPOINT
-<<<<<<< HEAD
               value: "unix:{{ kubeletRootDirPath }}/plugins/spectrumscale.csi.ibm.com/csi.sock"
-            - name: SCALE_HOSTPATH
-              value: "{{ scaleHostpath }}"
-=======
-              value: unix:/var/lib/kubelet/plugins/spectrumscale.csi.ibm.com/csi.sock
->>>>>>> e44f7e26
             - name: SKIP_MOUNT_UNMOUNT
               value: "yes"
             - name: SECRET_CHECKSUM
