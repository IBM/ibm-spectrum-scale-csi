kind: DaemonSet
apiVersion: apps/v1
metadata:
  name: "{{ opName }}"
  namespace: '{{ namespace }}'
  labels:
    app.kubernetes.io/instance: '{{labelInstance}}'
    app.kubernetes.io/managed-by: '{{labelManage}}'
    app.kubernetes.io/name: '{{labelName}}'
    product: '{{ productName }}'
    release: '{{ labelRelease }}'
spec:
  selector:
    matchLabels:
      app: "{{ opName }}"
      product: '{{ productName }}'
  template:
    metadata:
      labels:
        app: "{{ opName }}"
        app.kubernetes.io/instance: '{{labelInstance}}'
        app.kubernetes.io/managed-by: '{{labelManage}}'
        app.kubernetes.io/name: '{{labelName}}'
        product: '{{ productName }}'
        release: '{{ labelRelease }}'
      annotations:
        productID: '{{annotationProductID}}'
        productName: '{{annotationProductName}}'
        productVersion: '{{annotationProductVersion}}'
    spec:
{% if pluginNodeSelector|length > 0 %}
      nodeSelector:
{% for pluginNodeSelect in pluginNodeSelector %}
        {{ pluginNodeSelect.key }}: "{{ pluginNodeSelect.value }}"
{% endfor %}
{% endif %}
      serviceAccount: "{{ productName }}-node"
<<<<<<< HEAD
      hostNetwork: false
=======
      hostNetwork: true
      dnsPolicy: ClusterFirstWithHostNet
>>>>>>> a18500c5
      containers:
        - name: driver-registrar
{% if 'apps.openshift.io' in api_groups %}
          securityContext:
            privileged: true
{% endif %}
          image: "{{ driverRegistrar }}"
          args:
            - "--v=5"
            - "--csi-address=$(ADDRESS)"
            - "--kubelet-registration-path=$(DRIVER_REG_SOCK_PATH)"
          env:
            - name: ADDRESS
              value: /var/lib/kubelet/plugins/spectrumscale.csi.ibm.com/csi.sock
            - name: CHECKSUM
              value: "{{cluster_checksum}}"
            - name: DRIVER_REG_SOCK_PATH
              value: /var/lib/kubelet/plugins/spectrumscale.csi.ibm.com/csi.sock
            - name: KUBE_NODE_NAME
              valueFrom:
                fieldRef:
                  fieldPath: spec.nodeName
          volumeMounts:
            - name: plugin-dir
              mountPath: /var/lib/kubelet/plugins/spectrumscale.csi.ibm.com
            - name: registration-dir
              mountPath: /registration
        - name: ibm-spectrum-scale-csi
          image: "{{ spectrumScale }}"
          args :
            - "--nodeid=$(NODE_ID)"
            - "--endpoint=$(CSI_ENDPOINT)"
            - "--v=5"
          env:
            - name: NODE_ID
              valueFrom:
                fieldRef:
                  fieldPath: spec.nodeName

            - name: CHECKSUM
              value: "{{cluster_checksum}}"
            - name: CSI_ENDPOINT
              value: unix:/var/lib/kubelet/plugins/spectrumscale.csi.ibm.com/csi.sock
            - name: SCALE_HOSTPATH
              value: "{{ scaleHostpath }}"
            - name: SKIP_MOUNT_UNMOUNT
              value: "yes"
            - name: SECRET_CHECKSUM
              value: "{{secret_checksum}}"
{% if nodeMapping|length > 0 %}
{% for nodemap in nodeMapping %}
            - name: "{{ nodemap.k8sNode }}"
              value: "{{ nodemap.spectrumscaleNode }}"
{% endfor %}
{% endif %}
            # Get refs to the secrets so we can trigger a refresh
          imagePullPolicy: "IfNotPresent" # "Always"
          volumeMounts:
            - name: plugin-dir
              mountPath: /var/lib/kubelet/plugins/spectrumscale.csi.ibm.com
            - name: pods-mount-dir
              mountPath: /var/lib/kubelet
            - mountPath: /dev
              name: host-dev
            - name: "spectrum-scale-config"
              mountPath: /var/lib/ibm/config
            - name: gpfs-classic
              mountPath: "{{ scaleHostpath }}"

            # Grab user clusters
{% for cluster in clustersCamelCase %}
{% if cluster.secrets is defined %}
            - name: "{{ cluster.secrets }}"
              mountPath: "/var/lib/ibm/{{ cluster.secrets }}"
{% endif %}

{% if cluster.cacert is defined %}
            - name: "{{ cluster.cacert }}"
              mountPath: "/var/lib/ibm/ssl/public/{{ cluster.cacert }}"
{% endif %}
{% endfor %}
{% if imagePullSecrets | length > 0 %}
      imagePullSecrets:
{% for pullSecret in imagePullSecrets %}
        - name:  "{{ pullSecret }}"
{% endfor %}
{% endif %}

{% if tolerations | length > 0 %}
      tolerations:
{% for toleration in tolerations %}
        - key: "{{ toleration.key }}"
          operator: "{{ toleration.operator }}"
{% if 'Equal' == toleration.operator %}
          value: "{{ toleration.value }}"
{% endif %}
          effect: {{ toleration.effect }}
{% if 'NoExecute' == toleration.effect  and toleration.tolerationSeconds is defined %}
          tolerationSeconds: "{{ toleration.tolerationSeconds }}"
{% endif %}
{% endfor %}
{% endif %}

      volumes:
        - name: plugin-dir
          hostPath:
            path: /var/lib/kubelet/plugins/spectrumscale.csi.ibm.com
            type: DirectoryOrCreate
        - name: registration-dir
          hostPath:
            path: /var/lib/kubelet/plugins_registry/
            type: Directory
        - name: pods-mount-dir
          hostPath:
            path: /var/lib/kubelet
            type: Directory
        - name: host-dev
          hostPath:
            path: /dev
        - name: "spectrum-scale-config"
          configMap:
            name: "spectrum-scale-config"
        - name: gpfs-classic
          hostPath:
            path: "{{ scaleHostpath }}"
            type: Directory

# Grab user clusters
{% for cluster in clustersCamelCase %}

{% if cluster.secrets is defined %}
        - name: "{{ cluster.secrets }}"
          secret:
            secretName: "{{ cluster.secrets }}"
{% endif %}

{% if cluster.cacert is defined %}
        - name: "{{ cluster.cacert }}"
          configMap:
            name: "{{ cluster.cacert }}"
{% endif %}
{% endfor %}
<|MERGE_RESOLUTION|>--- conflicted
+++ resolved
@@ -35,12 +35,8 @@
 {% endfor %}
 {% endif %}
       serviceAccount: "{{ productName }}-node"
-<<<<<<< HEAD
-      hostNetwork: false
-=======
       hostNetwork: true
       dnsPolicy: ClusterFirstWithHostNet
->>>>>>> a18500c5
       containers:
         - name: driver-registrar
 {% if 'apps.openshift.io' in api_groups %}
