--- conflicted
+++ resolved
@@ -46,9 +46,6 @@
   - list
   - watch
   - update
-<<<<<<< HEAD
-  - patch
-=======
   - patch
 - apiGroups:
   - storage.k8s.io
@@ -66,4 +63,3 @@
   - get
   - list
   - watch
->>>>>>> 00899471
