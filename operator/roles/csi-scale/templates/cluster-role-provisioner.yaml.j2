--- conflicted
+++ resolved
@@ -71,7 +71,6 @@
   - create
   - update
   - patch
-<<<<<<< HEAD
 
 - apiGroups:
   - snapshot.storage.k8s.io
@@ -85,22 +84,21 @@
   - snapshot.storage.k8s.io
   resources:
   - volumesnapshotcontents
-=======
+  verbs:
+  - get
+  - list
+  - watch
+  - create
+  - update
+  - delete
+
 - apiGroups:
   - storage.k8s.io
   resources:
   - volumeattachments
->>>>>>> a18500c5
   verbs:
   - get
   - list
   - watch
-<<<<<<< HEAD
-  - create
-  - update
-  - delete
-
-=======
   - update
   - patch
->>>>>>> a18500c5
