FROM quay.io/operator-framework/ansible-operator:v0.14.0
MAINTAINER jdunham@us.ibm.com

LABEL name="IBM Spectrum Scale CSI Operator" \
      vendor="ibm" \
      version="1.1.0" \
      release="1" \
      run='docker run ibm-spectrum-scale-csi-operator' \
      summary="An Ansible based operator to run and manage the deployment of the IBM Spectrum Scale CSI Driver." \
      description="An Ansible based operator to run and manage the deployment of the IBM Spectrum Scale CSI Driver." 

COPY hacks/health_check.sh .
COPY licenses /licenses
COPY watches.yaml ${HOME}/watches.yaml
<<<<<<< HEAD
COPY build/_output/bin/ibm-spectrum-scale-csi-operator ${OPERATOR}
COPY roles/ ${HOME}/roles/




=======
COPY roles/ ${HOME}/roles/
>>>>>>> b39fe57e
<|MERGE_RESOLUTION|>--- conflicted
+++ resolved
@@ -12,13 +12,4 @@
 COPY hacks/health_check.sh .
 COPY licenses /licenses
 COPY watches.yaml ${HOME}/watches.yaml
-<<<<<<< HEAD
-COPY build/_output/bin/ibm-spectrum-scale-csi-operator ${OPERATOR}
-COPY roles/ ${HOME}/roles/
-
-
-
-
-=======
-COPY roles/ ${HOME}/roles/
->>>>>>> b39fe57e
+COPY roles/ ${HOME}/roles/