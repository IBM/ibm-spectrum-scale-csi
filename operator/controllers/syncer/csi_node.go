--- conflicted
+++ resolved
@@ -202,12 +202,9 @@
 		Tolerations:        s.driver.Spec.Tolerations,
 		ImagePullSecrets:   secrets,
 		Affinity:           s.driver.GetAffinity(config.NodePlugin.String()),
-<<<<<<< HEAD
 		SecurityContext:    &securityContext,
-=======
-		PriorityClassName:  "system-node-critical",
->>>>>>> 50c0eaed
-	}
+    PriorityClassName:  "system-node-critical",
+  }
 	return pod
 }
 
