--- conflicted
+++ resolved
@@ -78,11 +78,7 @@
 
 	//  Default images for containers
 	CSIDriverPluginImage        = "quay.io/ibm-spectrum-scale/ibm-spectrum-scale-csi-driver:v2.6.0"
-<<<<<<< HEAD
-	CSINodeDriverRegistrarImage = "us.gcr.io/k8s-artifacts-prod/sig-storage/csi-node-driver-registrar:v2.4.0"
-=======
 	CSINodeDriverRegistrarImage = "us.gcr.io/k8s-artifacts-prod/sig-storage/csi-node-driver-registrar:v2.5.0"
->>>>>>> caa052a2
 	LivenessProbeImage          = "us.gcr.io/k8s-artifacts-prod/sig-storage/livenessprobe:v2.6.0"
 	CSIAttacherImage            = "us.gcr.io/k8s-artifacts-prod/sig-storage/csi-attacher:v3.4.0"
 	CSIProvisionerImage         = "us.gcr.io/k8s-artifacts-prod/sig-storage/csi-provisioner:v3.1.0"
