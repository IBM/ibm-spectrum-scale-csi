--- conflicted
+++ resolved
@@ -94,25 +94,14 @@
         CSINodeDriverRegistrarImage = "registry.k8s.io/sig-storage/csi-node-driver-registrar@sha256:f25af73ee708ff9c82595ae99493cdef9295bd96953366cddf36305f82555dac" // #nosec G101 false positive
         //  registry.k8s.io/sig-storage/livenessprobe:v2.12.0
         LivenessProbeImage = "registry.k8s.io/sig-storage/livenessprobe@sha256:5baeb4a6d7d517434292758928bb33efc6397368cbb48c8a4cf29496abf4e987" // #nosec G101 false positive
-<<<<<<< HEAD
-        //  registry.k8s.io/sig-storage/csi-attacher:v4.5.1
-        CSIAttacherImage = "registry.k8s.io/sig-storage/csi-attacher@sha256:9dcd469f02bbb7592ad61b0f848ec242f9ea2102187a0cd8407df33c2d633e9c" // #nosec G101 false positive
+        //  registry.k8s.io/sig-storage/csi-attacher:v4.6.1
+        CSIAttacherImage = "registry.k8s.io/sig-storage/csi-attacher@sha256:b4d611100ece2f9bc980d1cb19c2285b8868da261e3b1ee8f45448ab5512ab94" // #nosec G101 false positive
         //  registry.k8s.io/sig-storage/csi-provisioner:v5.0.1
         CSIProvisionerImage = "registry.k8s.io/sig-storage/csi-provisioner@sha256:405a14e1aa702f7ea133cea459e8395fe40a6125c088c55569e696d48e1bd385" // #nosec G101 false positive
-        //  registry.k8s.io/sig-storage/csi-snapshotter:v7.0.2
-        CSISnapshotterImage = "registry.k8s.io/sig-storage/csi-snapshotter@sha256:c4b6b02737bc24906fcce57fe6626d1a36cb2b91baa971af2a5e5a919093c34e" // #nosec G101 false positive
-        //  registry.k8s.io/sig-storage/csi-resizer:v1.10.1
-        CSIResizerImage = "registry.k8s.io/sig-storage/csi-resizer@sha256:4ecda2818f6d88a8f217babd459fdac31588f85581aa95ac7092bb0471ff8541" // #nosec G101 false positive
-=======
-        //  registry.k8s.io/sig-storage/csi-attacher:v4.6.1
-        CSIAttacherImage = "registry.k8s.io/sig-storage/csi-attacher@sha256:b4d611100ece2f9bc980d1cb19c2285b8868da261e3b1ee8f45448ab5512ab94" // #nosec G101 false positive
-        //  registry.k8s.io/sig-storage/csi-provisioner:v4.0.1
-        CSIProvisionerImage = "registry.k8s.io/sig-storage/csi-provisioner@sha256:bf5a235b67d8aea00f5b8ec24d384a2480e1017d5458d8a63b361e9eeb1608a9" // #nosec G101 false positive
         //  registry.k8s.io/sig-storage/csi-snapshotter:v8.0.1
         CSISnapshotterImage = "registry.k8s.io/sig-storage/csi-snapshotter@sha256:2e04046334baf9be425bb0fa1d04c2d1720d770825eedbdbcdb10d430da4ad8c" // #nosec G101 false positive
         //  registry.k8s.io/sig-storage/csi-resizer:v1.11.1
-        CSIResizerImage = "registry.k8s.io/sig-storage/csi-resizer@sha256:a541e6cc2d8b011bb21b1d4ffec6b090e85270cce6276ee302d86153eec0af43" // #nosec G101 false positive
->>>>>>> 0cc148e6
+        CSIResizerImage = "registry.k8s.io/sig-storage/csi-resizer@sha256:a541e6cc2d8b011bb21b1d4ffec6b090e85270cce6276ee302d86153eec0af43" // #nosec G101 false positiv
 
 	//ImagePullPolicies for containers
 	CSIDriverImagePullPolicy              = "IfNotPresent"
