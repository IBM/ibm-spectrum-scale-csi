--- conflicted
+++ resolved
@@ -158,12 +158,9 @@
 	SymlinkDir            = ".volumes"
 	DefaultUID            = "0"
 	DefaultGID            = "0"
-<<<<<<< HEAD
 	RunAsUser             = 10001
 	RunAsGroup            = 10001
-=======
 
 	ErrorForbidden    = "403: Forbidden"
 	ErrorUnauthorized = "401: Unauthorized"
->>>>>>> 0b7a0b75
 )