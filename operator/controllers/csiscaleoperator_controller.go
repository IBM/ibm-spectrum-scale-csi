--- conflicted
+++ resolved
@@ -23,11 +23,6 @@
 	"encoding/json"
 	"fmt"
 	"net/http"
-<<<<<<< HEAD
-=======
-	"os"
-	"path"
->>>>>>> 57edd3cf
 	"reflect"
 	"strconv"
 	"strings"
@@ -423,27 +418,6 @@
 
 	logger.Info("Final optional configmap values", "when the sent to syncer is ", cmData)
 
-<<<<<<< HEAD
-=======
-	ifPrimaryDisable := false
-	if strings.ToUpper(cmData["PRIMARY_FILESYSTEM"]) == "DISABLED" {
-		ifPrimaryDisable = true
-	}
-	logger.Info("PRIMARY_FILESYSTEM is", " DISABLED ", ifPrimaryDisable)
-
-	//For first pass handle primary FS and fileset
-	if !cmExists && !ifPrimaryDisable {
-		requeAfterDelay, err := r.handlePrimaryFSandFileset(ctx, instance)
-		if err != nil {
-			if requeAfterDelay == 0 {
-				return ctrl.Result{}, err
-			} else {
-				return ctrl.Result{RequeueAfter: requeAfterDelay}, nil
-			}
-		}
-	}
-
->>>>>>> 57edd3cf
 	// Synchronizing node/driver daemonset
 	CGPrefix := r.GetConsistencyGroupPrefix(ctx, instance)
 
@@ -2088,145 +2062,6 @@
 	return requeAfterDelay, nil
 }
 
-<<<<<<< HEAD
-=======
-// handlePrimaryFSandFileset checks if primary FS exists, also checkes if primary fileset exists.
-// If primary fileset does not exist, it is created and also if a directory
-// to store symlinks is created if it does not exist. It returns the absolute path of symlink
-// directory and error if there is any.
-func (r *CSIScaleOperatorReconciler) handlePrimaryFSandFileset(ctx context.Context, instance *csiscaleoperator.CSIScaleOperator) (time.Duration, error) {
-	logger := csiLog.FromContext(ctx).WithName("handlePrimaryFSandFileset")
-	requeAfterDelay := time.Duration(0)
-	primaryReference := r.getPrimaryCluster(instance)
-	if primaryReference == nil {
-		message := fmt.Sprintf("No primary cluster is defined in the IBM Storage Scale CSI configurations under Spec.Clusters section in the CSISCaleOperator instance %s/%s", instance.Kind, instance.Name)
-		err := fmt.Errorf("%s", message)
-		logger.Error(err, "")
-		SetStatusAndRaiseEvent(instance, r.Recorder, corev1.EventTypeWarning, string(config.StatusConditionSuccess),
-			metav1.ConditionFalse, string(csiv1.PrimaryClusterUndefined), message,
-		)
-		return requeAfterDelay, err
-	}
-
-	primary := *primaryReference
-	sc := scaleConnMap[config.Primary]
-
-	// check if primary filesystem exists
-	fsMountInfo, err := sc.GetFilesystemMountDetails(context.TODO(), primary.PrimaryFs)
-	if err != nil {
-		requeAfterDelay = 2 * time.Minute
-		message := fmt.Sprintf("Failed to get the details of the primary filesystem: %s, retrying after 2 minutes", primary.PrimaryFs)
-		logger.Error(err, message)
-		SetStatusAndRaiseEvent(instance, r.Recorder, corev1.EventTypeWarning, string(config.StatusConditionSuccess),
-			metav1.ConditionFalse, string(csiv1.GetFileSystemFailed), message,
-		)
-		return requeAfterDelay, err
-	}
-
-	// In case primary fset value is not specified in configuation then use default
-	if primary.PrimaryFset == "" {
-		primary.PrimaryFset = config.DefaultPrimaryFileset
-		logger.Info("Primary fileset is not specified", "using default primary fileset %s", config.DefaultPrimaryFileset)
-	}
-
-	primaryFSMount := fsMountInfo.MountPoint
-
-	// Get FS name on owning cluster
-	// Examples of remoteDeviceName:
-	// 1. Local FS fs2 -
-	//		"remoteDeviceName" : "<scale local cluster name>:fs2"
-	// 2. Remote FS fs1 which can be mounted locally with a different name
-	//		"remoteDeviceName" : "<scale remote cluster name>:fs1"
-	remoteDeviceName := strings.Split(fsMountInfo.RemoteDeviceName, ":")
-	fsNameOnOwningCluster := remoteDeviceName[len(remoteDeviceName)-1]
-
-	// //check if multiple GUIs are passed
-	// if len(cluster.RestAPI) > 1 {
-	// 	err := driver.cs.checkGuiHASupport(sc)
-	// 	if err != nil {
-	// 		return "", err
-	// 	}
-	// }
-
-	if primary.RemoteCluster != "" {
-		//if remote cluster is present, use connector of remote cluster
-		sc = scaleConnMap[primary.RemoteCluster]
-		if fsNameOnOwningCluster == "" {
-			message := "failed to get the name of the remote filesystem from the cluster"
-			logger.Error(err, message)
-			SetStatusAndRaiseEvent(instance, r.Recorder, corev1.EventTypeWarning, string(config.StatusConditionSuccess),
-				metav1.ConditionFalse, string(csiv1.GetRemoteFileSystemFailed), message,
-			)
-			return requeAfterDelay, fmt.Errorf("%s", message)
-		}
-	}
-
-	//check if primary filesystem exists on remote cluster and mounted on atleast one node
-	fsMountInfo, err = sc.GetFilesystemMountDetails(context.TODO(), fsNameOnOwningCluster)
-	if err != nil {
-		message := fmt.Sprintf("Failed to the get details of the filesystem: %s", fsNameOnOwningCluster)
-		logger.Error(err, message)
-		SetStatusAndRaiseEvent(instance, r.Recorder, corev1.EventTypeWarning, string(config.StatusConditionSuccess),
-			metav1.ConditionFalse, string(csiv1.GetFileSystemFailed), message,
-		)
-		return requeAfterDelay, err
-	}
-
-	fsMountPoint := fsMountInfo.MountPoint
-
-	fsetLinkPath, err := r.createPrimaryFileset(ctx, instance, sc, fsNameOnOwningCluster, fsMountPoint, primary.PrimaryFset, primary.InodeLimit)
-	if err != nil {
-		message := fmt.Sprintf("Failed to create the primary fileset %s on the primary filesystem %s", primary.PrimaryFset, primary.PrimaryFs)
-		logger.Error(err, message)
-		return requeAfterDelay, err
-	}
-
-	// In case primary FS is remotely mounted, run fileset refresh task on primary cluster
-	if primary.RemoteCluster != "" {
-		filesetInfo, err := scaleConnMap[config.Primary].ListFileset(context.TODO(), primary.PrimaryFs, primary.PrimaryFset)
-		if err != nil || reflect.ValueOf(filesetInfo).IsZero() {
-			logger.Info("Primary fileset is not visible on primary cluster. Running fileset refresh task", "fileset name", primary.PrimaryFset)
-			err = scaleConnMap[config.Primary].FilesetRefreshTask(context.TODO())
-			if err != nil {
-				message := "error in fileset refresh task"
-				logger.Error(err, message)
-				SetStatusAndRaiseEvent(instance, r.Recorder, corev1.EventTypeWarning, string(config.StatusConditionSuccess),
-					metav1.ConditionFalse, string(csiv1.FilesetRefreshFailed), message,
-				)
-				return requeAfterDelay, err
-			}
-
-			// retry listing fileset again after some time after refresh
-			time.Sleep(8 * time.Second)
-			filesetInfo, err = scaleConnMap[config.Primary].ListFileset(context.TODO(), primary.PrimaryFs, primary.PrimaryFset)
-			if err != nil || reflect.ValueOf(filesetInfo).IsZero() {
-				message := fmt.Sprintf("Primary fileset %s is not visible on primary cluster even after running fileset refresh task", primary.PrimaryFset)
-				logger.Error(err, message)
-				SetStatusAndRaiseEvent(instance, r.Recorder, corev1.EventTypeWarning, string(config.StatusConditionSuccess),
-					metav1.ConditionFalse, string(csiv1.GetFilesetFailed), message,
-				)
-				return requeAfterDelay, err
-			}
-		}
-	}
-
-	//A directory can be created from accessing cluster, so get the path on accessing cluster
-	if fsMountPoint != primaryFSMount {
-		fsetLinkPath = strings.Replace(fsetLinkPath, fsMountPoint, primaryFSMount, 1)
-	}
-
-	// Create directory where volume symlinks will reside
-	symlinkDirPath, _, err := r.createSymlinksDir(ctx, instance, scaleConnMap[config.Primary], primary.PrimaryFs, primaryFSMount, fsetLinkPath)
-	if err != nil {
-		message := fmt.Sprintf("Failed to create the directory %s on the primary filesystem %s", config.SymlinkDir, primary.PrimaryFs)
-		logger.Error(err, message)
-		return requeAfterDelay, err
-	}
-	logger.Info("The symlinks directory path is:", "symlinkDirPath", symlinkDirPath)
-	return requeAfterDelay, nil
-}
-
->>>>>>> 57edd3cf
 // getPrimaryCluster returns primary cluster of the passed instance.
 func (r *CSIScaleOperatorReconciler) getPrimaryCluster(instance *csiscaleoperator.CSIScaleOperator) *csiv1.CSIFilesystem {
 	var primary *csiv1.CSIFilesystem
@@ -2238,84 +2073,7 @@
 	return primary
 }
 
-<<<<<<< HEAD
-=======
-// createPrimaryFileset creates a primary fileset and returns it's path
-// where it is linked. If primary fileset exists and is already linked,
-// the link path is returned. If primary fileset already exists and not linked,
-// it is linked and link path is returned.
-func (r *CSIScaleOperatorReconciler) createPrimaryFileset(ctx context.Context, instance *csiscaleoperator.CSIScaleOperator, sc connectors.SpectrumScaleConnector, fsNameOnOwningCluster string,
-	fsMountPoint string, filesetName string, inodeLimit string) (string, error) {
-	logger := csiLog.FromContext(ctx).WithName("createPrimaryFileset")
-	logger.Info("Creating primary fileset", " primaryFS", fsNameOnOwningCluster,
-		"mount point", fsMountPoint, "filesetName", filesetName)
-
-	newLinkPath := path.Join(fsMountPoint, filesetName) //Link path to set if the fileset is not linked
-
-	// create primary fileset if not already created
-	fsetResponse, err := sc.ListFileset(context.TODO(), fsNameOnOwningCluster, filesetName)
-	if err != nil {
-		message := fmt.Sprintf("Failed to list fileset in filesystem %s", fsNameOnOwningCluster)
-		logger.Error(err, message)
-		SetStatusAndRaiseEvent(instance, r.Recorder, corev1.EventTypeWarning, string(config.StatusConditionSuccess),
-			metav1.ConditionFalse, string(csiv1.GetFilesetFailed), message,
-		)
-		return "", err
-	} else if reflect.ValueOf(fsetResponse).IsZero() {
-		logger.Info("Primary fileset not found, so creating it", "fileseName", filesetName)
-		opts := make(map[string]interface{})
-		if inodeLimit != "" {
-			opts[connectors.UserSpecifiedInodeLimit] = inodeLimit
-		}
-
-		err = sc.CreateFileset(context.TODO(), fsNameOnOwningCluster, filesetName, opts)
-		if err != nil {
-			message := fmt.Sprintf("Failed to create the primary fileset %s on the filesystem %s", filesetName, fsNameOnOwningCluster)
-			logger.Error(err, message)
-			SetStatusAndRaiseEvent(instance, r.Recorder, corev1.EventTypeWarning, string(config.StatusConditionSuccess),
-				metav1.ConditionFalse, string(csiv1.CreateFilesetFailed), message,
-			)
-			return "", err
-		}
-		logger.Info("Primary fileset is created successfully", "filesetName", filesetName)
-
-		fsetResponse, err = sc.ListFileset(context.TODO(), fsNameOnOwningCluster, filesetName)
-		if err != nil {
-			// fileset got created but listing failed, return without cleanup
-			message := fmt.Sprintf("unable to list newly created primary fileset [%v] in filesystem [%v]. Error: %v", filesetName, fsNameOnOwningCluster, err)
-			logger.Error(err, message)
-			return "", err
-		}
-	} else {
-		if !strings.Contains(fsetResponse.Config.Comment, connectors.FilesetComment) {
-			message := fmt.Sprintf("Primary fileset [%s] is not created by IBM Storage Scale CSI driver. Cannot use it.", filesetName)
-			err := fmt.Errorf("%s", message)
-			logger.Error(err, "")
-			return "", err
-		}
-	}
-
-	linkPath := fsetResponse.Config.Path
-	if linkPath == "" || linkPath == "--" {
-		logger.Info("Primary fileset not linked. Linking it", "filesetName", filesetName)
-		err = sc.LinkFileset(context.TODO(), fsNameOnOwningCluster, filesetName, newLinkPath)
-		if err != nil {
-			message := fmt.Sprintf("Failed to link the primary fileset %s to the linkpath %s on the filesystem %s", filesetName, newLinkPath, fsNameOnOwningCluster)
-			logger.Error(err, message)
-			SetStatusAndRaiseEvent(instance, r.Recorder, corev1.EventTypeWarning, string(config.StatusConditionSuccess),
-				metav1.ConditionFalse, string(csiv1.LinkFilesetFailed), message,
-			)
-			return "", err
-		} else {
-			logger.Info("Linked primary fileset", "filesetName", filesetName, "linkpath", newLinkPath)
-		}
-	} else {
-		logger.Info("Primary fileset exists and linked", "filesetName", filesetName, "linkpath", linkPath)
-	}
-	return newLinkPath, nil
-}
-
->>>>>>> 57edd3cf
+
 // createSymlinksDir creates a .volumes directory on the fileset path fsetLinkPath,
 // and returns absolute, relative paths and error if there is any.
 func (r *CSIScaleOperatorReconciler) createSymlinksDir(ctx context.Context, instance *csiscaleoperator.CSIScaleOperator, sc connectors.SpectrumScaleConnector, fs string, fsMountPath string,
