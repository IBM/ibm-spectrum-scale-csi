--- conflicted
+++ resolved
@@ -1798,15 +1798,9 @@
 // handleSpectrumScaleConnectors gets the connectors for all the clusters in driver
 // manifest and sets those in scaleConnMap also checks if GUI is reachable and
 // cluster ID is valid.
-<<<<<<< HEAD
-func (r *CSIScaleOperatorReconciler) handleSpectrumScaleConnectors(instance *csiscaleoperator.CSIScaleOperator, cmExists bool, clustersStanzaModified bool) (error, time.Duration) {
-	logger := csiLog.WithName("handleStorageScaleConnectors")
-	logger.Info("Checking IBM Storage Scale connectors")
-=======
 func (r *CSIScaleOperatorReconciler) handleSpectrumScaleConnectors(instance *csiscaleoperator.CSIScaleOperator, cmExists bool, clustersStanzaModified bool) (time.Duration, error) {
 	logger := csiLog.WithName("handleSpectrumScaleConnectors")
-	logger.Info("Checking spectrum scale connectors")
->>>>>>> 67dddb6f
+	logger.Info("Checking IBM Storage Scale connectors")
 
 	requeAfterDelay := time.Duration(0)
 	operatorRestarted := (len(scaleConnMap) == 0) && cmExists
@@ -2135,11 +2129,7 @@
 	logger.Info(fmt.Sprintf("Validating the IBM Storage Scale CSI configurations of the resource %s/%s", instance.Kind, instance.Name))
 
 	if len(instance.Spec.Clusters) == 0 {
-<<<<<<< HEAD
-		return fmt.Errorf("Missing cluster information in IBM Storage Scale configuration")
-=======
-		return fmt.Errorf("missing cluster information in Spectrum Scale configuration")
->>>>>>> 67dddb6f
+		return fmt.Errorf("missing cluster information in IBM Storage Scale configuration")
 	}
 
 	primaryClusterFound, issueFound := false, false
