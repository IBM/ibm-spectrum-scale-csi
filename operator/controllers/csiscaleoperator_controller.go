/*
Copyright 2022.

Licensed under the Apache License, Version 2.0 (the "License");
you may not use this file except in compliance with the License.
You may obtain a copy of the License at

    http://www.apache.org/licenses/LICENSE-2.0

Unless required by applicable law or agreed to in writing, software
distributed under the License is distributed on an "AS IS" BASIS,
WITHOUT WARRANTIES OR CONDITIONS OF ANY KIND, either express or implied.
See the License for the specific language governing permissions and
limitations under the License.
*/

package controllers

import (
	"context"
	"crypto/tls"
	"crypto/x509"
	"encoding/json"
	"fmt"
	"net/http"
	"os"
	"path"
	"reflect"
	"strconv"
	"strings"
	"time"

	uuid "github.com/google/uuid"
	configv1 "github.com/openshift/api/config/v1"
	"github.com/presslabs/controller-util/pkg/syncer"
	appsv1 "k8s.io/api/apps/v1"
	corev1 "k8s.io/api/core/v1"
	rbacv1 "k8s.io/api/rbac/v1"
	storagev1 "k8s.io/api/storage/v1"
	"k8s.io/apimachinery/pkg/api/errors"
	"k8s.io/apimachinery/pkg/api/meta"
	metav1 "k8s.io/apimachinery/pkg/apis/meta/v1"
	"k8s.io/apimachinery/pkg/runtime"
	"k8s.io/apimachinery/pkg/types"
	"k8s.io/client-go/tools/record"
	ctrl "sigs.k8s.io/controller-runtime"
	"sigs.k8s.io/controller-runtime/pkg/builder"
	"sigs.k8s.io/controller-runtime/pkg/client"
	"sigs.k8s.io/controller-runtime/pkg/controller/controllerutil"
	"sigs.k8s.io/controller-runtime/pkg/event"
	"sigs.k8s.io/controller-runtime/pkg/handler"
	"sigs.k8s.io/controller-runtime/pkg/log"
	"sigs.k8s.io/controller-runtime/pkg/predicate"
	"sigs.k8s.io/controller-runtime/pkg/reconcile"
	"sigs.k8s.io/controller-runtime/pkg/source"

	csiv1 "github.com/IBM/ibm-spectrum-scale-csi/operator/api/v1"
	v1 "github.com/IBM/ibm-spectrum-scale-csi/operator/api/v1"
	config "github.com/IBM/ibm-spectrum-scale-csi/operator/controllers/config"
	csiscaleoperator "github.com/IBM/ibm-spectrum-scale-csi/operator/controllers/internal/csiscaleoperator"
	clustersyncer "github.com/IBM/ibm-spectrum-scale-csi/operator/controllers/syncer"

	"github.com/IBM/ibm-spectrum-scale-csi/driver/csiplugin/connectors"
	"github.com/IBM/ibm-spectrum-scale-csi/driver/csiplugin/settings"
)

// CSIScaleOperatorReconciler reconciles a CSIScaleOperator object
type CSIScaleOperatorReconciler struct {
	Client        client.Client
	Scheme        *runtime.Scheme
	Recorder      record.EventRecorder
	serverVersion string
}

const MinControllerReplicas = 1

var restartedAtKey = ""
var restartedAtValue = ""

var csiLog = log.Log.WithName("csiscaleoperator_controller")

type reconciler func(instance *csiscaleoperator.CSIScaleOperator) error

var crStatus = csiv1.CSIScaleOperatorStatus{}

// A map of changed clusters, used to process only changed
// clusters in case of clusters stanza is modified
var changedClusters = make(map[string]bool)

// a map of connectors to make REST calls to GUI
var scaleConnMap = make(map[string]connectors.SpectrumScaleConnector)
var symlinkDirPath = ""

// watchResources stores resource kind and resource names of the resources
// that the controller is going to watch.
// Namespace information is not stored in the variable
// as the operator is namespace scoped and watches only within the given namespaces.
// Reference: getWatchNamespace() in main.go
var watchResources = map[string]map[string]bool{corev1.ResourceConfigMaps.String(): {}, corev1.ResourceSecrets.String(): {}}

// +kubebuilder:rbac:groups=csi.ibm.com,resources=*,verbs=*

// +kubebuilder:rbac:groups="",resources={pods,persistentvolumeclaims,services,endpoints,events,configmaps,secrets,secrets/status,services/finalizers,serviceaccounts},verbs=*
// TODO: Does the operator need to access to all the resources mentioned above?
// TODO: Does all resources mentioned above required delete/patch/update permissions?

// +kubebuilder:rbac:groups="rbac.authorization.k8s.io",resources={clusterroles,clusterrolebindings},verbs=*
// +kubebuilder:rbac:groups="apps",resources={deployments,daemonsets,replicasets,statefulsets},verbs=create;delete;get;list;update;watch
// +kubebuilder:rbac:groups="apps",resourceNames=ibm-spectrum-scale-csi-operator,resources=deployments/finalizers,verbs=get;update
// +kubebuilder:rbac:groups="storage.k8s.io",resources={volumeattachments,storageclasses,csidrivers},verbs=create;delete;get;list;patch;update;watch
// +kubebuilder:rbac:groups="monitoring.coreos.com",resources=servicemonitors,verbs=get;create
// +kubebuilder:rbac:groups=security.openshift.io,resources=securitycontextconstraints,verbs=*
// +kubebuilder:rbac:groups=config.openshift.io,resources=clusterversions,verbs=get;list;watch

// TODO: In case of multiple controllers, define role and rolebinding separately for leases.
// +kubebuilder:rbac:groups="coordination.k8s.io",resources={leases},verbs=create;delete;get;list;update;watch

// Reconcile is part of the main kubernetes reconciliation loop which aims to
// move the current state of the cluster closer to the desired state.
// TODO(user): Modify the Reconcile function to compare the state specified by
// the CSIScaleOperator object against the actual cluster state, and then
// perform operations to make the cluster state reflect the state specified by
// the user.
//
// For more details, check Reconcile and its Result here:
// - https://pkg.go.dev/sigs.k8s.io/controller-runtime@v0.8.3/pkg/reconcile
func (r *CSIScaleOperatorReconciler) Reconcile(ctx context.Context, req ctrl.Request) (ctrl.Result, error) {
	_ = log.FromContext(ctx)

	logger := csiLog.WithName("Reconcile")
	logger.Info("CSI setup started.")

	setENVIsOpenShift(r)

	// Fetch the CSIScaleOperator instance
	logger.Info("Fetching CSIScaleOperator instance.")
	instance := csiscaleoperator.New(&csiv1.CSIScaleOperator{})

	instanceUnwrap := instance.Unwrap()
	var err error
	err = r.Client.Get(ctx, req.NamespacedName, instanceUnwrap)
	if err != nil {
		if errors.IsNotFound(err) {
			// Request object not found, could have been deleted after reconcile request.
			// Owned objects are automatically garbage collected. For additional cleanup logic use finalizers.
			// Return and don't requeue
			logger.Error(err, "CSIScaleOperator resource not found. Ignoring since object must be deleted.")
			return ctrl.Result{}, nil
		}
		// Error reading the object - requeue the request.
		logger.Error(err, "Failed to get CSIScaleOperator.")
		return ctrl.Result{}, err
	}

	meta.SetStatusCondition(&crStatus.Conditions, metav1.Condition{
		Type:    string(config.StatusConditionSuccess),
		Status:  metav1.ConditionUnknown,
		Reason:  string(csiv1.Unknown),
		Message: "",
	})

	// Update status conditions after reconcile completed
	// crStatus := csiv1.CSIScaleOperatorStatus{}
	defer func() {
		cr := &csiv1.CSIScaleOperator{
			TypeMeta: metav1.TypeMeta{
				Kind:       config.Kind,
				APIVersion: config.APIGroup + "/" + config.APIVersion,
			},
			ObjectMeta: metav1.ObjectMeta{
				Name:      req.Name,
				Namespace: req.Namespace,
			},
		}
		if err := r.SetStatus(instance); err != nil {
			logger.Error(err, "Assigning values to status sub-resource object failed.")
		}
		cr.Status = crStatus
		err := r.Client.Status().Patch(ctx, cr, client.Merge, client.FieldOwner("CSIScaleOperator"))
		if err != nil {
			logger.Error(err, "Deferred update of resource status failed.", "Status", cr.Status)
		}
		logger.V(1).Info("Updated resource status.", "Status", cr.Status)
	}()

	r.Scheme.Default(instanceUnwrap)
	err = r.Client.Update(context.TODO(), instanceUnwrap)
	if err != nil {
		logger.Error(err, "Reconciler Client.Update() failed")
		message := fmt.Sprintf("Failed to set defaults on the instance %s. Please check Operator logs", instanceUnwrap.Name)
		SetStatusAndRaiseEvent(instance, r.Recorder, corev1.EventTypeWarning, string(config.StatusConditionSuccess),
			metav1.ConditionFalse, string(csiv1.UpdateFailed), message,
		)
		return ctrl.Result{}, err
	}

	for _, cluster := range instance.Spec.Clusters {
		if cluster.Cacert != "" {
			watchResources[corev1.ResourceConfigMaps.String()][cluster.Cacert] = true
		}
		if cluster.Secrets != "" {
			watchResources[corev1.ResourceSecrets.String()][cluster.Secrets] = true
		}
	}

	watchResources[corev1.ResourceConfigMaps.String()][config.CSIEnvVarConfigMap] = true

	logger.Info("Adding Finalizer")
	if err := r.addFinalizerIfNotPresent(instance); err != nil {
		message := fmt.Sprintf("Failed to add the finalizer %s to the CSISCaleOperator instance %s", config.CSIFinalizer, instance.Name)
		logger.Error(err, message)
		SetStatusAndRaiseEvent(instance, r.Recorder, corev1.EventTypeWarning, string(config.StatusConditionSuccess),
			metav1.ConditionFalse, string(csiv1.UpdateFailed), message,
		)
		return ctrl.Result{}, err
	}

	logger.Info("Checking if CSIScaleOperator object got deleted")
	if !instance.GetDeletionTimestamp().IsZero() {

		logger.Info("Attempting cleanup of CSI driver")
		isFinalizerExists, err := r.hasFinalizer(instance)
		if err != nil {
			message := fmt.Sprintf("Failed to get the finalizer %s for the CSISCaleOperator instance %s", config.CSIFinalizer, instance.Name)
			logger.Error(err, message)
			SetStatusAndRaiseEvent(instance, r.Recorder, corev1.EventTypeWarning, string(config.StatusConditionSuccess),
				metav1.ConditionFalse, string(csiv1.GetFailed), message,
			)
			return ctrl.Result{}, err
		}

		if !isFinalizerExists {
			logger.Error(err, "No finalizer was found")
			return ctrl.Result{}, nil
		}

		if err := r.deleteClusterRolesAndBindings(instance); err != nil {
			message := fmt.Sprintf("Failed to delete the ClusterRoles and ClusterRoleBindings for the CSISCaleOperator instance %s."+
				" To get the list of the ClusterRoles and ClusterRoleBindings, use the selector as --selector='product=%s'", instance.Name, config.Product,
			)
			logger.Error(err, message)
			SetStatusAndRaiseEvent(instance, r.Recorder, corev1.EventTypeWarning, string(config.StatusConditionSuccess),
				metav1.ConditionFalse, string(csiv1.DeleteFailed), message,
			)
			return ctrl.Result{}, err
		}

		if err := r.deleteCSIDriver(instance); err != nil {
			message := fmt.Sprintf("Failed to delete the CSIDriver %s for the CSISCaleOperator instance %s", config.DriverName, instance.Name)
			logger.Error(err, message)
			SetStatusAndRaiseEvent(instance, r.Recorder, corev1.EventTypeWarning, string(config.StatusConditionSuccess),
				metav1.ConditionFalse, string(csiv1.DeleteFailed), message,
			)
			return ctrl.Result{}, err
		}

		if err := r.removeFinalizer(instance); err != nil {
			message := fmt.Sprintf("Failed to remove the finalizer %s for the CSISCaleOperator instance %s", config.CSIFinalizer, instance.Name)
			logger.Error(err, message)
			SetStatusAndRaiseEvent(instance, r.Recorder, corev1.EventTypeWarning, string(config.StatusConditionSuccess),
				metav1.ConditionFalse, string(csiv1.UpdateFailed), message,
			)
			return ctrl.Result{}, err
		}
		logger.Info("Removed CSI driver successfully")
		return ctrl.Result{}, nil
	}

	if pass, err := r.checkPrerequisite(instance); !pass {
		logger.Error(err, "Pre-requisite check failed.")
		return ctrl.Result{}, err
	} else {
		logger.Info("Pre-requisite check passed.")
	}

	cmExists, clustersStanzaModified, err := r.isClusterStanzaModified(req.Namespace, instance)
	if err != nil {
		return reconcile.Result{}, err
	}

	if !cmExists || clustersStanzaModified {
		err = ValidateCRParams(instance)
		if err != nil {
			message := "Failed to validate Spectrum Scale CSI configurations." +
				" Please check the cluster stanza under the Spec.Clusters section in the CSISCaleOperator instance " + instance.Name
			logger.Error(fmt.Errorf(message), "")
			SetStatusAndRaiseEvent(instance, r.Recorder, corev1.EventTypeWarning, string(config.StatusConditionSuccess),
				metav1.ConditionFalse, string(csiv1.ValidationFailed), message,
			)
			return ctrl.Result{}, err
		}
		logger.Info("The Spectrum Scale CSI configurations are validated successfully")
	}

	if len(instance.Spec.Clusters) != 0 {
		err, requeAfterDelay := r.handleSpectrumScaleConnectors(instance, cmExists, clustersStanzaModified)
		if err != nil {
			message := "Error in getting connectors"
			logger.Error(err, message)
			if requeAfterDelay == 0 {
				return ctrl.Result{}, err
			} else {
				return ctrl.Result{RequeueAfter: requeAfterDelay}, nil
			}
		}
	}

	//For first pass handle primary FS and fileset
	if !cmExists {
		symlinkDirPath, err = r.handlePrimaryFSandFileset(instance)
		if err != nil {
			return ctrl.Result{}, err
		}
	}

	logger.Info("Create resources")
	// create the resources which never change if not exist
	for _, rec := range []reconciler{
		r.reconcileCSIDriver,
		r.reconcileServiceAccount,
		r.reconcileClusterRole,
		r.reconcileClusterRoleBinding,
	} {
		if err = rec(instance); err != nil {
			return ctrl.Result{}, err
		}
	}

	logger.Info("Successfully created resources like ServiceAccount, ClusterRoles and ClusterRoleBinding")

	// Rollout restart of node plugin pods, if modified driver
	// manifest file is applied.
	if cmExists && clustersStanzaModified {
		logger.Info("Some of the cluster fields of CSIScaleOperator instance are changed, so restarting node plugin pods")
		err = r.handleDriverRestart(instance)
		if err != nil {
			return ctrl.Result{}, err
		}
	}

	// Synchronizing the resources which change over time.
	// Resource list:
	// 1. Cluster configMap
	// 2. Attacher deployment
	// 3. Provisioner deployment
	// 4. Snapshotter deployment
	// 5. Resizer deployment
	// 6. Driver daemonset

	// Synchronizing cluster configMap
	csiConfigmapSyncer := clustersyncer.CSIConfigmapSyncer(r.Client, r.Scheme, instance)
	if err := syncer.Sync(context.TODO(), csiConfigmapSyncer, nil); err != nil {
		message := "Synchronization of " + config.CSIConfigMap + " ConfigMap failed for the CSISCaleOperator instance " + instance.Name
		logger.Error(err, message)
		SetStatusAndRaiseEvent(instance, r.Recorder, corev1.EventTypeWarning, string(config.StatusConditionSuccess),
			metav1.ConditionFalse, string(csiv1.UpdateFailed), message,
		)
		return ctrl.Result{}, err
	}
	logger.Info(fmt.Sprintf("Synchronization of ConfigMap %s is successful", config.CSIConfigMap))

	// Synchronizing attacher deployment
	if err := r.removeDeprecatedStatefulset(instance, config.GetNameForResource(config.CSIControllerAttacher, instance.Name)); err != nil {
		return ctrl.Result{}, err
	}
	csiControllerSyncer := clustersyncer.GetAttacherSyncer(r.Client, r.Scheme, instance, restartedAtKey, restartedAtValue)
	if err := syncer.Sync(context.TODO(), csiControllerSyncer, nil); err != nil {
		message := "Synchronization of " + config.GetNameForResource(config.CSIControllerAttacher, instance.Name) + " Deployment failed for the CSISCaleOperator instance " + instance.Name
		logger.Error(err, message)
		SetStatusAndRaiseEvent(instance, r.Recorder, corev1.EventTypeWarning, string(config.StatusConditionSuccess),
			metav1.ConditionFalse, string(csiv1.UpdateFailed), message,
		)
		return ctrl.Result{}, err
	}
	logger.Info(fmt.Sprintf("Synchronization of %s Deployment is successful", config.GetNameForResource(config.CSIControllerAttacher, instance.Name)))

	// Synchronizing provisioner deployment
	if err := r.removeDeprecatedStatefulset(instance, config.GetNameForResource(config.CSIControllerProvisioner, instance.Name)); err != nil {
		return ctrl.Result{}, err
	}
	csiControllerSyncerProvisioner := clustersyncer.GetProvisionerSyncer(r.Client, r.Scheme, instance, restartedAtKey, restartedAtValue)
	if err := syncer.Sync(context.TODO(), csiControllerSyncerProvisioner, nil); err != nil {
		message := "Synchronization of " + config.GetNameForResource(config.CSIControllerProvisioner, instance.Name) + " Deployment failed for the CSISCaleOperator instance " + instance.Name
		logger.Error(err, message)
		SetStatusAndRaiseEvent(instance, r.Recorder, corev1.EventTypeWarning, string(config.StatusConditionSuccess),
			metav1.ConditionFalse, string(csiv1.UpdateFailed), message,
		)
		return ctrl.Result{}, err
	}
	logger.Info(fmt.Sprintf("Synchronization of %s Deployment is successful", config.GetNameForResource(config.CSIControllerProvisioner, instance.Name)))

	// Synchronizing snapshotter deployment
	if err := r.removeDeprecatedStatefulset(instance, config.GetNameForResource(config.CSIControllerSnapshotter, instance.Name)); err != nil {
		return ctrl.Result{}, err
	}
	csiControllerSyncerSnapshotter := clustersyncer.GetSnapshotterSyncer(r.Client, r.Scheme, instance, restartedAtKey, restartedAtValue)
	if err := syncer.Sync(context.TODO(), csiControllerSyncerSnapshotter, nil); err != nil {
		message := "Synchronization of " + config.GetNameForResource(config.CSIControllerSnapshotter, instance.Name) + " Deployment failed for the CSISCaleOperator instance " + instance.Name
		logger.Error(err, message)
		SetStatusAndRaiseEvent(instance, r.Recorder, corev1.EventTypeWarning, string(config.StatusConditionSuccess),
			metav1.ConditionFalse, string(csiv1.UpdateFailed), message,
		)
		return ctrl.Result{}, err
	}
	logger.Info(fmt.Sprintf("Synchronization of %s Deployment is successful", config.GetNameForResource(config.CSIControllerSnapshotter, instance.Name)))

	// Synchronizing resizer deployment
	if err := r.removeDeprecatedStatefulset(instance, config.GetNameForResource(config.CSIControllerResizer, instance.Name)); err != nil {
		return ctrl.Result{}, err
	}
	csiControllerSyncerResizer := clustersyncer.GetResizerSyncer(r.Client, r.Scheme, instance, restartedAtKey, restartedAtValue)
	if err := syncer.Sync(context.TODO(), csiControllerSyncerResizer, nil); err != nil {
		message := "Synchronization of " + config.GetNameForResource(config.CSIControllerResizer, instance.Name) + " Deployment failed for the CSISCaleOperator instance " + instance.Name
		logger.Error(err, message)
		SetStatusAndRaiseEvent(instance, r.Recorder, corev1.EventTypeWarning, string(config.StatusConditionSuccess),
			metav1.ConditionFalse, string(csiv1.UpdateFailed), message,
		)
		return ctrl.Result{}, err
	}
	logger.Info(fmt.Sprintf("Synchronization of %s Deployment is successful", config.GetNameForResource(config.CSIControllerResizer, instance.Name)))

	// Synchronizing node/driver daemonset
	CGPrefix := r.GetConsistencyGroupPrefix(instance)

	if instance.Spec.CGPrefix == "" {
		logger.Info("Updating consistency group prefix in CSIScaleOperator resource.")
		instance.Spec.CGPrefix = CGPrefix
		err := r.Client.Update(ctx, instance.Unwrap())
		if err != nil {
			logger.Error(err, "Reconciler Client.Update() failed.")
			message := "Failed to update the consistency group prefix in CSIScaleOperator resource " + instance.Name
			SetStatusAndRaiseEvent(instance, r.Recorder, corev1.EventTypeWarning, string(config.StatusConditionSuccess),
				metav1.ConditionFalse, string(csiv1.UpdateFailed), message,
			)
			return ctrl.Result{}, err
		}
		logger.Info("Successfully updated consistency group prefix in CSIScaleOperator resource.")

	}

	cmData := map[string]string{}
	var daemonSetMaxUnavailable string
	cm, err := r.getConfigMap(instance, config.CSIEnvVarConfigMap)
	if err != nil && !errors.IsNotFound(err) {
		return ctrl.Result{}, err
	}
	if err == nil && len(cm.Data) != 0 {
		cmData, daemonSetMaxUnavailable = parseConfigMap(cm)
	} else {
		logger.Info("Optional ConfigMap is either not found or is empty, skipped parsing it", "ConfigMap", config.CSIEnvVarConfigMap)
	}

	if len(daemonSetMaxUnavailable) > 0 && !validateMaxUnavailableValue(daemonSetMaxUnavailable) {
		logger.Error(fmt.Errorf("daemonset maxunavailable is not valid"), "input value of daemonset maxunavailable is : "+daemonSetMaxUnavailable)
		message := "Failed to validate value of DRIVER_UPGRADE_MaxUnavailable for daemonset upgrade strategy from configmap ibm-spectrum-scale-csi-config. Please use a valid percentage value"
		SetStatusAndRaiseEvent(instance, r.Recorder, corev1.EventTypeWarning, string(config.StatusConditionSuccess),
			metav1.ConditionFalse, string(csiv1.ValidationFailed), message,
		)
		return ctrl.Result{}, err
	}
	csiNodeSyncer := clustersyncer.GetCSIDaemonsetSyncer(r.Client, r.Scheme, instance, restartedAtKey, restartedAtValue, CGPrefix, cmData, daemonSetMaxUnavailable)
	if err := syncer.Sync(context.TODO(), csiNodeSyncer, nil); err != nil {
		message := "Synchronization of node/driver " + config.GetNameForResource(config.CSINode, instance.Name) + " DaemonSet failed for the CSISCaleOperator instance " + instance.Name
		logger.Error(err, message)
		SetStatusAndRaiseEvent(instance, r.Recorder, corev1.EventTypeWarning, string(config.StatusConditionSuccess),
			metav1.ConditionFalse, string(csiv1.UpdateFailed), message,
		)
		return ctrl.Result{}, err
	}
	logger.Info(fmt.Sprintf("Synchronization of node/driver %s DaemonSet is successful", config.GetNameForResource(config.CSINode, instance.Name)))

	message := "The CSI driver resources have been created/updated successfully"
	logger.Info(message)

	SetStatusAndRaiseEvent(instance, r.Recorder, corev1.EventTypeNormal, string(config.StatusConditionSuccess),
		metav1.ConditionTrue, string(csiv1.CSIConfigured), message,
	)

	logger.Info("CSI setup completed successfully.")
	return ctrl.Result{}, nil
}

// handleDriverRestart gets a driver daemonset from the cluster and
// restarts driver pods, returns error if there is any.
func (r *CSIScaleOperatorReconciler) handleDriverRestart(instance *csiscaleoperator.CSIScaleOperator) error {
	logger := csiLog.WithName("handleDriverRestart")
	var err error
	var daemonSet *appsv1.DaemonSet
	daemonSet, err = r.getNodeDaemonSet(instance)
	if err != nil {
		if !errors.IsNotFound(err) {
			message := "Failed to get the driver DaemonSet: " + config.GetNameForResource(config.CSINode, instance.Name)
			logger.Error(err, message)
			SetStatusAndRaiseEvent(instance, r.Recorder, corev1.EventTypeWarning, string(config.StatusConditionSuccess),
				metav1.ConditionFalse, string(csiv1.GetFailed), message,
			)
		} else {
			message := "The driver DaemonSet " + config.GetNameForResource(config.CSINode, instance.Name) + " is not found"
			logger.Error(err, message)
			SetStatusAndRaiseEvent(instance, r.Recorder, corev1.EventTypeWarning, string(config.StatusConditionSuccess),
				metav1.ConditionFalse, string(csiv1.GetFailed), message,
			)
		}
	} else {
		err = r.rolloutRestartNode(daemonSet)
		if err != nil {
			message := "Failed to rollout restart of driver pods"
			logger.Error(err, message)
			SetStatusAndRaiseEvent(instance, r.Recorder, corev1.EventTypeWarning, string(config.StatusConditionSuccess),
				metav1.ConditionFalse, string(csiv1.UpdateFailed), message,
			)
		} else {
			restartedAtKey, restartedAtValue = r.getRestartedAtAnnotation(daemonSet.Spec.Template.ObjectMeta.Annotations)
		}
	}
	return err
}

// isClusterStanzaModified checks if spectrum-scale-config configmap exists
// and if it exists checks if the clusters stanza is modified by
// comparing it with the configmap data.
// It returns 1st value (cmExists) which indicates if clusters configmap exists,
// 2nd value (clustersStanzaModified) which idicates whether clusters stanza is
// modified in case the configmap exists, and 3rd value as an error if any.
func (r *CSIScaleOperatorReconciler) isClusterStanzaModified(namespace string, instance *csiscaleoperator.CSIScaleOperator) (bool, bool, error) {
	logger := csiLog.WithName("isClusterStanzaModified")
	cmExists := false
	clustersStanzaModified := false
	currentCMDataString := ""
	configMap := &corev1.ConfigMap{}
	cerr := r.Client.Get(context.TODO(), types.NamespacedName{
		Name:      config.CSIConfigMap,
		Namespace: namespace,
	}, configMap)
	if cerr != nil {
		if !errors.IsNotFound(cerr) {
			message := "Failed to get the ConfigMap: " + config.CSIConfigMap
			logger.Error(cerr, message)

			SetStatusAndRaiseEvent(instance, r.Recorder, corev1.EventTypeWarning, string(config.StatusConditionSuccess),
				metav1.ConditionFalse, string(csiv1.GetFailed), message,
			)
			return cmExists, clustersStanzaModified, cerr
		} else {
			//configmap not found - first pass
			return cmExists, clustersStanzaModified, nil
		}
	} else {
		cmExists = true
		clustersBytes, err := json.Marshal(&instance.Spec.Clusters)
		if err != nil {
			logger.Error(err, "Failed to marshal clusters data of this instance")
			return cmExists, clustersStanzaModified, err
		}
		clustersString := string(clustersBytes)
		configMapDataBytes, err := json.Marshal(&configMap.Data)
		if err != nil {
			logger.Error(err, "Failed to marshal ConfigMap data "+config.CSIConfigMap)
			return cmExists, clustersStanzaModified, err
		}
		currentCMDataString = string(configMapDataBytes)
		currentCMDataString = strings.Replace(currentCMDataString, " ", "", -1)
		currentCMDataString = strings.Replace(currentCMDataString, "\\\"", "\"", -1)

		if !strings.Contains(currentCMDataString, clustersString) {
			logger.Info("Clusters stanza in driver manifest is changed")
			clustersStanzaModified = true
		}

		//if isClusterStanzaModified, check and update modified clusters in changedClusters
		if clustersStanzaModified {
			logger.Info("The clusters stanza is modified ")
			changedClusters = make(map[string]bool)
			err := r.updateChangedClusters(instance, currentCMDataString, instance.Spec.Clusters)
			if err != nil {
				return cmExists, clustersStanzaModified, err
			}
		}
	}
	return cmExists, clustersStanzaModified, nil
}

// updateChangedClusters updates var changedClusters and also returns
// error if primary stanza of the primary cluster is also modified.
// It also deletes unnecessary cluster entries from connector map, for
// which clusterID is present in current configmap data but not in new CR data.
func (r *CSIScaleOperatorReconciler) updateChangedClusters(instance *csiscaleoperator.CSIScaleOperator, currentCMcmString string, newCRClusters []v1.CSICluster) error {
	logger := csiLog.WithName("updateChangedClusters")

	currentCMclusters := []v1.CSICluster{}
	prefix := "{\"" + config.CSIConfigMap + ".json\":\"{\"clusters\":"
	postfix := "}\"}"
	currentCMcmString = strings.Replace(currentCMcmString, prefix, "", 1)
	currentCMcmString = strings.Replace(currentCMcmString, postfix, "", 1)

	configMapDataBytes := []byte(currentCMcmString)
	err := json.Unmarshal(configMapDataBytes, &currentCMclusters)
	if err != nil {
		message := fmt.Sprintf("Failed to unmarshal data of ConfigMap: %v", config.CSIConfigMap)
		err := fmt.Errorf(message)
		logger.Error(err, "")
		SetStatusAndRaiseEvent(instance, r.Recorder, corev1.EventTypeWarning, string(config.StatusConditionSuccess),
			metav1.ConditionFalse, string(csiv1.UnmarshalFailed), message,
		)
		return err
	}

	//This is a map to track which clusters from current configmap are also
	//present in new CR, so that the connectors for the ones which are not
	//present in new CR but are present in current configmap can be deleted.
	currentCMProcessedClusters := make(map[string]bool)

	for _, crCluster := range newCRClusters {
		//For the cluster ID of each clusters of updated CR, get the clusters
		//data of the current configmap and compare that with new CR data
		oldCMCluster := r.getClusterByID(crCluster.Id, currentCMclusters)
		if reflect.DeepEqual(oldCMCluster, v1.CSICluster{}) {
			//case 1: new cluster is added in CR
			//no matching cluster is found, that means it is a new
			//cluster added in CR --> add entry in changedClusters,
			//so that the new clusters data can be validated later.
			changedClusters[crCluster.Id] = true
		} else {
			//exisiting cluster in current configmap
			if !reflect.DeepEqual(crCluster, oldCMCluster) {
				//case 2: clusters data of current configmap is different than
				//the new CR --> add entry in changedClusters, so that the new
				//clusters data can be validated later.
				changedClusters[crCluster.Id] = true
				currentCMProcessedClusters[crCluster.Id] = true

				//Check if the primary stanza from current configmap is changed
				//and return err if it is changed, as we don't want to change
				//the primary after first successful iteration.
				if oldCMCluster.Primary != nil && !reflect.DeepEqual(oldCMCluster.Primary, crCluster.Primary) {
					primaryString := fmt.Sprintf("{filesystem:%v, fileset:%v",
						oldCMCluster.Primary.PrimaryFs, oldCMCluster.Primary.PrimaryFset)
					if oldCMCluster.Primary.RemoteCluster != "" {
						primaryString += fmt.Sprintf(", remote cluster: %v}", oldCMCluster.Primary.RemoteCluster)
					} else {
						primaryString += "}"
					}
					message := fmt.Sprintf("Primary stanza is modified for cluster with ID %s. Use the orignal primary %s and try again",
						crCluster.Id, primaryString)
					err := fmt.Errorf(message)
					logger.Error(err, "")
					SetStatusAndRaiseEvent(instance, r.Recorder, corev1.EventTypeWarning, string(config.StatusConditionSuccess),
						metav1.ConditionFalse, string(csiv1.PrimaryClusterStanzaModified), message,
					)
					return err
				}
			}
		}
	}

	//case 3: clusters data in current configmap and new CR mataches, nothing to be done here.
	//case 4: delete - current configmap has an entry, which is not there in new CR --> delete
	//the connector for that cluster as we no longer need it.
	for _, cluster := range currentCMclusters {
		if processed, _ := currentCMProcessedClusters[cluster.Id]; !processed {
			delete(scaleConnMap, cluster.Id)
		}
	}
	logger.Info("The changed clusters to process", "changedClusters", changedClusters)
	return nil
}

// getClusterByID returns a cluster matching the passed clusterID
// from the passed list of clusters.
func (r *CSIScaleOperatorReconciler) getClusterByID(id string, clusters []v1.CSICluster) v1.CSICluster {
	for _, cluster := range clusters {
		if id == cluster.Id {
			return cluster
		}
	}
	return v1.CSICluster{}
}

// SetupWithManager sets up the controller with the Manager.
func (r *CSIScaleOperatorReconciler) SetupWithManager(mgr ctrl.Manager) error {

	logger := csiLog.WithName("SetupWithManager")

	logger.Info("Running IBM Spectrum Scale CSI operator", "version", config.OperatorVersion)
	logger.Info("Setting up the controller with the manager.")

	CSIReconcileRequestFunc := func(obj client.Object) []reconcile.Request {
		var requests = []reconcile.Request{}
		var CSIScales = csiv1.CSIScaleOperatorList{}
		_ = mgr.GetClient().List(context.TODO(), &CSIScales)
		//Note:  All CSIScaleOperator objects present in cluster are added to request.
		for _, CSIScale := range CSIScales.Items {
			requests = append(requests, reconcile.Request{
				NamespacedName: types.NamespacedName{
					Name:      CSIScale.Name,
					Namespace: CSIScale.Namespace,
				},
			})
		}
		return requests
	}

	isCSIResource := func(resourceName string, resourceKind string) bool {
		return watchResources[resourceKind][resourceName]
	}

	//update daemonset and restart its pods(driver pods) when optional configmap ibm-spectrum-scale-csi having valid env vars
	//ie. in the format VAR_DRIVER_ENV: VAL, is created/deleted
	//Do not restart driver pods when the configmap contains invalid Envs.
	shouldRequeueOnCreateOrDelete := func(cfgmapData map[string]string) bool {
		for key := range cfgmapData {
			if strings.HasPrefix(strings.ToUpper(key), config.CSIEnvVarPrefix) || strings.ToUpper(key) == config.CSIDaemonSetUpgradeMaxUnavailable {
				return true
			}
		}
		logger.Info(fmt.Sprintf("No env vars found with prefix %s in the configmap %s, skipping proccessing them", config.CSIEnvVarPrefix, config.CSIEnvVarConfigMap))
		return false
	}

	//Allow implicit restart of driver pods when returns true
	//implicit restart occurs automatically based on daemonset updateStretegy when a daemonset gets updated
	shouldRequeueOnUpdate := func(oldCfgMapData, newCfgMapData map[string]string) bool {
		for key, newVal := range newCfgMapData {
			//Allow restart of driver pods when a new valid env var is found or the value of existing valid env var is updated
			if oldVal, ok := oldCfgMapData[key]; !ok {
				if (strings.HasPrefix(strings.ToUpper(key), config.CSIEnvVarPrefix)) || strings.ToUpper(key) == config.CSIDaemonSetUpgradeMaxUnavailable {
					return true
				}
			} else if oldVal != newVal && (strings.HasPrefix(strings.ToUpper(key), config.CSIEnvVarPrefix) || strings.ToUpper(key) == config.CSIDaemonSetUpgradeMaxUnavailable) {
				return true
			}
		}

		for key := range oldCfgMapData {
			//look for deleted valid env vars of the old configmap in the new configmap
			//if deleted restart driver pods
			if _, ok := newCfgMapData[key]; !ok {
				if (strings.HasPrefix(strings.ToUpper(key), config.CSIEnvVarPrefix)) || (strings.ToUpper(key) == config.CSIDaemonSetUpgradeMaxUnavailable) {
					return true
				}
			}
		}
		return false
	}

	predicateFuncs := func(resourceKind string) predicate.Funcs {
		logger := csiLog.WithName("predicateFuncs")
		return predicate.Funcs{
			CreateFunc: func(e event.CreateEvent) bool {
				if isCSIResource(e.Object.GetName(), resourceKind) {
					if resourceKind == corev1.ResourceConfigMaps.String() && e.Object.GetName() == config.CSIEnvVarConfigMap {
						if shouldRequeueOnCreateOrDelete(e.Object.(*corev1.ConfigMap).Data) {
							r.setRestartedAtValues()
							logger.Info("Restarting driver and sidecar pods due to creation of", "Resource", resourceKind, "Name", e.Object.GetName())
							return true
						}
					} else {
						logger.Info("Restarting driver and sidecar pods due to creation of", "Resource", resourceKind, "Name", e.Object.GetName())
						r.setRestartedAtValues()
						return true
					}
				}
				return false
			},
			UpdateFunc: func(e event.UpdateEvent) bool {
				if isCSIResource(e.ObjectNew.GetName(), resourceKind) {
					if resourceKind == corev1.ResourceSecrets.String() && !reflect.DeepEqual(e.ObjectOld.(*corev1.Secret).Data, e.ObjectNew.(*corev1.Secret).Data) {
						r.setRestartedAtValues()
						logger.Info("Restarting driver and sidecar pods due to update of", "Resource", resourceKind, "Name", e.ObjectOld.GetName())
						return true
					} else if resourceKind == corev1.ResourceConfigMaps.String() {
						if e.ObjectNew.GetName() == config.CSIEnvVarConfigMap && !reflect.DeepEqual(e.ObjectOld.(*corev1.ConfigMap).Data, e.ObjectNew.(*corev1.ConfigMap).Data) {
							if shouldRequeueOnUpdate(e.ObjectOld.(*corev1.ConfigMap).Data, e.ObjectNew.(*corev1.ConfigMap).Data) {
								r.setRestartedAtValues()
								logger.Info("Restarting driver and sidecar pods due to update of", "Resource", resourceKind, "Name", e.ObjectOld.GetName())
								return true
							}
						}
					}
				}
				return false
			},
			DeleteFunc: func(e event.DeleteEvent) bool {
				if isCSIResource(e.Object.GetName(), resourceKind) {
					if resourceKind == corev1.ResourceConfigMaps.String() && e.Object.GetName() == config.CSIEnvVarConfigMap {
						if shouldRequeueOnCreateOrDelete(e.Object.(*corev1.ConfigMap).Data) {
							r.setRestartedAtValues()
							logger.Info("Restarting driver and sidecar pods due to deletion of", "Resource", resourceKind, "Name", e.Object.GetName())
							return true
						}
					} else {
						r.setRestartedAtValues()
						logger.Info("Restarting driver and sidecar pods due to deletion of", "Resource", resourceKind, "Name", e.Object.GetName())
						return true
					}
				}
				return false
			},
		}
	}

	return ctrl.NewControllerManagedBy(mgr).
		For(&csiv1.CSIScaleOperator{}, builder.WithPredicates(predicate.GenerationChangedPredicate{})).
		Watches(
			&source.Kind{Type: &corev1.Secret{}},
			handler.EnqueueRequestsFromMapFunc(CSIReconcileRequestFunc),
			builder.WithPredicates(predicateFuncs(corev1.ResourceSecrets.String())),
		).
		Watches(
			&source.Kind{Type: &corev1.ConfigMap{}},
			handler.EnqueueRequestsFromMapFunc(CSIReconcileRequestFunc),
			builder.WithPredicates(predicateFuncs(corev1.ResourceConfigMaps.String())),
		).
		Owns(&appsv1.Deployment{}).
		Complete(r)
}

func (r *CSIScaleOperatorReconciler) setRestartedAtValues() {

	restartedAtKey = fmt.Sprintf("%s/restartedAt", config.APIGroup)
	restartedAtValue = time.Now().String()

}

func Contains(list []string, s string) bool {
	for _, v := range list {
		if v == s {
			return true
		}
	}
	return false
}

func (r *CSIScaleOperatorReconciler) hasFinalizer(instance *csiscaleoperator.CSIScaleOperator) (bool, error) {

	logger := csiLog.WithName("hasFinalizer")

	accessor, finalizerName, err := r.getAccessorAndFinalizerName(instance)
	if err != nil {
		logger.Error(err, "No finalizer found")
		return false, err
	}

	logger.Info("Returning with finalizer", "name", finalizerName)
	return Contains(accessor.GetFinalizers(), finalizerName), nil
}

// This removes an entry from list of strings
func removeListEntry(list []string, s string) []string {
	var newList []string
	for _, v := range list {
		if v != s {
			newList = append(newList, v)
		}
	}
	return newList
}

func (r *CSIScaleOperatorReconciler) removeFinalizer(instance *csiscaleoperator.CSIScaleOperator) error {
	logger := csiLog.WithName("removeFinalizer")

	accessor, finalizerName, err := r.getAccessorAndFinalizerName(instance)
	if err != nil {
		logger.Error(err, "Couldn't get finalizer")
		return err
	}

	accessor.SetFinalizers(removeListEntry(accessor.GetFinalizers(), finalizerName))
	if err := r.Client.Update(context.TODO(), instance.Unwrap()); err != nil {
		logger.Error(err, "Failed to remove", "finalizer", finalizerName, "from", accessor.GetName())
		return err
	}

	logger.Info("Finalizer was removed.")
	return nil
}

func (r *CSIScaleOperatorReconciler) addFinalizerIfNotPresent(instance *csiscaleoperator.CSIScaleOperator) error {
	logger := csiLog.WithName("addFinalizerIfNotPresent")

	accessor, finalizerName, err := r.getAccessorAndFinalizerName(instance)
	if err != nil {
		logger.Error(err, "Failed to get finalizer name")
		return err
	}

	if !Contains(accessor.GetFinalizers(), finalizerName) {
		logger.Info("Adding", "finalizer", finalizerName, "on", accessor.GetName())
		accessor.SetFinalizers(append(accessor.GetFinalizers(), finalizerName))

		if err := r.Client.Update(context.TODO(), instance.Unwrap()); err != nil {
			logger.Error(err, "Failed to add", "finalizer", finalizerName, "on", accessor.GetName())
			return err
		}
	}
	logger.Info("Finalizer was added with", "name", finalizerName)
	return nil
}

func (r *CSIScaleOperatorReconciler) getAccessorAndFinalizerName(instance *csiscaleoperator.CSIScaleOperator) (metav1.Object, string, error) {
	logger := csiLog.WithName("getAccessorAndFinalizerName")

	finalizerName := config.CSIFinalizer

	accessor, err := meta.Accessor(instance)
	if err != nil {
		logger.Error(err, "Failed to get meta information of instance")
		return nil, "", err
	}

	logger.Info("Got finalizer with", "name", finalizerName)
	return accessor, finalizerName, nil
}

func (r *CSIScaleOperatorReconciler) deleteClusterRolesAndBindings(instance *csiscaleoperator.CSIScaleOperator) error {
	logger := csiLog.WithName("deleteClusterRolesAndBindings")

	logger.Info("Calling deleteClusterRoleBindings()")
	if err := r.deleteClusterRoleBindings(instance); err != nil {
		logger.Error(err, "Deletion of ClusterRoleBindings failed")
		return err
	}

	logger.Info("Calling deleteClusterRoles()")
	if err := r.deleteClusterRoles(instance); err != nil {
		logger.Error(err, "Deletion of ClusterRoles failed")
		return err
	}

	logger.Info("Deletion of ClusterRoles and ClusterRoleBindings succeeded.")
	return nil
}

func (r *CSIScaleOperatorReconciler) deleteClusterRoles(instance *csiscaleoperator.CSIScaleOperator) error {
	logger := csiLog.WithName("deleteClusterRoles")

	logger.Info("Deleting ClusterRoles")
	clusterRoles := r.getClusterRoles(instance)

	for _, cr := range clusterRoles {
		found := &rbacv1.ClusterRole{}
		err := r.Client.Get(context.TODO(), types.NamespacedName{
			Name:      cr.Name,
			Namespace: cr.Namespace,
		}, found)
		if err != nil && errors.IsNotFound(err) {
			logger.Info("Continuing working on ClusterRoles for deletion")
			continue
		} else if err != nil {
			logger.Error(err, "Failed to get ClusterRole", "Name", cr.GetName())
			return err
		} else {
			logger.Info("Deleting ClusterRole", "Name", cr.GetName())
			if err := r.Client.Delete(context.TODO(), found); err != nil {
				logger.Error(err, "Failed to delete ClusterRole", "Name", cr.GetName())
				return err
			}
		}
	}
	logger.Info("Exiting deleteClusterRoles method.")
	return nil
}

// reconcileCSIDriver creates a new CSIDriver object in the cluster.
// It returns nil if CSIDriver object is created successfully or it already exists.
func (r *CSIScaleOperatorReconciler) reconcileCSIDriver(instance *csiscaleoperator.CSIScaleOperator) error {
	logger := csiLog.WithName("reconcileCSIDriver").WithValues("Name", config.DriverName)
	logger.Info("Creating a new CSIDriver resource.")

	cd := instance.GenerateCSIDriver()
	found := &storagev1.CSIDriver{}
	err := r.Client.Get(context.TODO(), types.NamespacedName{
		Name:      cd.Name,
		Namespace: "",
	}, found)
	if err != nil && errors.IsNotFound(err) {
		err = r.Client.Create(context.TODO(), cd)
		if err != nil {
			message := fmt.Sprintf("Failed to create the CSIDriver %s for the CSISCaleOperator instance %s", config.DriverName, instance.Name)
			logger.Error(err, message)
			SetStatusAndRaiseEvent(instance, r.Recorder, corev1.EventTypeWarning, string(config.StatusConditionSuccess),
				metav1.ConditionFalse, string(csiv1.CreateFailed), message,
			)
			return err
		}
	} else if err != nil {
		message := fmt.Sprintf("Failed to get the CSIDriver %s for the CSISCaleOperator instance %s", config.DriverName, instance.Name)
		logger.Error(err, message)
		SetStatusAndRaiseEvent(instance, r.Recorder, corev1.EventTypeWarning, string(config.StatusConditionSuccess),
			metav1.ConditionFalse, string(csiv1.GetFailed), message,
		)
		return err
	} else {
		// Resource already exists - don't requeue
		logger.Info("Resource CSIDriver already exists.")
	}
	logger.V(1).Info("Exiting reconcileCSIDriver method.")
	return nil
}

func (r *CSIScaleOperatorReconciler) reconcileServiceAccount(instance *csiscaleoperator.CSIScaleOperator) error {
	logger := csiLog.WithName("reconcileServiceAccount")
	logger.Info("Creating the required ServiceAccount resources.")

	// controller := instance.GenerateControllerServiceAccount()
	node := instance.GenerateNodeServiceAccount()
	attacher := instance.GenerateAttacherServiceAccount()
	provisioner := instance.GenerateProvisionerServiceAccount()
	snapshotter := instance.GenerateSnapshotterServiceAccount()
	resizer := instance.GenerateResizerServiceAccount()

	// controllerServiceAccountName := config.GetNameForResource(config.CSIControllerServiceAccount, instance.Name)
	nodeServiceAccountName := config.GetNameForResource(config.CSINodeServiceAccount, instance.Name)
	// attacherServiceAccountName := config.GetNameForResource(config.CSIAttacherServiceAccount, instance.Name)
	// provisionerServiceAccountName := config.GetNameForResource(config.CSIProvisionerServiceAccount, instance.Name)
	// snapshotterServiceAccountName := config.GetNameForResource(config.CSISnapshotterServiceAccount, instance.Name)

	for _, sa := range []*corev1.ServiceAccount{
		// controller,
		node,
		attacher,
		provisioner,
		snapshotter,
		resizer,
	} {
		if err := controllerutil.SetControllerReference(instance.Unwrap(), sa, r.Scheme); err != nil {
			message := "Failed to set the controller reference for ServiceAccount: " + sa.GetName()
			logger.Error(err, message)
			SetStatusAndRaiseEvent(instance, r.Recorder, corev1.EventTypeWarning, string(config.StatusConditionSuccess),
				metav1.ConditionFalse, string(csiv1.UpdateFailed), message,
			)
			return err
		}
		found := &corev1.ServiceAccount{}
		err := r.Client.Get(context.TODO(), types.NamespacedName{
			Name:      sa.Name,
			Namespace: sa.Namespace,
		}, found)
		if err != nil && errors.IsNotFound(err) {
			logger.Info("Creating a new ServiceAccount.", "Namespace", sa.GetNamespace(), "Name", sa.GetName())
			err = r.Client.Create(context.TODO(), sa)
			if err != nil {
				message := "Failed to create the ServiceAccount: " + sa.GetName()
				logger.Error(err, message)
				SetStatusAndRaiseEvent(instance, r.Recorder, corev1.EventTypeWarning, string(config.StatusConditionSuccess),
					metav1.ConditionFalse, string(csiv1.CreateFailed), message,
				)
				return err
			}
			logger.Info("Creation of ServiceAccount " + sa.GetName() + " is successful")

			//if controllerServiceAccountName == sa.Name {
			//	rErr := r.restartControllerPod(logger, instance)
			//	if rErr != nil {
			//		message := "Failed to restart controller pod."
			//		logger.Error(rErr, message)
			//		// TODO: Add event.
			//		meta.SetStatusCondition(&crStatus.Conditions, metav1.Condition{
			//			Type:    string(config.StatusConditionSuccess),
			//			Status:  metav1.ConditionFalse,
			//			Reason:  string(csiv1.CSINotConfigured),
			//			Message: message,
			//		})
			//		return rErr
			//	}
			//}

			if nodeServiceAccountName == sa.Name {

				nodeDaemonSet, err := r.getNodeDaemonSet(instance)
				if err != nil && errors.IsNotFound(err) {
					logger.Info("Daemonset doesn't exist. Restart not required.")
				} else if err != nil {
					message := "Failed to get the driver DaemonSet: " + config.GetNameForResource(config.CSINode, instance.Name)
					logger.Error(err, message)
					SetStatusAndRaiseEvent(instance, r.Recorder, corev1.EventTypeWarning, string(config.StatusConditionSuccess),
						metav1.ConditionFalse, string(csiv1.GetFailed), message,
					)
					return err
				} else {
					logger.Info("DaemonSet exists, node rollout requires restart",
						"DesiredNumberScheduled", nodeDaemonSet.Status.DesiredNumberScheduled,
						"NumberAvailable", nodeDaemonSet.Status.NumberAvailable)

					rErr := r.rolloutRestartNode(nodeDaemonSet)
					if rErr != nil {
						message := "Failed to rollout restart of node DaemonSet: " + config.GetNameForResource(config.CSINode, instance.Name)
						logger.Error(rErr, message)
						SetStatusAndRaiseEvent(instance, r.Recorder, corev1.EventTypeWarning, string(config.StatusConditionSuccess),
							metav1.ConditionFalse, string(csiv1.UpdateFailed), message,
						)
						return rErr
					}

					restartedAtKey, restartedAtValue = r.getRestartedAtAnnotation(nodeDaemonSet.Spec.Template.ObjectMeta.Annotations)
					logger.Info("Rollout restart of node DaemonSet is successful")
				}
				// TODO: Should restart sidecar pods if respective ServiceAccount is created afterwards?
			}
		} else if err != nil {
			message := "Failed to get the ServiceAccount: " + sa.GetName()
			logger.Error(err, message)
			SetStatusAndRaiseEvent(instance, r.Recorder, corev1.EventTypeWarning, string(config.StatusConditionSuccess),
				metav1.ConditionFalse, string(csiv1.GetFailed), message,
			)
			return err
		} else {
			// Cannot update the service account of an already created pod.
			// Reference: https://kubernetes.io/docs/tasks/configure-pod-container/configure-service-account/
			logger.Info("ServiceAccount " + sa.GetName() + " already exists.")
		}
	}
	logger.V(1).Info("Reconciliation of all the ServiceAccounts is successful")
	return nil
}

func (r *CSIScaleOperatorReconciler) getNodeDaemonSet(instance *csiscaleoperator.CSIScaleOperator) (*appsv1.DaemonSet, error) {
	node := &appsv1.DaemonSet{}
	err := r.Client.Get(context.TODO(), types.NamespacedName{
		Name:      config.GetNameForResource(config.CSINode, instance.Name),
		Namespace: instance.Namespace,
	}, node)

	return node, err
}

/*
func (r *CSIScaleOperatorReconciler) restartControllerPod(logger logr.Logger, instance *csiscaleoperator.CSIScaleOperator) error {

	logger.Info("Restarting Controller Pod")
	controllerPod := &corev1.Pod{}
	controllerDeployment, err := r.getControllerDeployment(instance)
	if err != nil {
		logger.Error(err, "Failed to get controller deployment")
		return err
	}

	logger.Info("Controller requires restart",
		"ReadyReplicas", controllerDeployment.Status.ReadyReplicas,
		"Replicas", controllerDeployment.Status.Replicas)
	logger.Info("Restarting csi controller")

	err = r.getControllerPod(controllerDeployment, controllerPod)
	if errors.IsNotFound(err) {
		return nil
	} else if err != nil {
		logger.Error(err, "Failed to get controller pod")
		return err
	}

	return r.restartControllerPodfromDeployment(logger, controllerDeployment, controllerPod)
}
*/
/*
func (r *CSIScaleOperatorReconciler) getControllerPod(controllerDeployment *appsv1.Deployment, controllerPod *corev1.Pod) error {
	controllerPodName := controllerPod.Name
	err := r.Client.Get(context.TODO(), types.NamespacedName{
		Name:      controllerPodName,
		Namespace: controllerDeployment.Namespace,
	}, controllerPod)
	if errors.IsNotFound(err) {
		return nil
	}
	return err
}
*/
/*
func (r *CSIScaleOperatorReconciler) restartControllerPodfromDeployment(logger logr.Logger,
	controllerDeployment *appsv1.Deployment, controllerPod *corev1.Pod) error {
	logger.Info("Controller requires restart",
		"ReadyReplicas", controllerDeployment.Status.ReadyReplicas,
		"Replicas", controllerDeployment.Status.Replicas)
	logger.Info("Restarting csi controller")

	return r.Client.Delete(context.TODO(), controllerPod)
}
*/

func (r *CSIScaleOperatorReconciler) rolloutRestartNode(node *appsv1.DaemonSet) error {
	restartedAt := fmt.Sprintf("%s/restartedAt", config.APIGroup)
	timestamp := time.Now().String()
	node.Spec.Template.ObjectMeta.Annotations[restartedAt] = timestamp
	return r.Client.Update(context.TODO(), node)
}

func (r *CSIScaleOperatorReconciler) getRestartedAtAnnotation(Annotations map[string]string) (string, string) {
	restartedAt := fmt.Sprintf("%s/restartedAt", config.APIGroup)
	for key, element := range Annotations {
		if key == restartedAt {
			return key, element
		}
	}
	return "", ""
}

/*
func (r *CSIScaleOperatorReconciler) getControllerDeployment(instance *csiscaleoperator.CSIScaleOperator) (*appsv1.Deployment, error) {
	controllerDeployment := &appsv1.Deployment{}
	err := r.Client.Get(context.TODO(), types.NamespacedName{
		Name:      config.GetNameForResource(config.CSIController, instance.Name),
		Namespace: instance.Namespace,
	}, controllerDeployment)

	return controllerDeployment, err
}
*/

func (r *CSIScaleOperatorReconciler) reconcileClusterRole(instance *csiscaleoperator.CSIScaleOperator) error {
	logger := csiLog.WithName("reconcileClusterRole")
	logger.Info("Creating the required ClusterRole resources.")

	clusterRoles := r.getClusterRoles(instance)

	for _, cr := range clusterRoles {
		found := &rbacv1.ClusterRole{}
		err := r.Client.Get(context.TODO(), types.NamespacedName{
			Name:      cr.Name,
			Namespace: cr.Namespace,
		}, found)
		if err != nil && errors.IsNotFound(err) {
			logger.Info("Creating a new ClusterRole", "Name", cr.GetName())
			err = r.Client.Create(context.TODO(), cr)
			if err != nil {
				message := "Failed to create the ClusterRole: " + cr.GetName()
				logger.Error(err, message)
				SetStatusAndRaiseEvent(instance, r.Recorder, corev1.EventTypeWarning, string(config.StatusConditionSuccess),
					metav1.ConditionFalse, string(csiv1.CreateFailed), message,
				)
				return err
			}
		} else if err != nil {
			message := "Failed to get the ClusterRole: " + cr.GetName()
			logger.Error(err, message)
			SetStatusAndRaiseEvent(instance, r.Recorder, corev1.EventTypeWarning, string(config.StatusConditionSuccess),
				metav1.ConditionFalse, string(csiv1.GetFailed), message,
			)
			return err
		} else {
			logger.Info("Clusterrole " + cr.GetName() + " already exists. Updating clusterrole.")
			err = r.Client.Update(context.TODO(), cr)
			if err != nil {
				message := "Failed to update the ClusterRole: " + cr.GetName()
				logger.Error(err, message)
				SetStatusAndRaiseEvent(instance, r.Recorder, corev1.EventTypeWarning, string(config.StatusConditionSuccess),
					metav1.ConditionFalse, string(csiv1.UpdateFailed), message,
				)
				return err
			}
		}
	}
	logger.V(1).Info("Reconciliation of ClusterRoles is successful")
	return nil
}

func (r *CSIScaleOperatorReconciler) getClusterRoles(instance *csiscaleoperator.CSIScaleOperator) []*rbacv1.ClusterRole {
	externalProvisioner := instance.GenerateProvisionerClusterRole()
	externalAttacher := instance.GenerateAttacherClusterRole()
	externalSnapshotter := instance.GenerateSnapshotterClusterRole()
	externalResizer := instance.GenerateResizerClusterRole()
	nodePlugin := instance.GenerateNodePluginClusterRole()
	// controllerSCC := instance.GenerateSCCForControllerClusterRole()
	// nodeSCC := instance.GenerateSCCForNodeClusterRole()

	return []*rbacv1.ClusterRole{
		externalProvisioner,
		externalAttacher,
		externalSnapshotter,
		externalResizer,
		nodePlugin,
		// controllerSCC,
		// nodeSCC,
	}
}

func (r *CSIScaleOperatorReconciler) getClusterRoleBindings(instance *csiscaleoperator.CSIScaleOperator) []*rbacv1.ClusterRoleBinding {
	externalProvisioner := instance.GenerateProvisionerClusterRoleBinding()
	externalAttacher := instance.GenerateAttacherClusterRoleBinding()
	externalSnapshotter := instance.GenerateSnapshotterClusterRoleBinding()
	externalResizer := instance.GenerateResizerClusterRoleBinding()
	nodePlugin := instance.GenerateNodePluginClusterRoleBinding()
	// controllerSCC := instance.GenerateSCCForControllerClusterRoleBinding()
	// nodeSCC := instance.GenerateSCCForNodeClusterRoleBinding()

	return []*rbacv1.ClusterRoleBinding{
		externalProvisioner,
		externalAttacher,
		externalSnapshotter,
		externalResizer,
		nodePlugin,
		//controllerSCC,
		//nodeSCC,
	}
}

func (r *CSIScaleOperatorReconciler) reconcileClusterRoleBinding(instance *csiscaleoperator.CSIScaleOperator) error {
	logger := csiLog.WithName("reconcileClusterRoleBinding")
	logger.Info("Creating the required ClusterRoleBinding resources.")

	clusterRoleBindings := r.getClusterRoleBindings(instance)

	for _, crb := range clusterRoleBindings {
		found := &rbacv1.ClusterRoleBinding{}
		err := r.Client.Get(context.TODO(), types.NamespacedName{
			Name:      crb.Name,
			Namespace: crb.Namespace,
		}, found)
		if err != nil && errors.IsNotFound(err) {
			logger.Info("Creating a new ClusterRoleBinding.", "Name", crb.GetName())
			err = r.Client.Create(context.TODO(), crb)
			if err != nil {
				message := "Failed to create the ClusterRoleBinding: " + crb.GetName()
				logger.Error(err, message)
				SetStatusAndRaiseEvent(instance, r.Recorder, corev1.EventTypeWarning, string(config.StatusConditionSuccess),
					metav1.ConditionFalse, string(csiv1.CreateFailed), message,
				)
				return err
			}
		} else if err != nil {
			message := "Failed to get the ClusterRoleBinding: " + crb.GetName()
			logger.Error(err, message)
			SetStatusAndRaiseEvent(instance, r.Recorder, corev1.EventTypeWarning, string(config.StatusConditionSuccess),
				metav1.ConditionFalse, string(csiv1.GetFailed), message,
			)
			return err
		} else {
			// Resource already exists - don't requeue

			logger.Info("Clusterrolebinding " + crb.GetName() + " already exists. Updating clusterolebinding.")
			err = r.Client.Update(context.TODO(), crb)
			if err != nil {
				message := "Failed to update the ClusterRoleBinding: " + crb.GetName()
				logger.Error(err, message)
				SetStatusAndRaiseEvent(instance, r.Recorder, corev1.EventTypeWarning, string(config.StatusConditionSuccess),
					metav1.ConditionFalse, string(csiv1.UpdateFailed), message,
				)
				return err
			}
		}
	}
	logger.V(1).Info("Reconciliation of ClusterRoleBindings is successful")
	return nil
}

func (r *CSIScaleOperatorReconciler) deleteClusterRoleBindings(instance *csiscaleoperator.CSIScaleOperator) error {
	logger := csiLog.WithName("deleteClusterRoleBindings")

	logger.Info("Deleting ClusterRoleBindings")
	clusterRoleBindings := r.getClusterRoleBindings(instance)

	for _, crb := range clusterRoleBindings {
		found := &rbacv1.ClusterRoleBinding{}
		err := r.Client.Get(context.TODO(), types.NamespacedName{
			Name:      crb.Name,
			Namespace: crb.Namespace,
		}, found)
		if err != nil && errors.IsNotFound(err) {
			logger.Info("Continue looking for ClusterRoleBindings", "Name", crb.GetName())
			continue
		} else if err != nil {
			logger.Error(err, "Failed to get ClusterRoleBinding", "Name", crb.GetName())
			return err
		} else {
			logger.Info("Deleting ClusterRoleBinding", "Name", crb.GetName())
			if err := r.Client.Delete(context.TODO(), found); err != nil {
				logger.Error(err, "Failed to delete ClusterRoleBinding", "Name", crb.GetName())
				return err
			}
		}
	}
	logger.Info("Exiting deleteClusterRoleBindings method.")
	return nil
}

// TODO: Status should show state of the driver.
// SetStatus() function assigns values to following fields of status sub-resource.
// Phase: ["", Creating, Running, Failed]
// ControllerReady: True/False
// NodeReady: True/False
// Version: Driver version picked from ibm-spectrum-scale-csi\controllers\config\constants.go
func (r *CSIScaleOperatorReconciler) SetStatus(instance *csiscaleoperator.CSIScaleOperator) error {

	logger := csiLog.WithName("SetStatus")
	logger.Info("Assigning values to status sub-resource object.")

	/*
		controllerPod := &corev1.Pod{}
		controllerDeployment, err := r.getControllerDeployment(instance)
		if err != nil {

			logger.Error(err, "failed to get controller deployment")
			return err
		}

		nodeDaemonSet, err := r.getNodeDaemonSet(instance)
		if err != nil {
			logger.Error(err, "Failed to get node daemonSet.")
			return err
		}

		crStatus.ControllerReady = r.isControllerReady(controllerDeployment)
		crStatus.NodeReady = r.isNodeReady(nodeDaemonSet)

		phase := csiv1.DriverPhaseNone
		if instance.Status.ControllerReady && instance.Status.NodeReady {
			phase = csiv1.DriverPhaseRunning
		} else {
			if !instance.Status.ControllerReady {
				err := r.getControllerPod(controllerDeployment, controllerPod)
				if err != nil {
					logger.Error(err, "failed to get controller pod")
					return err
				}

				if !r.areAllPodImagesSynced(controllerDeployment, controllerPod) {
					r.restartControllerPodfromDeployment(logger, controllerDeployment, controllerPod)

				}
			}
			phase = csiv1.DriverPhaseCreating
		}
		crStatus.Phase = phase
	*/

	crStatus.Versions = []csiv1.Version{
		{
			Name:    instance.Name,
			Version: config.DriverVersion,
		},
	}

	logger.V(1).Info("Setting status of CSIScaleOperator is successful")
	return nil
}

/*
func (r *CSIScaleOperatorReconciler) isControllerReady(controller *appsv1.Deployment) bool {
	logger := csiLog.WithName("isControllerReady")
	logMessage := "Controller status"
	logKey := "ReadyReplicas == MinControllerReplicas"
	logValueTrue := "True"
	logValueFalse := "False"
	logger.Info(logMessage+":", "ReadyReplicas:", controller.Status.ReadyReplicas)
	if controller.Status.ReadyReplicas == MinControllerReplicas {
		logger.Info(logMessage+":", logKey+":", logValueTrue)
		return true
	} else {
		logger.Info(logMessage+":", logKey+":", logValueFalse)
		return false
	}
}
*/
/*
func (r *CSIScaleOperatorReconciler) isNodeReady(node *appsv1.DaemonSet) bool {
	return node.Status.DesiredNumberScheduled == node.Status.NumberAvailable
}

*/
/*
func (r *CSIScaleOperatorReconciler) areAllPodImagesSynced(controllerDeployment *appsv1.Deployment, controllerPod *corev1.Pod) bool {

	logger := csiLog.WithName("areAllPodImagesSynced")
	statefulSetContainers := controllerDeployment.Spec.Template.Spec.Containers
	podContainers := controllerPod.Spec.Containers
	if len(statefulSetContainers) != len(podContainers) {
		return false
	}
	for i := 0; i < len(statefulSetContainers); i++ {
		statefulSetImage := statefulSetContainers[i].Image
		podImage := podContainers[i].Image

		if statefulSetImage != podImage {
			logger.Info("csi controller image not in sync",
				"statefulSetImage", statefulSetImage, "podImage", podImage)
			return false
		}
	}
	return true
}
*/

// TODO: Unused code. Remove if not required.
// Helper function to check for a string in a slice of strings.
func containsString(slice []string, s string) bool {
	for _, item := range slice {
		if item == s {
			return true
		}
	}
	return false
}

func (r *CSIScaleOperatorReconciler) deleteCSIDriver(instance *csiscaleoperator.CSIScaleOperator) error {
	logger := csiLog.WithName("deleteCSIDriver")

	logger.Info("Deleting CSIDriver")
	csiDriver := instance.GenerateCSIDriver()
	found := &storagev1.CSIDriver{}
	err := r.Client.Get(context.TODO(), types.NamespacedName{
		Name:      csiDriver.Name,
		Namespace: csiDriver.Namespace,
	}, found)
	if err == nil {
		logger.Info("Deleting CSIDriver", "Name", csiDriver.GetName())
		if err := r.Client.Delete(context.TODO(), found); err != nil {
			logger.Error(err, "Failed to delete CSIDriver", "Name", csiDriver.GetName())
			return err
		}
	} else if errors.IsNotFound(err) {
		logger.Info("CSIDriver not found for deletion")
		return nil
	} else {
		logger.Error(err, "Failed to get CSIDriver", "Name", csiDriver.GetName())
		return err
	}
	logger.Info("Deletion of CSIDriver is successful")
	return nil
}

// setENVIsOpenShift checks for an OpenShift service to identify whether
// CSI operator is running on an OpenShift cluster. If running on an
// OpenShift cluster, an environment variable is set, which is later
// used to reconcile resources needed only for OpenShift.
func setENVIsOpenShift(r *CSIScaleOperatorReconciler) {
	logger := csiLog.WithName("setENVIsOpenShift")
	_, isOpenShift := os.LookupEnv(config.ENVIsOpenShift)
	if !isOpenShift {
		service := &corev1.Service{}
		err := r.Client.Get(context.TODO(), types.NamespacedName{
			Name:      "controller-manager",
			Namespace: "openshift-controller-manager",
		}, service)
		if err == nil {
			logger.Info("CSI Operator is running on an OpenShift cluster.")
			setEnvErr := os.Setenv(config.ENVIsOpenShift, "True")
			if setEnvErr != nil {
				logger.Error(err, "Error setting environment variable ENVIsOpenShift")
			}
		}
	}
}

// GetConsistencyGroupPrefix returns a universal unique ideintiier(UUID) of string format.
// For Redhat Openshift Cluster Platform, Cluster ID as string is returned.
// For Vanilla kubernetes cluster, generated UUID is returned.
func (r *CSIScaleOperatorReconciler) GetConsistencyGroupPrefix(instance *csiscaleoperator.CSIScaleOperator) string {
	logger := csiLog.WithName("GetConsistencyGroupPrefix")

	logger.Info("Checking if consistency group prefix is passed in CSIScaleOperator specs.")
	if instance.Spec.CGPrefix != "" {
		logger.Info("Consistency group prefix found in CSIScaleOperator specs.")
		return instance.Spec.CGPrefix
	}

	logger.Info("Consistency group prefix is not found in CSIScaleOperator specs.")
	logger.Info("Fetching cluster information.")
	_, isOpenShift := os.LookupEnv(config.ENVIsOpenShift)
	if !isOpenShift {
		logger.Info("Cluster is a Kubernetes Platform.")
		UUID := r.GenerateUUID()
		return UUID.String()
	}

	logger.Info("Cluster is Redhat Openshift Cluster Platform.")
	logger.Info("Fetching cluster ID from ClusterVersion resource.")
	CV := &configv1.ClusterVersion{}
	err := r.Client.Get(context.TODO(), types.NamespacedName{
		Name: "version",
	}, CV)
	if err != nil {
		logger.Info("Unable to fetch the cluster scoped resource.")
		UUID := r.GenerateUUID()
		return UUID.String()
	}
	UUID := string(CV.Spec.ClusterID)
	return UUID

}

// GenerateUUID returns a new random UUID.
func (r *CSIScaleOperatorReconciler) GenerateUUID() uuid.UUID {
	logger := csiLog.WithName("GenerateUUID")
	logger.Info("Generating a unique cluster ID.")
	UUID := uuid.New()
	return UUID
}

func (r *CSIScaleOperatorReconciler) removeDeprecatedStatefulset(instance *csiscaleoperator.CSIScaleOperator, name string) error {
	logger := csiLog.WithName("removeDeprecatedStatefulset").WithValues("Name", name)
	logger.Info("Removing deprecated statefulset resource from the cluster.")

	STS := &appsv1.StatefulSet{}
	err := r.Client.Get(context.TODO(), types.NamespacedName{
		Name:      name,
		Namespace: instance.Namespace,
	}, STS)

	if err != nil && errors.IsNotFound(err) {
		logger.Info("Statefulset resource not found in the cluster.")
	} else if err != nil {
		message := "Failed to get the StatefulSet: " + name
		logger.Error(err, message)
		SetStatusAndRaiseEvent(instance, r.Recorder, corev1.EventTypeWarning, string(config.StatusConditionSuccess),
			metav1.ConditionFalse, string(csiv1.GetFailed), message,
		)
		return err
	} else {
		logger.Info("Found statefulset resource. Sidecar controllers as statefulsets are replaced by deployments in CSI >= 2.6.0. Removing statefulset.")
		if err := r.Client.Delete(context.TODO(), STS); err != nil {
			message := "Failed to delete the StatefulSet: " + name
			logger.Error(err, message)
			SetStatusAndRaiseEvent(instance, r.Recorder, corev1.EventTypeWarning, string(config.StatusConditionSuccess),
				metav1.ConditionFalse, string(csiv1.DeleteFailed), message,
			)
			return err
		}
	}
	return nil
}

func (r *CSIScaleOperatorReconciler) checkPrerequisite(instance *csiscaleoperator.CSIScaleOperator) (bool, error) {

	logger := csiLog.WithName("checkPrerequisite")
	logger.Info("Checking pre-requisites.")

	// get list of secrets from custom resource
	secrets := []string{}
	for _, cluster := range instance.Spec.Clusters {
		if len(cluster.Secrets) != 0 {
			secrets = append(secrets, cluster.Secrets)
		}
	}

	// get list of configMaps from custom resource
	configMaps := []string{}
	for _, cluster := range instance.Spec.Clusters {
		if len(cluster.Cacert) != 0 {
			configMaps = append(configMaps, cluster.Cacert)
		}
	}

	if len(secrets) != 0 {
		for _, secret := range secrets {
			if exists, err := r.resourceExists(instance, secret, string(config.Secret)); !exists {
				return false, err
			}
			logger.Info(fmt.Sprintf("Secret resource %s found.", secret))
		}
	}

	if len(configMaps) != 0 {
		for _, configMap := range configMaps {
			if exists, err := r.resourceExists(instance, configMap, string(config.ConfigMap)); !exists {
				return false, err
			}
			logger.Info(fmt.Sprintf("ConfigMap resource %s found.", configMap))
		}
	}

	return true, nil
}

func (r *CSIScaleOperatorReconciler) resourceExists(instance *csiscaleoperator.CSIScaleOperator, name string, kind string) (bool, error) {

	logger := csiLog.WithName("resourceExists").WithValues("Kind", kind, "Name", name)
	logger.Info("Checking resource exists")

	var err error
	if kind == string(config.Secret) {
		found := &corev1.Secret{}
		err = r.Client.Get(context.TODO(), types.NamespacedName{
			Name:      name,
			Namespace: instance.Namespace,
		}, found)
	}

	if kind == string(config.ConfigMap) {
		found := &corev1.ConfigMap{}
		err = r.Client.Get(context.TODO(), types.NamespacedName{
			Name:      name,
			Namespace: instance.Namespace,
		}, found)
	}

	if err != nil && errors.IsNotFound(err) {
		message := fmt.Sprintf("The %s %s is not found. Please make sure to create %s named %s", kind, name, kind, name)
		logger.Error(err, message)
		SetStatusAndRaiseEvent(instance, r.Recorder, corev1.EventTypeWarning, string(config.StatusConditionSuccess),
			metav1.ConditionFalse, string(csiv1.GetFailed), message,
		)
		return false, err
	} else if err != nil {
		message := "Failed to get the " + kind + ": " + name
		logger.Error(err, message)
		SetStatusAndRaiseEvent(instance, r.Recorder, corev1.EventTypeWarning, string(config.StatusConditionSuccess),
			metav1.ConditionFalse, string(csiv1.GetFailed), message,
		)
		return false, err
	} else {
		return true, nil
	}
}

// newConnector creates and return a new connector to make REST calls for the passed cluster
func (r *CSIScaleOperatorReconciler) newConnector(instance *csiscaleoperator.CSIScaleOperator,
	cluster csiv1.CSICluster) (connectors.SpectrumScaleConnector, error) {
	logger := csiLog.WithName("newSpectrumScaleConnector")
	logger.Info("Creating new SpectrumScaleConnector for cluster with", "ID", cluster.Id)

	var rest *connectors.SpectrumRestV2
	var tr *http.Transport
	username := ""
	password := ""

	if cluster.Secrets != "" {
		secret := &corev1.Secret{}
		err := r.Client.Get(context.TODO(), types.NamespacedName{
			Name:      cluster.Secrets,
			Namespace: instance.Namespace,
		}, secret)
		if err != nil && errors.IsNotFound(err) {
			message := fmt.Sprintf("The Secret %v is not found. Please create a basic-auth Secret with your GUI host credentials", cluster.Secrets)
			logger.Error(err, message)
			SetStatusAndRaiseEvent(instance, r.Recorder, corev1.EventTypeWarning, string(config.StatusConditionSuccess),
				metav1.ConditionFalse, string(csiv1.GetFailed), message,
			)
			return &connectors.SpectrumRestV2{}, err
		} else if err != nil {
			message := fmt.Sprintf("Failed to get the Secret: %v", cluster.Secrets)
			logger.Error(err, message)
			SetStatusAndRaiseEvent(instance, r.Recorder, corev1.EventTypeWarning, string(config.StatusConditionSuccess),
				metav1.ConditionFalse, string(csiv1.GetFailed), message,
			)
			return nil, err
		}
		username = string(secret.Data[config.SecretUsername])
		password = string(secret.Data[config.SecretPassword])
	}

	if cluster.SecureSslMode == true && cluster.Cacert != "" {
		configMap := &corev1.ConfigMap{}
		err := r.Client.Get(context.TODO(), types.NamespacedName{
			Name:      cluster.Cacert,
			Namespace: instance.Namespace,
		}, configMap)

		if err != nil && errors.IsNotFound(err) {
			message := fmt.Sprintf("The ConfigMap %v to specify GUI certificates, is not found. Please create one", cluster.Cacert)
			logger.Error(err, message)
			SetStatusAndRaiseEvent(instance, r.Recorder, corev1.EventTypeWarning, string(config.StatusConditionSuccess),
				metav1.ConditionFalse, string(csiv1.GetFailed), message,
			)
			return nil, err
		} else if err != nil {
			message := fmt.Sprintf("Failed to get the ConfigMap %v storing GUI certificates", cluster.Cacert)
			logger.Error(err, message)
			SetStatusAndRaiseEvent(instance, r.Recorder, corev1.EventTypeWarning, string(config.StatusConditionSuccess),
				metav1.ConditionFalse, string(csiv1.GetFailed), message,
			)
			return nil, err
		}
		cacertValue := []byte(configMap.Data[cluster.Cacert])
		caCertPool := x509.NewCertPool()
		if ok := caCertPool.AppendCertsFromPEM(cacertValue); !ok {
			return nil, fmt.Errorf("Parsing CA cert %v failed", cluster.Cacert)
		}
		tr = &http.Transport{TLSClientConfig: &tls.Config{RootCAs: caCertPool, MinVersion: tls.VersionTLS12}}
		logger.Info("Created Spectrum Scale connector with SSL mode for guiHost(s)")

	} else {
		//#nosec G402 InsecureSkipVerify was requested by user.
		tr = &http.Transport{TLSClientConfig: &tls.Config{InsecureSkipVerify: true, MinVersion: tls.VersionTLS12}} //nolint:gosec
		logger.Info("Created Spectrum Scale connector without SSL mode for guiHost(s)")
	}

	rest = &connectors.SpectrumRestV2{
		HTTPclient: &http.Client{
			Transport: tr,
			Timeout:   time.Second * config.HTTPClientTimeout,
		},
		User:          username,
		Password:      password,
		EndPointIndex: 0, //Use first GUI as primary by default
	}

	for i := range cluster.RestApi {
		guiHost := cluster.RestApi[i].GuiHost
		guiPort := cluster.RestApi[i].GuiPort
		if guiPort == 0 {
			guiPort = settings.DefaultGuiPort
		}
		endpoint := fmt.Sprintf("%s://%s:%d/", settings.GuiProtocol, guiHost, guiPort)
		rest.Endpoint = append(rest.Endpoint, endpoint)
	}
	return rest, nil
}

<<<<<<< HEAD
// handleSpectrumScaleConnectors gets the connectors for all the clusters in driver
// manifest and sets those in scaleConnMap also checks if GUI is reachable and
// cluster ID is valid.
func (r *CSIScaleOperatorReconciler) handleSpectrumScaleConnectors(instance *csiscaleoperator.CSIScaleOperator, cmExists bool, clustersStanzaModified bool) error {
=======
//handleSpectrumScaleConnectors gets the connectors for all the clusters in driver
//manifest and sets those in scaleConnMap also checks if GUI is reachable and
//cluster ID is valid.
func (r *CSIScaleOperatorReconciler) handleSpectrumScaleConnectors(instance *csiscaleoperator.CSIScaleOperator, cmExists bool, clustersStanzaModified bool) (error, time.Duration) {
>>>>>>> 0b7a0b75
	logger := csiLog.WithName("handleSpectrumScaleConnectors")
	logger.Info("Checking spectrum scale connectors")

	requeAfterDelay := time.Duration(0)
	operatorRestarted := (len(scaleConnMap) == 0) && cmExists
	for _, cluster := range instance.Spec.Clusters {
		isPrimaryCluster := cluster.Primary != nil
		if !cmExists || clustersStanzaModified || operatorRestarted {
			//These are the prerequisite checks and preprocessing done at
			//multiple passes of operator/driver:
			//1st pass: check all clusters - check if GUI is reachable and clusterID is valid for all clusters.
			//Pass no. 2+ (without clusters stanza modification in manifest): check no cluster.
			//Pass no. 2+ (with applying modified clusters stanza in manifest): check GUI of changed cluster is reachable + clusterID is valid.
			//Operator restarted: check if only primary GUI is reachable.
			//Driver started/restarted: check if only primary GUI is reachable.
			_, connectorExists := scaleConnMap[cluster.Id]
			_, isClusterChanged := changedClusters[cluster.Id]

			//Create a new connector if it does not exists already or
			//if it exists but cluster stanza is modified and this cluster
			//data is changed
			if !connectorExists || (clustersStanzaModified && isClusterChanged) {
				connector, err := r.newConnector(instance, cluster)
				if err != nil {
					return err, requeAfterDelay
				}
				scaleConnMap[cluster.Id] = connector
				if isPrimaryCluster {
					scaleConnMap[config.Primary] = connector
				}
			}

			//Validate GUI connection and cluster ID in CR.
			//1. Check if GUI is reachable for the 1st pass.
			// For pass no. 2+ if clusterstanza modified, check for only changed cluster
			if !cmExists || (clustersStanzaModified && isClusterChanged) {
				if operatorRestarted && !isPrimaryCluster {
					//if operator is restarted and this is not a primary cluster,
					//no need to check if GUI is reachable or clusterID is valid.
					continue
				}
				id, err := scaleConnMap[cluster.Id].GetClusterId(context.TODO())
				if err != nil {
					message := fmt.Sprintf("Failed to connect to the GUI of the cluster with ID: %s", cluster.Id)
					if strings.Contains(err.Error(), config.ErrorUnauthorized) {
						message += ". " + config.ErrorUnauthorized + ", the Secret " + cluster.Secrets +
							" has incorrect credentials, please correct the credentials"
						requeAfterDelay = 1 * time.Minute
					} else if strings.Contains(err.Error(), config.ErrorForbidden) {
						message += ". " + config.ErrorForbidden +
							", GUI user specified in the Secret " + cluster.Secrets +
							" is locked due to multiple connection attempts with incorrect credentials," +
							" please contact Spectrum Scale Administrator"
						requeAfterDelay = 1 * time.Minute
					}

					logger.Error(err, message)
					SetStatusAndRaiseEvent(instance, r.Recorder, corev1.EventTypeWarning, string(config.StatusConditionSuccess),
						metav1.ConditionFalse, string(csiv1.GUIConnFailed), message,
					)
					//remove the connector if GUI connection fails
					delete(scaleConnMap, cluster.Id)
					return err, requeAfterDelay
				} else {
					logger.Info("The GUI connection for the cluster is successful", "Cluster ID", cluster.Id)
				}
				//2. Check if cluster ID from manifest matches with the one obtained from GUI
				if operatorRestarted {
					//If this is the operator restart case, no need to validate cluster ID again for any cluster,
					//as it gets validated in 1st pass already.
					continue
				}
				if id != cluster.Id {
					message := fmt.Sprintf("The cluster ID %v in Spectrum Scale CSI configurations does not match with the cluster ID %v obtained from cluster."+
						" Please check the Spec.Clusters section in the resource %s/%s", cluster.Id, id, instance.Kind, instance.Name,
					)
					logger.Error(err, message)
					SetStatusAndRaiseEvent(instance, r.Recorder, corev1.EventTypeWarning, string(config.StatusConditionSuccess),
						metav1.ConditionFalse, string(csiv1.ClusterIDMismatch), message,
					)
					return fmt.Errorf(message), requeAfterDelay
				} else {
					logger.Info(fmt.Sprintf("The cluster ID %s is validated successfully", cluster.Id))
				}
			}
		}
	}
	return nil, requeAfterDelay
}

// handlePrimaryFSandFileset checks if primary FS exists, also checkes if primary fileset exists.
// If primary fileset does not exist, it is created and also if a directory
// to store symlinks is created if it does not exist. It returns the absolute path of symlink
// directory and error if there is any.
func (r *CSIScaleOperatorReconciler) handlePrimaryFSandFileset(instance *csiscaleoperator.CSIScaleOperator) (string, error) {
	logger := csiLog.WithName("handlePrimaryFSandFileset")
	primaryReference := r.getPrimaryCluster(instance)
	if primaryReference == nil {
		message := fmt.Sprintf("No primary cluster is defined in the Spectrum Scale CSI configurations under Spec.Clusters section in the CSISCaleOperator instance %s/%s", instance.Kind, instance.Name)
		err := fmt.Errorf(message)
		logger.Error(err, "")
		SetStatusAndRaiseEvent(instance, r.Recorder, corev1.EventTypeWarning, string(config.StatusConditionSuccess),
			metav1.ConditionFalse, string(csiv1.PrimaryClusterUndefined), message,
		)
		return "", err
	}

	primary := *primaryReference
	sc := scaleConnMap[config.Primary]

	// check if primary filesystem exists
	fsMountInfo, err := sc.GetFilesystemMountDetails(context.TODO(), primary.PrimaryFs)
	if err != nil {
		message := fmt.Sprintf("Failed to get the details of the primary filesystem: %s", primary.PrimaryFs)
		logger.Error(err, message)
		SetStatusAndRaiseEvent(instance, r.Recorder, corev1.EventTypeWarning, string(config.StatusConditionSuccess),
			metav1.ConditionFalse, string(csiv1.GetFileSystemFailed), message,
		)
		return "", err
	}

	// In case primary fset value is not specified in configuation then use default
	if primary.PrimaryFset == "" {
		primary.PrimaryFset = config.DefaultPrimaryFileset
		logger.Info("Primary fileset is not specified", "using default primary fileset %s", config.DefaultPrimaryFileset)
	}

	primaryFSMount := fsMountInfo.MountPoint

	// Get FS name on owning cluster
	// Examples of remoteDeviceName:
	// 1. Local FS fs2 -
	//		"remoteDeviceName" : "<scale local cluster name>:fs2"
	// 2. Remote FS fs1 which can be mounted locally with a different name
	//		"remoteDeviceName" : "<scale remote cluster name>:fs1"
	remoteDeviceName := strings.Split(fsMountInfo.RemoteDeviceName, ":")
	fsNameOnOwningCluster := remoteDeviceName[len(remoteDeviceName)-1]

	// //check if multiple GUIs are passed
	// if len(cluster.RestAPI) > 1 {
	// 	err := driver.cs.checkGuiHASupport(sc)
	// 	if err != nil {
	// 		return "", err
	// 	}
	// }

	if primary.RemoteCluster != "" {
		//if remote cluster is present, use connector of remote cluster
		sc = scaleConnMap[primary.RemoteCluster]
		if fsNameOnOwningCluster == "" {
			message := "Failed to get the name of the remote filesystem from the cluster"
			logger.Error(err, message)
			SetStatusAndRaiseEvent(instance, r.Recorder, corev1.EventTypeWarning, string(config.StatusConditionSuccess),
				metav1.ConditionFalse, string(csiv1.GetRemoteFileSystemFailed), message,
			)
			return "", fmt.Errorf(message)
		}
	}

	//check if primary filesystem exists on remote cluster and mounted on atleast one node
	fsMountInfo, err = sc.GetFilesystemMountDetails(context.TODO(), fsNameOnOwningCluster)
	if err != nil {
		message := fmt.Sprintf("Failed to the get details of the filesystem: %s", fsNameOnOwningCluster)
		logger.Error(err, message)
		SetStatusAndRaiseEvent(instance, r.Recorder, corev1.EventTypeWarning, string(config.StatusConditionSuccess),
			metav1.ConditionFalse, string(csiv1.GetFileSystemFailed), message,
		)
		return "", err
	}

	fsMountPoint := fsMountInfo.MountPoint

	fsetLinkPath, err := r.createPrimaryFileset(instance, sc, fsNameOnOwningCluster, fsMountPoint, primary.PrimaryFset, primary.InodeLimit)
	if err != nil {
		message := fmt.Sprintf("Failed to create the primary fileset %s on the primary filesystem %s", primary.PrimaryFset, primary.PrimaryFs)
		logger.Error(err, message)
		return "", err
	}

	// In case primary FS is remotely mounted, run fileset refresh task on primary cluster
	if primary.RemoteCluster != "" {
		_, err := scaleConnMap[config.Primary].ListFileset(context.TODO(), primary.PrimaryFs, primary.PrimaryFset)
		if err != nil {
			logger.Info("Primary fileset is not visible on primary cluster. Running fileset refresh task", "fileset name", primary.PrimaryFset)
			err = scaleConnMap[config.Primary].FilesetRefreshTask(context.TODO())
			if err != nil {
				message := fmt.Sprintf("Error in fileset refresh task")
				logger.Error(err, message)
				SetStatusAndRaiseEvent(instance, r.Recorder, corev1.EventTypeWarning, string(config.StatusConditionSuccess),
					metav1.ConditionFalse, string(csiv1.FilesetRefreshFailed), message,
				)

				// retry listing fileset again after some time after refresh
				time.Sleep(8 * time.Second)
				_, err = scaleConnMap[config.Primary].ListFileset(context.TODO(), primary.PrimaryFs, primary.PrimaryFset)
				if err != nil {
					message := fmt.Sprintf("Primary fileset %s is not visible on primary cluster even after running fileset refresh task", primary.PrimaryFset)
					logger.Error(err, message)
					SetStatusAndRaiseEvent(instance, r.Recorder, corev1.EventTypeWarning, string(config.StatusConditionSuccess),
						metav1.ConditionFalse, string(csiv1.GetFilesetFailed), message,
					)
					return "", err
				}
			}

		}
	}

	//A directory can be created from accessing cluster, so get the path on accessing cluster
	if fsMountPoint != primaryFSMount {
		fsetLinkPath = strings.Replace(fsetLinkPath, fsMountPoint, primaryFSMount, 1)
	}

	// Create directory where volume symlinks will reside
	symlinkDirPath, _, err := r.createSymlinksDir(instance, scaleConnMap[config.Primary], primary.PrimaryFs, primaryFSMount, fsetLinkPath)
	if err != nil {
		message := fmt.Sprintf("Failed to create the directory %s on the primary filesystem %s", config.SymlinkDir, primary.PrimaryFs)
		logger.Error(err, message)
		return "", err
	}
	logger.Info("The symlinks directory path is:", "symlinkDirPath", symlinkDirPath)
	return symlinkDirPath, nil
}

// getPrimaryCluster returns primary cluster of the passed instance.
func (r *CSIScaleOperatorReconciler) getPrimaryCluster(instance *csiscaleoperator.CSIScaleOperator) *v1.CSIFilesystem {
	var primary *v1.CSIFilesystem
	for _, cluster := range instance.Spec.Clusters {
		if cluster.Primary != nil {
			primary = cluster.Primary
		}
	}
	return primary
}

// createPrimaryFileset creates a primary fileset and returns it's path
// where it is linked. If primary fileset exists and is already linked,
// the link path is returned. If primary fileset already exists and not linked,
// it is linked and link path is returned.
func (r *CSIScaleOperatorReconciler) createPrimaryFileset(instance *csiscaleoperator.CSIScaleOperator, sc connectors.SpectrumScaleConnector, fsNameOnOwningCluster string,
	fsMountPoint string, filesetName string, inodeLimit string) (string, error) {

	logger := csiLog.WithName("createPrimaryFileset")
	logger.Info("Creating primary fileset", " primaryFS", fsNameOnOwningCluster,
		"mount point", fsMountPoint, "filesetName", filesetName)

	newLinkPath := path.Join(fsMountPoint, filesetName) //Link path to set if the fileset is not linked

	// create primary fileset if not already created
	fsetResponse, err := sc.ListFileset(context.TODO(), fsNameOnOwningCluster, filesetName)
	if err != nil {
		logger.Info("Primary fileset not found, so creating it", "fileseName", filesetName)
		opts := make(map[string]interface{})
		if inodeLimit != "" {
			opts[connectors.UserSpecifiedInodeLimit] = inodeLimit
		}

		err = sc.CreateFileset(context.TODO(), fsNameOnOwningCluster, filesetName, opts)
		if err != nil {
			message := fmt.Sprintf("Failed to create the primary fileset %s on the filesystem %s", filesetName, fsNameOnOwningCluster)
			logger.Error(err, message)
			SetStatusAndRaiseEvent(instance, r.Recorder, corev1.EventTypeWarning, string(config.StatusConditionSuccess),
				metav1.ConditionFalse, string(csiv1.CreateFilesetFailed), message,
			)
			return "", err
		}
	} else {
		linkPath := fsetResponse.Config.Path
		if linkPath == "" || linkPath == "--" {
			logger.Info("Primary fileset not linked. Linking it", "filesetName", filesetName)
			err = sc.LinkFileset(context.TODO(), fsNameOnOwningCluster, filesetName, newLinkPath)
			if err != nil {
				message := fmt.Sprintf("Failed to link the primary fileset %s to the linkpath %s on the filesystem %s", filesetName, newLinkPath, fsNameOnOwningCluster)
				logger.Error(err, message)
				SetStatusAndRaiseEvent(instance, r.Recorder, corev1.EventTypeWarning, string(config.StatusConditionSuccess),
					metav1.ConditionFalse, string(csiv1.LinkFilesetFailed), message,
				)
				return "", err
			} else {
				logger.Info("Linked primary fileset", "filesetName", filesetName, "linkpath", newLinkPath)
			}
		} else {
			logger.Info("Primary fileset exists and linked", "filesetName", filesetName, "linkpath", linkPath)
		}
	}
	return newLinkPath, nil
}

// createSymlinksDir creates a .volumes directory on the fileset path fsetLinkPath,
// and returns absolute, relative paths and error if there is any.
func (r *CSIScaleOperatorReconciler) createSymlinksDir(instance *csiscaleoperator.CSIScaleOperator, sc connectors.SpectrumScaleConnector, fs string, fsMountPath string,
	fsetLinkPath string) (string, string, error) {

	logger := csiLog.WithName("createSymlinkPath")
	logger.Info("Creating a directory for symlinks", "directory", config.SymlinkDir,
		"filesystem", fs, "fsMountPath", fsMountPath, "filesetlinkpath", fsetLinkPath)

	fsetRelativePath, symlinkDirPath := getSymlinkDirPath(fsetLinkPath, fsMountPath)
	symlinkDirRelativePath := fmt.Sprintf("%s/%s", fsetRelativePath, config.SymlinkDir)

	err := sc.MakeDirectory(context.TODO(), fs, symlinkDirRelativePath, config.DefaultUID, config.DefaultGID) //MakeDirectory doesn't return error if the directory already exists
	if err != nil {
		message := fmt.Sprintf("Failed to create a symlink directory with relative path %s on filesystem %s", symlinkDirRelativePath, fs)
		logger.Error(err, message)
		SetStatusAndRaiseEvent(instance, r.Recorder, corev1.EventTypeWarning, string(config.StatusConditionSuccess),
			metav1.ConditionFalse, string(csiv1.CreateDirFailed), message,
		)
		return symlinkDirPath, symlinkDirRelativePath, err
	}

	return symlinkDirPath, symlinkDirRelativePath, nil
}

// getSymlinkDirPath formats and returns the paths of the directory,
// where symlinks are stored for version 1 volumes.
func getSymlinkDirPath(fsetLinkPath string, fsMountPath string) (string, string) {
	fsetRelativePath := strings.Replace(fsetLinkPath, fsMountPath, "", 1)
	fsetRelativePath = strings.Trim(fsetRelativePath, "!/")
	fsetLinkPath = strings.TrimSuffix(fsetLinkPath, "/")

	symlinkDirPath := fmt.Sprintf("%s/%s", fsetLinkPath, config.SymlinkDir)
	return fsetRelativePath, symlinkDirPath
}

// ValidateCRParams validates driver configuration parameters and returns error if any validation fails
func ValidateCRParams(instance *csiscaleoperator.CSIScaleOperator) error {
	logger := csiLog.WithName("ValidateCRParams")
	logger.Info(fmt.Sprintf("Validating the Spectrum Scale CSI configurations of the resource %s/%s", instance.Kind, instance.Name))

	if len(instance.Spec.Clusters) == 0 {
		return fmt.Errorf("Missing cluster information in Spectrum Scale configuration")
	}

	primaryClusterFound, issueFound := false, false
	remoteClusterID := ""
	var nonPrimaryClusters = make(map[string]bool)

	for i := 0; i < len(instance.Spec.Clusters); i++ {
		cluster := instance.Spec.Clusters[i]

		if cluster.Id == "" {
			issueFound = true
			logger.Error(fmt.Errorf("Mandatory parameter 'id' is not specified"), "")
		}
		if len(cluster.RestApi) == 0 {
			issueFound = true
			logger.Error(fmt.Errorf("Mandatory section 'restApi' is not specified for cluster %v", cluster.Id), "")
		}
		if len(cluster.RestApi) != 0 && cluster.RestApi[0].GuiHost == "" {
			issueFound = true
			logger.Error(fmt.Errorf("Mandatory parameter 'guiHost' is not specified for cluster %v", cluster.Id), "")
		}

		if cluster.Primary != nil && *cluster.Primary != (v1.CSIFilesystem{}) {
			if primaryClusterFound {
				issueFound = true
				logger.Error(fmt.Errorf("More than one primary clusters specified"), "")
			}

			primaryClusterFound = true
			if cluster.Primary.PrimaryFs == "" {
				issueFound = true
				logger.Error(fmt.Errorf("Mandatory parameter 'primaryFs' is not specified for primary cluster %v", cluster.Id), "")
			}

			remoteClusterID = cluster.Primary.RemoteCluster
		} else {
			//when its a not primary cluster
			nonPrimaryClusters[cluster.Id] = true
		}

		if cluster.Secrets == "" {
			issueFound = true
			logger.Error(fmt.Errorf("Mandatory parameter 'secrets' is not specified for cluster %v", cluster.Id), "")
		}

		if cluster.SecureSslMode && cluster.Cacert == "" {
			issueFound = true
			logger.Error(fmt.Errorf("CA certificate not specified in secure SSL mode for cluster %v", cluster.Id), "")
		}
	}

	if !primaryClusterFound {
		issueFound = true
		logger.Error(fmt.Errorf("No primary clusters specified"), "")
	}
	_, nonPrimaryClusterExists := nonPrimaryClusters[remoteClusterID]
	if remoteClusterID != "" && !nonPrimaryClusterExists {
		issueFound = true
		logger.Error(fmt.Errorf("Remote cluster specified for primary filesystem: %s, but no entry found for it in driver manifest", remoteClusterID), "")
	}

	if issueFound {
		message := "One or more issues found while validating driver manifest, check operator logs for details"
		return fmt.Errorf(message)
	}
	return nil
}

// getConfigMap fetches data from the "ibm-spectrum-scale-csi-config" configmap from the cluster
// and returns a configmap reference.
func (r *CSIScaleOperatorReconciler) getConfigMap(instance *csiscaleoperator.CSIScaleOperator, name string) (*corev1.ConfigMap, error) {

	logger := csiLog.WithName("getConfigMap").WithValues("Kind", corev1.ResourceConfigMaps, "Name", name)
	logger.Info("Reading optional CSI configmap resource from the cluster.")

	cm := &corev1.ConfigMap{}
	err := r.Client.Get(context.TODO(), types.NamespacedName{
		Name:      name,
		Namespace: instance.Namespace,
	}, cm)
	if err != nil && errors.IsNotFound(err) {
		message := fmt.Sprintf("Optional ConfigMap resource %s not found", name)
		logger.Info(message)
	} else if err != nil {
		message := fmt.Sprintf("Failed to get the optional ConfigMap: %s", name)
		logger.Error(err, message)
		SetStatusAndRaiseEvent(instance, r.Recorder, corev1.EventTypeWarning, string(config.StatusConditionSuccess),
			metav1.ConditionFalse, string(csiv1.GetFailed), message,
		)
	}
	return cm, err
}

// parseConfigMap parses the data in the configMap in the desired format(VAR_DRIVER_ENV_NAME: VALUE to ENV_NAME: VALUE).
func parseConfigMap(cm *corev1.ConfigMap) (map[string]string, string) {

	logger := csiLog.WithName("parseConfigMap").WithValues("Name", config.CSIEnvVarConfigMap)
	logger.Info("Parsing the data from the optional configmap.", "configmap", config.CSIEnvVarConfigMap)

	data := map[string]string{}
	var daemonSetMaxUnavailable string
	invalidEnv := []string{}
	for key, value := range cm.Data {
		if strings.HasPrefix(strings.ToUpper(key), config.CSIEnvVarPrefix) {
			data[strings.ToUpper(key[11:])] = value
		} else if strings.ToUpper(key) == config.CSIDaemonSetUpgradeMaxUnavailable {
			daemonSetMaxUnavailable = strings.ToUpper(value)
		} else {
			invalidEnv = append(invalidEnv, key)
		}
	}
	if len(invalidEnv) > 0 {
		logger.Info(fmt.Sprintf("There are few entries %v without %s prefix in configmap %s which will not be processed", invalidEnv, config.CSIEnvVarPrefix, config.CSIEnvVarConfigMap))
	}
	logger.Info("Parsing the data from the optional configmap is successful", "configmap", config.CSIEnvVarConfigMap)
	return data, daemonSetMaxUnavailable
}

func SetStatusAndRaiseEvent(instance runtime.Object, rec record.EventRecorder,
	eventType string, conditionType string, status metav1.ConditionStatus, reason string, msg string) {
	meta.SetStatusCondition(&crStatus.Conditions, metav1.Condition{
		Type:    conditionType,
		Status:  status,
		Reason:  reason,
		Message: msg,
	})
	rec.Event(instance, eventType, reason, msg)
}

func validateMaxUnavailableValue(inputMaxunavailable string) bool {
	logger := csiLog.WithName("validateMaxUnavailableValue")
	logger.Info("Validating daemonset maxunavailable input ", "inputMaxunavailable", inputMaxunavailable)
	input := strings.TrimSuffix(inputMaxunavailable, "%")
	if s, err := strconv.Atoi(input); err == nil {
		logger.Info("daemonset maxunavailable parsed integer ", "inputMaxunavailableInt", s)
		return true
	} else {
		logger.Error(err, " Failed to parse the input maxunvaialble value")
		return false
	}
}<|MERGE_RESOLUTION|>--- conflicted
+++ resolved
@@ -1794,17 +1794,10 @@
 	return rest, nil
 }
 
-<<<<<<< HEAD
 // handleSpectrumScaleConnectors gets the connectors for all the clusters in driver
 // manifest and sets those in scaleConnMap also checks if GUI is reachable and
 // cluster ID is valid.
-func (r *CSIScaleOperatorReconciler) handleSpectrumScaleConnectors(instance *csiscaleoperator.CSIScaleOperator, cmExists bool, clustersStanzaModified bool) error {
-=======
-//handleSpectrumScaleConnectors gets the connectors for all the clusters in driver
-//manifest and sets those in scaleConnMap also checks if GUI is reachable and
-//cluster ID is valid.
 func (r *CSIScaleOperatorReconciler) handleSpectrumScaleConnectors(instance *csiscaleoperator.CSIScaleOperator, cmExists bool, clustersStanzaModified bool) (error, time.Duration) {
->>>>>>> 0b7a0b75
 	logger := csiLog.WithName("handleSpectrumScaleConnectors")
 	logger.Info("Checking spectrum scale connectors")
 
