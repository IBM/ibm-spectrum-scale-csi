/*
Copyright 2022, 2024 IBM Corp.

Licensed under the Apache License, Version 2.0 (the "License");
you may not use this file except in compliance with the License.
You may obtain a copy of the License at

    http://www.apache.org/licenses/LICENSE-2.0

Unless required by applicable law or agreed to in writing, software
distributed under the License is distributed on an "AS IS" BASIS,
WITHOUT WARRANTIES OR CONDITIONS OF ANY KIND, either express or implied.
See the License for the specific language governing permissions and
limitations under the License.
*/

package controllers

import (
	"context"
	"crypto/tls"
	"crypto/x509"
	"encoding/json"
	"fmt"
	"net/http"
	"os"
	"path"
	"reflect"
	"strconv"
	"strings"
	"time"
	"unicode"

	uuid "github.com/google/uuid"
	configv1 "github.com/openshift/api/config/v1"
	"github.com/presslabs/controller-util/pkg/syncer"
	appsv1 "k8s.io/api/apps/v1"
	corev1 "k8s.io/api/core/v1"
	rbacv1 "k8s.io/api/rbac/v1"
	storagev1 "k8s.io/api/storage/v1"
	"k8s.io/apimachinery/pkg/api/errors"
	"k8s.io/apimachinery/pkg/api/meta"
	"k8s.io/apimachinery/pkg/api/resource"
	metav1 "k8s.io/apimachinery/pkg/apis/meta/v1"
	"k8s.io/apimachinery/pkg/runtime"
	"k8s.io/apimachinery/pkg/types"
	"k8s.io/client-go/tools/record"
	ctrl "sigs.k8s.io/controller-runtime"
	"sigs.k8s.io/controller-runtime/pkg/builder"
	"sigs.k8s.io/controller-runtime/pkg/client"
	"sigs.k8s.io/controller-runtime/pkg/controller/controllerutil"
	"sigs.k8s.io/controller-runtime/pkg/event"
	"sigs.k8s.io/controller-runtime/pkg/handler"
	csiLog "sigs.k8s.io/controller-runtime/pkg/log"
	"sigs.k8s.io/controller-runtime/pkg/predicate"
	"sigs.k8s.io/controller-runtime/pkg/reconcile"

	csiv1 "github.com/IBM/ibm-spectrum-scale-csi/operator/api/v1"

	//v1 "github.com/IBM/ibm-spectrum-scale-csi/operator/api/v1"
	config "github.com/IBM/ibm-spectrum-scale-csi/operator/controllers/config"
	csiscaleoperator "github.com/IBM/ibm-spectrum-scale-csi/operator/controllers/internal/csiscaleoperator"
	clustersyncer "github.com/IBM/ibm-spectrum-scale-csi/operator/controllers/syncer"

	"github.com/IBM/ibm-spectrum-scale-csi/driver/csiplugin/connectors"
	"github.com/IBM/ibm-spectrum-scale-csi/driver/csiplugin/settings"

	"k8s.io/client-go/kubernetes"
	"k8s.io/client-go/rest"
)

// CSIScaleOperatorReconciler reconciles a CSIScaleOperator object
type CSIScaleOperatorReconciler struct {
	Client   client.Client
	Scheme   *runtime.Scheme
	Recorder record.EventRecorder
	//serverVersion string
	CSIEnvConfig clustersyncer.CSIEnvConfigs
}

const MinControllerReplicas = 1
const (
	CSIScaleOperatorControllerName = config.CSIScaleOperatorControllerName
)

var restartedAtKey = ""
var restartedAtValue = ""

//var csiLog = log.Log.WithName("csiscaleoperator_controller")

type reconciler func(ctx context.Context, instance *csiscaleoperator.CSIScaleOperator) error

var crStatus = csiv1.CSIScaleOperatorStatus{}

// A map of changed clusters, used to process only changed
// clusters in case of clusters stanza is modified
var changedClusters = make(map[string]bool)

// a map of connectors to make REST calls to GUI
var scaleConnMap = make(map[string]connectors.SpectrumScaleConnector)

var cmData = make(map[string]string)
var cmDataCopy = make(map[string]string)

var clusterTypeData = make(map[string]string)

//var symlinkDirPath = ""

// watchResources stores resource kind and resource names of the resources
// that the controller is going to watch.
// Namespace information is not stored in the variable
// as the operator is namespace scoped and watches only within the given namespaces.
// Reference: getWatchNamespace() in main.go
var watchResources = map[string]map[string]bool{corev1.ResourceConfigMaps.String(): {}, corev1.ResourceSecrets.String(): {}}

// +kubebuilder:rbac:groups=csi.ibm.com,resources=*,verbs=*

// +kubebuilder:rbac:groups="",resources={pods,persistentvolumeclaims,services,endpoints,events,configmaps,secrets,secrets/status,services/finalizers,serviceaccounts},verbs=*
// TODO: Does the operator need to access to all the resources mentioned above?
// TODO: Does all resources mentioned above required delete/patch/update permissions?

// +kubebuilder:rbac:groups="rbac.authorization.k8s.io",resources={clusterroles,clusterrolebindings},verbs=*
// +kubebuilder:rbac:groups="apps",resources={deployments,daemonsets,replicasets,statefulsets},verbs=create;delete;get;list;update;watch
// +kubebuilder:rbac:groups="apps",resourceNames=ibm-spectrum-scale-csi-operator,resources=deployments/finalizers,verbs=get;update
// +kubebuilder:rbac:groups="storage.k8s.io",resources={volumeattachments,storageclasses,csidrivers},verbs=create;delete;get;list;patch;update;watch
// +kubebuilder:rbac:groups="monitoring.coreos.com",resources=servicemonitors,verbs=get;create
// +kubebuilder:rbac:groups=security.openshift.io,resources=securitycontextconstraints,verbs=*
// +kubebuilder:rbac:groups=config.openshift.io,resources=clusterversions,verbs=get;list;watch

// TODO: In case of multiple controllers, define role and rolebinding separately for leases.
// +kubebuilder:rbac:groups="coordination.k8s.io",resources={leases},verbs=create;delete;get;list;update;watch

// Reconcile is part of the main kubernetes reconciliation loop which aims to
// move the current state of the cluster closer to the desired state.
// TODO(user): Modify the Reconcile function to compare the state specified by
// the CSIScaleOperator object against the actual cluster state, and then
// perform operations to make the cluster state reflect the state specified by
// the user.
//
// For more details, check Reconcile and its Result here:
// - https://pkg.go.dev/sigs.k8s.io/controller-runtime@v0.8.3/pkg/reconcile
func (r *CSIScaleOperatorReconciler) Reconcile(ctx context.Context, req ctrl.Request) (ctrl.Result, error) {
	//_ = log.FromContext(ctx)

	logger := csiLog.FromContext(ctx).WithName("Reconcile")
	logger.Info("CSI setup started.")

	//setENVIsOpenShift(r)

	// Fetch the CSIScaleOperator instance
	logger.Info("Fetching CSIScaleOperator instance.")
	instance := csiscaleoperator.New(&csiv1.CSIScaleOperator{})

	instanceUnwrap := instance.Unwrap()
	var err error
	err = r.Client.Get(ctx, req.NamespacedName, instanceUnwrap)
	if err != nil {
		if errors.IsNotFound(err) {
			// Request object not found, could have been deleted after reconcile request.
			// Owned objects are automatically garbage collected. For additional cleanup logic use finalizers.
			// Return and don't requeue
			logger.Error(err, "CSIScaleOperator resource not found. Ignoring since object must be deleted.")
			return ctrl.Result{}, nil
		}
		// Error reading the object - requeue the request.
		logger.Error(err, "Failed to get CSIScaleOperator.")
		return ctrl.Result{}, err
	}

	meta.SetStatusCondition(&crStatus.Conditions, metav1.Condition{
		Type:    string(config.StatusConditionSuccess),
		Status:  metav1.ConditionUnknown,
		Reason:  string(csiv1.Unknown),
		Message: "",
	})

	// Update status conditions after reconcile completed
	// crStatus := csiv1.CSIScaleOperatorStatus{}
	defer func() {
		cr := &csiv1.CSIScaleOperator{
			TypeMeta: metav1.TypeMeta{
				Kind:       config.Kind,
				APIVersion: config.APIGroup + "/" + config.APIVersion,
			},
			ObjectMeta: metav1.ObjectMeta{
				Name:      req.Name,
				Namespace: req.Namespace,
			},
		}
		if err := r.SetStatus(ctx, instance); err != nil {
			logger.Error(err, "Assigning values to status sub-resource object failed.")
		}
		cr.Status = crStatus
		err := r.Client.Status().Patch(ctx, cr, client.Merge, client.FieldOwner("CSIScaleOperator"))
		if err != nil {
			logger.Error(err, "Deferred update of resource status failed.", "Status", cr.Status)
		}
		logger.V(1).Info("Updated resource status.", "Status", cr.Status)
	}()

	// all older secrets not to be watched for reconcillation
	for k := range watchResources[corev1.ResourceSecrets.String()] {
		watchResources[corev1.ResourceSecrets.String()][k] = false
	}

	for _, cluster := range instance.Spec.Clusters {
		if cluster.Cacert != "" {
			watchResources[corev1.ResourceConfigMaps.String()][cluster.Cacert] = true
		}
		if cluster.Secrets != "" {
			watchResources[corev1.ResourceSecrets.String()][cluster.Secrets] = true
		}
	}
	logger.Info("CSI driver watchResources ", "watchResources :", watchResources)
	watchResources[corev1.ResourceConfigMaps.String()][config.EnvVarConfigMap] = true

	logger.Info("Adding Finalizer")
	if err := r.addFinalizerIfNotPresent(ctx, instance); err != nil {
		message := fmt.Sprintf("Failed to add the finalizer %s to the CSISCaleOperator instance %s", config.CSIFinalizer, instance.Name)
		logger.Error(err, message)
		SetStatusAndRaiseEvent(instance, r.Recorder, corev1.EventTypeWarning, string(config.StatusConditionSuccess),
			metav1.ConditionFalse, string(csiv1.UpdateFailed), message,
		)
		return ctrl.Result{}, err
	}

	logger.Info("Checking if CSIScaleOperator object got deleted")
	if !instance.GetDeletionTimestamp().IsZero() {

		logger.Info("Attempting cleanup of CSI driver")
		isFinalizerExists, err := r.hasFinalizer(ctx, instance)
		if err != nil {
			message := fmt.Sprintf("Failed to get the finalizer %s for the CSISCaleOperator instance %s", config.CSIFinalizer, instance.Name)
			logger.Error(err, message)
			SetStatusAndRaiseEvent(instance, r.Recorder, corev1.EventTypeWarning, string(config.StatusConditionSuccess),
				metav1.ConditionFalse, string(csiv1.GetFailed), message,
			)
			return ctrl.Result{}, err
		}

		if !isFinalizerExists {
			logger.Error(err, "No finalizer was found")
			return ctrl.Result{}, nil
		}

		if err := r.deleteClusterRolesAndBindings(ctx, instance); err != nil {
			message := fmt.Sprintf("Failed to delete the ClusterRoles and ClusterRoleBindings for the CSISCaleOperator instance %s."+
				" To get the list of the ClusterRoles and ClusterRoleBindings, use the selector as --selector='product=%s'", instance.Name, config.Product,
			)
			logger.Error(err, message)
			SetStatusAndRaiseEvent(instance, r.Recorder, corev1.EventTypeWarning, string(config.StatusConditionSuccess),
				metav1.ConditionFalse, string(csiv1.DeleteFailed), message,
			)
			return ctrl.Result{}, err
		}

		if err := r.deleteCSIDriver(ctx, instance); err != nil {
			message := fmt.Sprintf("Failed to delete the CSIDriver %s for the CSISCaleOperator instance %s", config.DriverName, instance.Name)
			logger.Error(err, message)
			SetStatusAndRaiseEvent(instance, r.Recorder, corev1.EventTypeWarning, string(config.StatusConditionSuccess),
				metav1.ConditionFalse, string(csiv1.DeleteFailed), message,
			)
			return ctrl.Result{}, err
		}

		if err := r.removeFinalizer(ctx, instance); err != nil {
			message := fmt.Sprintf("Failed to remove the finalizer %s for the CSISCaleOperator instance %s", config.CSIFinalizer, instance.Name)
			logger.Error(err, message)
			SetStatusAndRaiseEvent(instance, r.Recorder, corev1.EventTypeWarning, string(config.StatusConditionSuccess),
				metav1.ConditionFalse, string(csiv1.UpdateFailed), message,
			)
			return ctrl.Result{}, err
		}
		logger.Info("Removed CSI driver successfully")
		return ctrl.Result{}, nil
	}

	if pass, err := r.checkPrerequisite(ctx, instance); !pass {
		logger.Error(err, "Pre-requisite check failed.")
		return ctrl.Result{}, err
	} else {
		logger.Info("Pre-requisite check passed.")
	}

	cmExists, clustersStanzaModified, err := r.isClusterStanzaModified(ctx, req.Namespace, instance)
	if err != nil {
		return reconcile.Result{}, err
	}

	if !cmExists || clustersStanzaModified {
		err = ValidateCRParams(ctx, instance)
		if err != nil {
			message := "Failed to validate IBM Storage Scale CSI configurations." +
				" Please check the cluster stanza under the Spec.Clusters section in the CSISCaleOperator instance " + instance.Name
			logger.Error(fmt.Errorf("%s", message), "")
			SetStatusAndRaiseEvent(instance, r.Recorder, corev1.EventTypeWarning, string(config.StatusConditionSuccess),
				metav1.ConditionFalse, string(csiv1.ValidationFailed), message,
			)
			return ctrl.Result{}, err
		}
		logger.Info("The IBM Storage Scale CSI configurations are validated successfully")
	}

	if len(instance.Spec.Clusters) != 0 {
		requeAfterDelay, err := r.handleSpectrumScaleConnectors(ctx, instance, cmExists, clustersStanzaModified)
		if err != nil {
			message := "Error in getting connectors"
			logger.Error(err, message)
			if requeAfterDelay == 0 {
				return ctrl.Result{}, err
			} else {
				return ctrl.Result{RequeueAfter: requeAfterDelay}, nil
			}
		}

	}

	logger.Info("Create resources")
	// create the resources which never change if not exist
	for _, rec := range []reconciler{
		r.reconcileCSIDriver,
		r.reconcileServiceAccount,
		r.reconcileClusterRole,
		r.reconcileClusterRoleBinding,
	} {
		if err = rec(ctx, instance); err != nil {
			return ctrl.Result{}, err
		}
	}

	logger.Info("Successfully created resources like ServiceAccount, ClusterRoles and ClusterRoleBinding")

	// Rollout restart of node plugin pods, if modified driver
	// manifest file is applied.
	if cmExists && clustersStanzaModified {
		logger.Info("Some of the cluster fields of CSIScaleOperator instance are changed, so restarting node plugin pods")
		err = r.handleDriverRestart(ctx, instance)
		if err != nil {
			return ctrl.Result{}, err
		}
	}

	// Synchronizing the resources which change over time.
	// Resource list:
	// 1. Cluster configMap
	// 2. Attacher deployment
	// 3. Provisioner deployment
	// 4. Snapshotter deployment
	// 5. Resizer deployment
	// 6. Driver daemonset

	// Calling the function to get platform type and check whether CNSA is present or not in the cluster
	_, clusterConfigTypeExists := clusterTypeData[config.ENVClusterConfigurationType]
	_, cnsaOperatorPresenceExists := clusterTypeData[config.ENVClusterCNSAPresenceCheck]

<<<<<<< HEAD
	// If the setup is a cnsa dev setup, then we are not going to set any clusterTypeData as cnsa operator is not present in the cluster and platform is also local.
	inClusterScaleGui := os.Getenv("incluster_gui_host")
	if inClusterScaleGui == "" {
		if !clusterConfigTypeExists || !cnsaOperatorPresenceExists {
			logger.Info("Checking the clusterType and presence of CNSA")
			err := getClusterTypeAndCNSAOperatorPresence(ctx, config.CNSAOperatorNamespace)
			if err != nil {
				logger.Error(err, "Failed to check cluster platform and cnsa presence")
				return ctrl.Result{}, err
			}
=======
	if !clusterConfigTypeExists || !cnsaOperatorPresenceExists {
		logger.Info("Checking the clusterType and presence of CNSA")
		var cnsaOperatorNamespace string
		if req.Namespace == config.CNSAScaleNamespace {
			cnsaOperatorNamespace = req.Namespace
		} else {
			cnsaOperatorNamespace = config.CNSAOperatorNamespace
		}
		err := getClusterTypeAndCNSAOperatorPresence(cnsaOperatorNamespace)
		if err != nil {
			logger.Error(err, "Failed to check cluster platform and cnsa presence")
			return ctrl.Result{}, err
>>>>>>> c3ba15d1
		}
	}
	logger.Info("CSI environment variables are found successfully", "CSIConfig", r.CSIEnvConfig)
	/*	// Get CSI env images from the ClusterManagerConfig for cnsa
		r.GetCSIConfig(ctx)
	*/
	// Synchronizing optional configMap
	cm, err := r.getConfigMap(ctx, instance, config.EnvVarConfigMap)
	if err != nil && !errors.IsNotFound(err) {
		return ctrl.Result{}, err
	}
	if errors.IsNotFound(err) {
		cmData = map[string]string{}
		cmDataCopy = map[string]string{}
		//this means cm is deleted, so set defaults
		logger.Info("Optional ConfigMap is not found", "ConfigMap", config.EnvVarConfigMap)
		// setting default values if values are empty
		setDefaultDriverEnvValues(ctx, cmData)
		logger.Info("Final optional configmap values ", "when the optional configmap is absent", cmData)
	} else {
		isValidationNeeded := false
		// for the first iteration or if there is change in cm data, then validation is required
		if len(cmDataCopy) == 0 || !reflect.DeepEqual(cm.Data, cmDataCopy) {
			isValidationNeeded = true
		}
		cmDataCopy = cm.Data

		if isValidationNeeded {
			if err == nil && len(cm.Data) != 0 {
				cmData = r.parseConfigMap(ctx, instance, cm)
				logger.Info("Final optional configmap values ", "when the optional configmap is present", cmData)

			} else {
				cmData = map[string]string{}
				logger.Info("Optional ConfigMap is either not found or is empty, skipped parsing it", "ConfigMap", config.EnvVarConfigMap)
				// setting default values if values are empty
				setDefaultDriverEnvValues(ctx, cmData)
				logger.Info("Final optional configmap values ", "when the optional configmap is absent", cmData)
			}
		}
	}

	// Setting the clusterType and presence of CNSA in the final cmData before driver sync
	if _, exists := cmData[config.ENVClusterConfigurationType]; !exists {
		logger.Info("Setting the clusterType and presence of CNSA in final cmData")

		cmData[config.ENVClusterConfigurationType] = clusterTypeData[config.ENVClusterConfigurationType]
		cmData[config.ENVClusterCNSAPresenceCheck] = clusterTypeData[config.ENVClusterCNSAPresenceCheck]
	}

	logger.Info("Final optional configmap values", "when the sent to syncer is ", cmData)

	ifPrimaryDisable := false
	if strings.ToUpper(cmData["PRIMARY_FILESYSTEM"]) == "DISABLED" {
		ifPrimaryDisable = true
	}
	logger.Info("PRIMARY_FILESYSTEM is", " DISABLED ", ifPrimaryDisable)

	//For first pass handle primary FS and fileset
	if !cmExists && !ifPrimaryDisable {
		requeAfterDelay, err := r.handlePrimaryFSandFileset(ctx, instance)
		if err != nil {
			if requeAfterDelay == 0 {
				return ctrl.Result{}, err
			} else {
				return ctrl.Result{RequeueAfter: requeAfterDelay}, nil
			}
		}
	}

	// Synchronizing node/driver daemonset
	CGPrefix := r.GetConsistencyGroupPrefix(ctx, instance)

	if instance.Spec.CGPrefix == "" {
		logger.Info("Updating consistency group prefix in CSIScaleOperator resource.")
		instance.Spec.CGPrefix = CGPrefix
		err := r.Client.Update(ctx, instance.Unwrap())
		if err != nil {
			logger.Error(err, "Reconciler Client.Update() failed.")
			message := "Failed to update the consistency group prefix in CSIScaleOperator resource " + instance.Name
			SetStatusAndRaiseEvent(instance, r.Recorder, corev1.EventTypeWarning, string(config.StatusConditionSuccess),
				metav1.ConditionFalse, string(csiv1.UpdateFailed), message,
			)
			return ctrl.Result{}, err
		}
		logger.Info("Successfully updated consistency group prefix in CSIScaleOperator resource.")

	}

	csiNodeSyncer := clustersyncer.GetCSIDaemonsetSyncer(ctx, r.Client, r.Scheme, instance, restartedAtKey, restartedAtValue, CGPrefix, cmData, r.CSIEnvConfig)
	if err := syncer.Sync(context.TODO(), csiNodeSyncer, nil); err != nil {
		message := "Synchronization of node/driver " + config.GetNameForResource(config.CSINode, instance.Name) + " DaemonSet failed for the CSISCaleOperator instance " + instance.Name
		logger.Error(err, message)
		SetStatusAndRaiseEvent(instance, r.Recorder, corev1.EventTypeWarning, string(config.StatusConditionSuccess),
			metav1.ConditionFalse, string(csiv1.UpdateFailed), message,
		)
		return ctrl.Result{}, err
	}
	logger.Info(fmt.Sprintf("Synchronization of node/driver %s DaemonSet is successful", config.GetNameForResource(config.CSINode, instance.Name)))

	// Setting resources limit values for sidecars
	cpuLimits := cmData[config.SidecarCPULimits]
	memoryLimits := cmData[config.SidecarMemoryLimits]

	// volNamePrefix for provisioner sidecar
	volNamePrefix := cmData[config.EnvVolNamePrefixKey]
	// Synchronizing attacher deployment
	if err := r.removeDeprecatedStatefulset(ctx, instance, config.GetNameForResource(config.CSIControllerAttacher, instance.Name)); err != nil {
		return ctrl.Result{}, err
	}

	csiControllerSyncer := clustersyncer.GetAttacherSyncer(ctx, r.Client, r.Scheme, instance, restartedAtKey, restartedAtValue, cpuLimits, memoryLimits, r.CSIEnvConfig)
	if err := syncer.Sync(context.TODO(), csiControllerSyncer, nil); err != nil {
		message := "Synchronization of " + config.GetNameForResource(config.CSIControllerAttacher, instance.Name) + " Deployment failed for the CSISCaleOperator instance " + instance.Name
		logger.Error(err, message)
		SetStatusAndRaiseEvent(instance, r.Recorder, corev1.EventTypeWarning, string(config.StatusConditionSuccess),
			metav1.ConditionFalse, string(csiv1.UpdateFailed), message,
		)
		return ctrl.Result{}, err
	}
	logger.Info(fmt.Sprintf("Synchronization of %s Deployment is successful", config.GetNameForResource(config.CSIControllerAttacher, instance.Name)))

	// Synchronizing provisioner deployment
	if err := r.removeDeprecatedStatefulset(ctx, instance, config.GetNameForResource(config.CSIControllerProvisioner, instance.Name)); err != nil {
		return ctrl.Result{}, err
	}

	csiControllerSyncerProvisioner := clustersyncer.GetProvisionerSyncer(ctx, r.Client, r.Scheme, instance, restartedAtKey, restartedAtValue, cpuLimits, memoryLimits, volNamePrefix, r.CSIEnvConfig)
	if err := syncer.Sync(context.TODO(), csiControllerSyncerProvisioner, nil); err != nil {
		message := "Synchronization of " + config.GetNameForResource(config.CSIControllerProvisioner, instance.Name) + " Deployment failed for the CSISCaleOperator instance " + instance.Name
		logger.Error(err, message)
		SetStatusAndRaiseEvent(instance, r.Recorder, corev1.EventTypeWarning, string(config.StatusConditionSuccess),
			metav1.ConditionFalse, string(csiv1.UpdateFailed), message,
		)
		return ctrl.Result{}, err
	}
	logger.Info(fmt.Sprintf("Synchronization of %s Deployment is successful", config.GetNameForResource(config.CSIControllerProvisioner, instance.Name)))

	// Synchronizing snapshotter deployment
	if err := r.removeDeprecatedStatefulset(ctx, instance, config.GetNameForResource(config.CSIControllerSnapshotter, instance.Name)); err != nil {
		return ctrl.Result{}, err
	}
	csiControllerSyncerSnapshotter := clustersyncer.GetSnapshotterSyncer(ctx, r.Client, r.Scheme, instance, restartedAtKey, restartedAtValue, cpuLimits, memoryLimits, r.CSIEnvConfig)
	if err := syncer.Sync(context.TODO(), csiControllerSyncerSnapshotter, nil); err != nil {
		message := "Synchronization of " + config.GetNameForResource(config.CSIControllerSnapshotter, instance.Name) + " Deployment failed for the CSISCaleOperator instance " + instance.Name
		logger.Error(err, message)
		SetStatusAndRaiseEvent(instance, r.Recorder, corev1.EventTypeWarning, string(config.StatusConditionSuccess),
			metav1.ConditionFalse, string(csiv1.UpdateFailed), message,
		)
		return ctrl.Result{}, err
	}
	logger.Info(fmt.Sprintf("Synchronization of %s Deployment is successful", config.GetNameForResource(config.CSIControllerSnapshotter, instance.Name)))

	// Synchronizing resizer deployment
	if err := r.removeDeprecatedStatefulset(ctx, instance, config.GetNameForResource(config.CSIControllerResizer, instance.Name)); err != nil {
		return ctrl.Result{}, err
	}
	csiControllerSyncerResizer := clustersyncer.GetResizerSyncer(ctx, r.Client, r.Scheme, instance, restartedAtKey, restartedAtValue, cpuLimits, memoryLimits, r.CSIEnvConfig)
	if err := syncer.Sync(context.TODO(), csiControllerSyncerResizer, nil); err != nil {
		message := "Synchronization of " + config.GetNameForResource(config.CSIControllerResizer, instance.Name) + " Deployment failed for the CSISCaleOperator instance " + instance.Name
		logger.Error(err, message)
		SetStatusAndRaiseEvent(instance, r.Recorder, corev1.EventTypeWarning, string(config.StatusConditionSuccess),
			metav1.ConditionFalse, string(csiv1.UpdateFailed), message,
		)
		return ctrl.Result{}, err
	}
	logger.Info(fmt.Sprintf("Synchronization of %s Deployment is successful", config.GetNameForResource(config.CSIControllerResizer, instance.Name)))

	// Synchronizing cluster configMap
	csiConfigmapSyncer := clustersyncer.CSIConfigmapSyncer(ctx, r.Client, r.Scheme, instance)
	if err := syncer.Sync(context.TODO(), csiConfigmapSyncer, nil); err != nil {
		message := "Synchronization of " + config.CSIConfigMap + " ConfigMap failed for the CSISCaleOperator instance " + instance.Name
		logger.Error(err, message)
		SetStatusAndRaiseEvent(instance, r.Recorder, corev1.EventTypeWarning, string(config.StatusConditionSuccess),
			metav1.ConditionFalse, string(csiv1.UpdateFailed), message,
		)
		return ctrl.Result{}, err
	}
	logger.Info(fmt.Sprintf("Synchronization of ConfigMap %s is successful", config.CSIConfigMap))

	message := "The CSI driver resources have been created/updated successfully"
	logger.Info(message)

	SetStatusAndRaiseEvent(instance, r.Recorder, corev1.EventTypeNormal, string(config.StatusConditionSuccess),
		metav1.ConditionTrue, string(csiv1.CSIConfigured), message,
	)

	logger.Info("CSI setup completed successfully.")

	if len(instance.Spec.Clusters) != 0 {
		logger.Info("Checking GUI password expiry")
		// For validating gui password expires in every 24hours.
		passwordExipredClusters := r.listGUIPasswdExpiredClusters(ctx, instance, instance.Spec.Clusters)
		if len(passwordExipredClusters) > 0 {
			message := fmt.Sprintf("Either the username/password is incorrect or the password has been expired for the Scale GUI clusterIds: %v", passwordExipredClusters)
			logger.Info(message)

			RaiseCSOEvent(instance, r.Recorder, corev1.EventTypeWarning,
				string(csiv1.AuthError), message,
			)
		}
		logger.Info("Done with checking GUI password expiry")
		return ctrl.Result{RequeueAfter: 24 * time.Hour}, nil
	}
	return ctrl.Result{}, nil
}

// handleDriverRestart gets a driver daemonset from the cluster and
// restarts driver pods, returns error if there is any.
func (r *CSIScaleOperatorReconciler) handleDriverRestart(ctx context.Context, instance *csiscaleoperator.CSIScaleOperator) error {
	logger := csiLog.FromContext(ctx).WithName("handleDriverRestart")
	var err error
	var daemonSet *appsv1.DaemonSet
	daemonSet, err = r.getNodeDaemonSet(instance)
	if err != nil {
		if !errors.IsNotFound(err) {
			message := "Failed to get the driver DaemonSet: " + config.GetNameForResource(config.CSINode, instance.Name)
			logger.Error(err, message)
			SetStatusAndRaiseEvent(instance, r.Recorder, corev1.EventTypeWarning, string(config.StatusConditionSuccess),
				metav1.ConditionFalse, string(csiv1.GetFailed), message,
			)
		} else {
			message := "The driver DaemonSet " + config.GetNameForResource(config.CSINode, instance.Name) + " is not found"
			logger.Error(err, message)
			SetStatusAndRaiseEvent(instance, r.Recorder, corev1.EventTypeWarning, string(config.StatusConditionSuccess),
				metav1.ConditionFalse, string(csiv1.GetFailed), message,
			)
		}
	} else {
		err = r.rolloutRestartNode(daemonSet)
		if err != nil {
			message := "Failed to rollout restart of driver pods"
			logger.Error(err, message)
			SetStatusAndRaiseEvent(instance, r.Recorder, corev1.EventTypeWarning, string(config.StatusConditionSuccess),
				metav1.ConditionFalse, string(csiv1.UpdateFailed), message,
			)
		} else {
			restartedAtKey, restartedAtValue = r.getRestartedAtAnnotation(daemonSet.Spec.Template.ObjectMeta.Annotations)
		}
	}
	return err
}

// isClusterStanzaModified checks if spectrum-scale-config configmap exists
// and if it exists checks if the clusters stanza is modified by
// comparing it with the configmap data.
// It returns 1st value (cmExists) which indicates if clusters configmap exists,
// 2nd value (clustersStanzaModified) which idicates whether clusters stanza is
// modified in case the configmap exists, and 3rd value as an error if any.
func (r *CSIScaleOperatorReconciler) isClusterStanzaModified(ctx context.Context, namespace string, instance *csiscaleoperator.CSIScaleOperator) (bool, bool, error) {
	logger := csiLog.FromContext(ctx).WithName("isClusterStanzaModified")
	cmExists := false
	clustersStanzaModified := false
	currentCMDataString := ""
	configMap := &corev1.ConfigMap{}
	cerr := r.Client.Get(context.TODO(), types.NamespacedName{
		Name:      config.CSIConfigMap,
		Namespace: namespace,
	}, configMap)
	if cerr != nil {
		if !errors.IsNotFound(cerr) {
			message := "Failed to get the ConfigMap: " + config.CSIConfigMap
			logger.Error(cerr, message)

			SetStatusAndRaiseEvent(instance, r.Recorder, corev1.EventTypeWarning, string(config.StatusConditionSuccess),
				metav1.ConditionFalse, string(csiv1.GetFailed), message,
			)
			return cmExists, clustersStanzaModified, cerr
		} else {
			//configmap not found - first pass
			return cmExists, clustersStanzaModified, nil
		}
	} else {
		cmExists = true
		clustersBytes, err := json.Marshal(&instance.Spec.Clusters)
		if err != nil {
			logger.Error(err, "Failed to marshal clusters data of this instance")
			return cmExists, clustersStanzaModified, err
		}
		clustersString := string(clustersBytes)
		configMapDataBytes, err := json.Marshal(&configMap.Data)
		if err != nil {
			logger.Error(err, "Failed to marshal ConfigMap data "+config.CSIConfigMap)
			return cmExists, clustersStanzaModified, err
		}
		currentCMDataString = string(configMapDataBytes)
		currentCMDataString = strings.Replace(currentCMDataString, " ", "", -1)
		currentCMDataString = strings.Replace(currentCMDataString, "\\\"", "\"", -1)

		if !strings.Contains(currentCMDataString, clustersString) {
			logger.Info("Clusters stanza in driver manifest is changed")
			clustersStanzaModified = true
		}

		//if isClusterStanzaModified, check and update modified clusters in changedClusters
		if clustersStanzaModified {
			logger.Info("The clusters stanza is modified ")
			changedClusters = make(map[string]bool)
			err := r.updateChangedClusters(ctx, instance, currentCMDataString, instance.Spec.Clusters)
			if err != nil {
				return cmExists, clustersStanzaModified, err
			}
		}
	}
	return cmExists, clustersStanzaModified, nil
}

// updateChangedClusters updates var changedClusters and also returns
// error if primary stanza of the primary cluster is also modified.
// It also deletes unnecessary cluster entries from connector map, for
// which clusterID is present in current configmap data but not in new CR data.
func (r *CSIScaleOperatorReconciler) updateChangedClusters(ctx context.Context, instance *csiscaleoperator.CSIScaleOperator, currentCMcmString string, newCRClusters []csiv1.CSICluster) error {
	logger := csiLog.FromContext(ctx).WithName("updateChangedClusters")
	currentCMclusters := []csiv1.CSICluster{}
	prefix := "{\"" + config.CSIConfigMap + ".json\":\"{\"clusters\":"
	postfix := "}\"}"
	currentCMcmString = strings.Replace(currentCMcmString, prefix, "", 1)
	currentCMcmString = strings.Replace(currentCMcmString, postfix, "", 1)

	configMapDataBytes := []byte(currentCMcmString)
	err := json.Unmarshal(configMapDataBytes, &currentCMclusters)
	if err != nil {
		message := fmt.Sprintf("Failed to unmarshal data of ConfigMap: %v", config.CSIConfigMap)
		err := fmt.Errorf("%s", message)
		logger.Error(err, "")
		SetStatusAndRaiseEvent(instance, r.Recorder, corev1.EventTypeWarning, string(config.StatusConditionSuccess),
			metav1.ConditionFalse, string(csiv1.UnmarshalFailed), message,
		)
		return err
	}

	//This is a map to track which clusters from current configmap are also
	//present in new CR, so that the connectors for the ones which are not
	//present in new CR but are present in current configmap can be deleted.
	currentCMProcessedClusters := make(map[string]bool)

	for _, crCluster := range newCRClusters {
		//For the cluster ID of each clusters of updated CR, get the clusters
		//data of the current configmap and compare that with new CR data
		oldCMCluster := r.getClusterByID(crCluster.Id, currentCMclusters)
		if reflect.DeepEqual(oldCMCluster, csiv1.CSICluster{}) {
			//case 1: new cluster is added in CR
			//no matching cluster is found, that means it is a new
			//cluster added in CR --> add entry in changedClusters,
			//so that the new clusters data can be validated later.
			changedClusters[crCluster.Id] = true
		} else {
			//exisiting cluster in current configmap
			if !reflect.DeepEqual(crCluster, oldCMCluster) {
				//case 2: clusters data of current configmap is different than
				//the new CR --> add entry in changedClusters, so that the new
				//clusters data can be validated later.
				changedClusters[crCluster.Id] = true
				currentCMProcessedClusters[crCluster.Id] = true

				//Check if the primary stanza from current configmap is changed
				//and return err if it is changed, as we don't want to change
				//the primary after first successful iteration.
				if oldCMCluster.Primary != nil && !reflect.DeepEqual(oldCMCluster.Primary, crCluster.Primary) {
					primaryString := fmt.Sprintf("{filesystem:%v, fileset:%v",
						oldCMCluster.Primary.PrimaryFs, oldCMCluster.Primary.PrimaryFset)
					if oldCMCluster.Primary.RemoteCluster != "" {
						primaryString += fmt.Sprintf(", remote cluster: %v}", oldCMCluster.Primary.RemoteCluster)
					} else {
						primaryString += "}"
					}
					message := fmt.Sprintf("Primary stanza is modified for cluster with ID %s. Use the orignal primary %s and try again",
						crCluster.Id, primaryString)
					err := fmt.Errorf("%s", message)
					logger.Error(err, "")
					SetStatusAndRaiseEvent(instance, r.Recorder, corev1.EventTypeWarning, string(config.StatusConditionSuccess),
						metav1.ConditionFalse, string(csiv1.PrimaryClusterStanzaModified), message,
					)
					return err
				}
			}
		}
	}

	//case 3: clusters data in current configmap and new CR mataches, nothing to be done here.
	//case 4: delete - current configmap has an entry, which is not there in new CR --> delete
	//the connector for that cluster as we no longer need it.
	for _, cluster := range currentCMclusters {
		if _, processed := currentCMProcessedClusters[cluster.Id]; !processed {
			delete(scaleConnMap, cluster.Id)
		}
	}
	logger.Info("The changed clusters to process", "changedClusters", changedClusters)
	return nil
}

// getClusterByID returns a cluster matching the passed clusterID
// from the passed list of clusters.
func (r *CSIScaleOperatorReconciler) getClusterByID(id string, clusters []csiv1.CSICluster) csiv1.CSICluster {
	for _, cluster := range clusters {
		if id == cluster.Id {
			return cluster
		}
	}
	return csiv1.CSICluster{}
}

// SetupWithManager sets up the controller with the Manager.
func (r *CSIScaleOperatorReconciler) SetupWithManager(mgr ctrl.Manager) error {

	logger := csiLog.Log.WithName("SetupWithManager")
	logger.Info("Running IBM Storage Scale CSI operator", "version", config.OperatorVersion)
	logger.Info("Setting up the controller with the manager.")

	CSIReconcileRequestFunc := func(ctx context.Context, obj client.Object) []reconcile.Request {
		var requests = []reconcile.Request{}
		var CSIScales = csiv1.CSIScaleOperatorList{}
		_ = mgr.GetClient().List(context.TODO(), &CSIScales)
		//Note:  All CSIScaleOperator objects present in cluster are added to request.
		for _, CSIScale := range CSIScales.Items {
			requests = append(requests, reconcile.Request{
				NamespacedName: types.NamespacedName{
					Name:      CSIScale.Name,
					Namespace: CSIScale.Namespace,
				},
			})
		}
		return requests
	}

	isCSIResource := func(resourceName string, resourceKind string) bool {
		return watchResources[resourceKind][resourceName]
	}

	//update daemonset and restart its pods(driver pods) when optional configmap ibm-spectrum-scale-csi having valid env vars
	//ie. in the format VAR_DRIVER_ENV: VAL, is created/deleted
	//Do not restart driver pods when the configmap contains invalid Envs.
	shouldRequeueOnCreateOrDelete := func(cfgmapData map[string]string) bool {
		for key := range cfgmapData {
			if containsStringInSlice(config.CSIOptionalConfigMapKeys, strings.ToUpper(key)) {
				return true
			}
		}
		logger.Info(fmt.Sprintf("No env vars found with prefix %s in the configmap %s, skipping proccessing them", config.EnvVarPrefix, config.EnvVarConfigMap))
		return false
	}

	//Allow implicit restart of driver pods when returns true
	//implicit restart occurs automatically based on daemonset updateStretegy when a daemonset gets updated
	shouldRequeueOnUpdate := func(oldCfgMapData, newCfgMapData map[string]string) bool {
		for key, newVal := range newCfgMapData {
			//Allow restart of driver pods when a new valid env var is found or the value of existing valid env var is updated
			if oldVal, ok := oldCfgMapData[key]; !ok {
				if containsStringInSlice(config.CSIOptionalConfigMapKeys, strings.ToUpper(key)) {
					return true
				}
			} else if oldVal != newVal && containsStringInSlice(config.CSIOptionalConfigMapKeys, strings.ToUpper(key)) {
				return true
			}
		}

		for key := range oldCfgMapData {
			//look for deleted valid env vars of the old configmap in the new configmap
			//if deleted restart driver pods
			if _, ok := newCfgMapData[key]; !ok {
				if containsStringInSlice(config.CSIOptionalConfigMapKeys, strings.ToUpper(key)) {
					return true
				}
			}
		}
		return false
	}

	predicateFuncs := func(resourceKind string) predicate.Funcs {
		logger := csiLog.Log.WithName("predicateFuncs")

		return predicate.Funcs{
			CreateFunc: func(e event.CreateEvent) bool {
				if isCSIResource(e.Object.GetName(), resourceKind) {
					if resourceKind == corev1.ResourceConfigMaps.String() && e.Object.GetName() == config.EnvVarConfigMap {
						if shouldRequeueOnCreateOrDelete(e.Object.(*corev1.ConfigMap).Data) {
							r.setRestartedAtValues()
							logger.Info("Restarting driver and sidecar pods due to creation of", "Resource", resourceKind, "Name", e.Object.GetName())
							return true
						}
					} else {
						logger.Info("Restarting driver and sidecar pods due to creation of", "Resource", resourceKind, "Name", e.Object.GetName())
						r.setRestartedAtValues()
						return true
					}
				}
				return false
			},
			UpdateFunc: func(e event.UpdateEvent) bool {
				if isCSIResource(e.ObjectNew.GetName(), resourceKind) {
					/*if resourceKind == corev1.ResourceSecrets.String() && !reflect.DeepEqual(e.ObjectOld.(*corev1.Secret).Data, e.ObjectNew.(*corev1.Secret).Data) {
						r.setRestartedAtValues()
						logger.Info("Restarting driver and sidecar pods due to update of", "Resource", resourceKind, "Name", e.ObjectOld.GetName())
						scaleGuiSecretChanged = true
						return true
					} else */
					if resourceKind == corev1.ResourceConfigMaps.String() {
						if e.ObjectNew.GetName() == config.EnvVarConfigMap && !reflect.DeepEqual(e.ObjectOld.(*corev1.ConfigMap).Data, e.ObjectNew.(*corev1.ConfigMap).Data) {
							if shouldRequeueOnUpdate(e.ObjectOld.(*corev1.ConfigMap).Data, e.ObjectNew.(*corev1.ConfigMap).Data) {
								r.setRestartedAtValues()
								logger.Info("Restarting driver and sidecar pods due to update of", "Resource", resourceKind, "Name", e.ObjectOld.GetName())
								return true
							}
						}
					}
				}
				return false
			},
			DeleteFunc: func(e event.DeleteEvent) bool {
				if isCSIResource(e.Object.GetName(), resourceKind) {
					if resourceKind == corev1.ResourceConfigMaps.String() && e.Object.GetName() == config.EnvVarConfigMap {
						if shouldRequeueOnCreateOrDelete(e.Object.(*corev1.ConfigMap).Data) {
							r.setRestartedAtValues()
							logger.Info("Restarting driver and sidecar pods due to deletion of", "Resource", resourceKind, "Name", e.Object.GetName())
							return true
						}
					} else {
						r.setRestartedAtValues()
						logger.Info("Restarting driver and sidecar pods due to deletion of", "Resource", resourceKind, "Name", e.Object.GetName())
						return true
					}
				}
				return false
			},
		}
	}

	return ctrl.NewControllerManagedBy(mgr).
		For(&csiv1.CSIScaleOperator{}, builder.WithPredicates(predicate.GenerationChangedPredicate{})).
		Watches(&corev1.Secret{},
			handler.EnqueueRequestsFromMapFunc(CSIReconcileRequestFunc),
			builder.WithPredicates(predicateFuncs(corev1.ResourceSecrets.String())),
		).
		Watches(
			&corev1.ConfigMap{},
			handler.EnqueueRequestsFromMapFunc(CSIReconcileRequestFunc),
			builder.WithPredicates(predicateFuncs(corev1.ResourceConfigMaps.String())),
		).
		Owns(&appsv1.Deployment{}).
		Owns(&appsv1.DaemonSet{}).
		Complete(r)
}

func (r *CSIScaleOperatorReconciler) setRestartedAtValues() {

	restartedAtKey = fmt.Sprintf("%s/restartedAt", config.APIGroup)
	restartedAtValue = time.Now().String()

}

func Contains(list []string, s string) bool {
	for _, v := range list {
		if v == s {
			return true
		}
	}
	return false
}

func (r *CSIScaleOperatorReconciler) hasFinalizer(ctx context.Context, instance *csiscaleoperator.CSIScaleOperator) (bool, error) {

	logger := csiLog.FromContext(ctx).WithName("hasFinalizer")
	accessor, finalizerName, err := r.getAccessorAndFinalizerName(ctx, instance)
	if err != nil {
		logger.Error(err, "No finalizer found")
		return false, err
	}

	logger.Info("Returning with finalizer", "name", finalizerName)
	return Contains(accessor.GetFinalizers(), finalizerName), nil
}

// This removes an entry from list of strings
func removeListEntry(list []string, s string) []string {
	var newList []string
	for _, v := range list {
		if v != s {
			newList = append(newList, v)
		}
	}
	return newList
}

func (r *CSIScaleOperatorReconciler) removeFinalizer(ctx context.Context, instance *csiscaleoperator.CSIScaleOperator) error {
	logger := csiLog.FromContext(ctx).WithName("removeFinalizer")
	accessor, finalizerName, err := r.getAccessorAndFinalizerName(ctx, instance)
	if err != nil {
		logger.Error(err, "Couldn't get finalizer")
		return err
	}

	accessor.SetFinalizers(removeListEntry(accessor.GetFinalizers(), finalizerName))
	if err := r.Client.Update(context.TODO(), instance.Unwrap()); err != nil {
		logger.Error(err, "Failed to remove", "finalizer", finalizerName, "from", accessor.GetName())
		return err
	}

	logger.Info("Finalizer was removed.")
	return nil
}

func (r *CSIScaleOperatorReconciler) addFinalizerIfNotPresent(ctx context.Context, instance *csiscaleoperator.CSIScaleOperator) error {
	logger := csiLog.FromContext(ctx).WithName("addFinalizerIfNotPresent")
	accessor, finalizerName, err := r.getAccessorAndFinalizerName(ctx, instance)
	if err != nil {
		logger.Error(err, "Failed to get finalizer name")
		return err
	}

	if !Contains(accessor.GetFinalizers(), finalizerName) {
		logger.Info("Adding", "finalizer", finalizerName, "on", accessor.GetName())
		accessor.SetFinalizers(append(accessor.GetFinalizers(), finalizerName))

		if err := r.Client.Update(context.TODO(), instance.Unwrap()); err != nil {
			logger.Error(err, "Failed to add", "finalizer", finalizerName, "on", accessor.GetName())
			return err
		}
	}
	logger.Info("Finalizer was added with", "name", finalizerName)
	return nil
}

func (r *CSIScaleOperatorReconciler) getAccessorAndFinalizerName(ctx context.Context, instance *csiscaleoperator.CSIScaleOperator) (metav1.Object, string, error) {
	logger := csiLog.FromContext(ctx).WithName("getAccessorAndFinalizerName")
	finalizerName := config.CSIFinalizer

	accessor, err := meta.Accessor(instance)
	if err != nil {
		logger.Error(err, "Failed to get meta information of instance")
		return nil, "", err
	}

	logger.Info("Got finalizer with", "name", finalizerName)
	return accessor, finalizerName, nil
}

func (r *CSIScaleOperatorReconciler) deleteClusterRolesAndBindings(ctx context.Context, instance *csiscaleoperator.CSIScaleOperator) error {
	logger := csiLog.FromContext(ctx).WithName("deleteClusterRolesAndBindings")
	logger.Info("Calling deleteClusterRoleBindings()")
	if err := r.deleteClusterRoleBindings(ctx, instance); err != nil {
		logger.Error(err, "Deletion of ClusterRoleBindings failed")
		return err
	}

	logger.Info("Calling deleteClusterRoles()")
	if err := r.deleteClusterRoles(ctx, instance); err != nil {
		logger.Error(err, "Deletion of ClusterRoles failed")
		return err
	}

	logger.Info("Deletion of ClusterRoles and ClusterRoleBindings succeeded.")
	return nil
}

func (r *CSIScaleOperatorReconciler) deleteClusterRoles(ctx context.Context, instance *csiscaleoperator.CSIScaleOperator) error {
	logger := csiLog.FromContext(ctx).WithName("deleteClusterRoles")

	logger.Info("Deleting ClusterRoles")
	clusterRoles := r.getClusterRoles(instance)

	for _, cr := range clusterRoles {
		found := &rbacv1.ClusterRole{}
		err := r.Client.Get(context.TODO(), types.NamespacedName{
			Name:      cr.Name,
			Namespace: cr.Namespace,
		}, found)
		if err != nil && errors.IsNotFound(err) {
			logger.Info("Continuing working on ClusterRoles for deletion")
			continue
		} else if err != nil {
			logger.Error(err, "Failed to get ClusterRole", "Name", cr.GetName())
			return err
		} else {
			logger.Info("Deleting ClusterRole", "Name", cr.GetName())
			if err := r.Client.Delete(context.TODO(), found); err != nil {
				logger.Error(err, "Failed to delete ClusterRole", "Name", cr.GetName())
				return err
			}
		}
	}
	logger.Info("Exiting deleteClusterRoles method.")
	return nil
}

// reconcileCSIDriver creates a new CSIDriver object in the cluster.
// It returns nil if CSIDriver object is created successfully or it already exists.
func (r *CSIScaleOperatorReconciler) reconcileCSIDriver(ctx context.Context, instance *csiscaleoperator.CSIScaleOperator) error {
	logger := csiLog.FromContext(ctx).WithName("reconcileCSIDriver").WithValues("Name", config.DriverName)
	logger.Info("Creating a new CSIDriver resource.")

	cd := instance.GenerateCSIDriver()
	found := &storagev1.CSIDriver{}
	err := r.Client.Get(context.TODO(), types.NamespacedName{
		Name:      cd.Name,
		Namespace: "",
	}, found)
	if err != nil && errors.IsNotFound(err) {
		err = r.Client.Create(context.TODO(), cd)
		if err != nil {
			message := fmt.Sprintf("Failed to create the CSIDriver %s for the CSISCaleOperator instance %s", config.DriverName, instance.Name)
			logger.Error(err, message)
			SetStatusAndRaiseEvent(instance, r.Recorder, corev1.EventTypeWarning, string(config.StatusConditionSuccess),
				metav1.ConditionFalse, string(csiv1.CreateFailed), message,
			)
			return err
		}
	} else if err != nil {
		message := fmt.Sprintf("Failed to get the CSIDriver %s for the CSISCaleOperator instance %s", config.DriverName, instance.Name)
		logger.Error(err, message)
		SetStatusAndRaiseEvent(instance, r.Recorder, corev1.EventTypeWarning, string(config.StatusConditionSuccess),
			metav1.ConditionFalse, string(csiv1.GetFailed), message,
		)
		return err
	} else {
		// Resource already exists - don't requeue
		logger.Info("Resource CSIDriver already exists.")
	}
	logger.V(1).Info("Exiting reconcileCSIDriver method.")
	return nil
}

func (r *CSIScaleOperatorReconciler) reconcileServiceAccount(ctx context.Context, instance *csiscaleoperator.CSIScaleOperator) error {
	logger := csiLog.FromContext(ctx).WithName("reconcileServiceAccount")
	logger.Info("Creating the required ServiceAccount resources.")

	// controller := instance.GenerateControllerServiceAccount()
	node := instance.GenerateNodeServiceAccount()
	attacher := instance.GenerateAttacherServiceAccount()
	provisioner := instance.GenerateProvisionerServiceAccount()
	snapshotter := instance.GenerateSnapshotterServiceAccount()
	resizer := instance.GenerateResizerServiceAccount()

	// controllerServiceAccountName := config.GetNameForResource(config.CSIControllerServiceAccount, instance.Name)
	nodeServiceAccountName := config.GetNameForResource(config.CSINodeServiceAccount, instance.Name)
	attacherServiceAccountName := config.GetNameForResource(config.CSIAttacherServiceAccount, instance.Name)
	provisionerServiceAccountName := config.GetNameForResource(config.CSIProvisionerServiceAccount, instance.Name)
	snapshotterServiceAccountName := config.GetNameForResource(config.CSISnapshotterServiceAccount, instance.Name)
	resizerServiceAccountName := config.GetNameForResource(config.CSIResizerServiceAccount, instance.Name)

	for _, sa := range []*corev1.ServiceAccount{
		// controller,
		node,
		attacher,
		provisioner,
		snapshotter,
		resizer,
	} {
		if err := controllerutil.SetControllerReference(instance.Unwrap(), sa, r.Scheme); err != nil {
			message := "Failed to set the controller reference for ServiceAccount: " + sa.GetName()
			logger.Error(err, message)
			SetStatusAndRaiseEvent(instance, r.Recorder, corev1.EventTypeWarning, string(config.StatusConditionSuccess),
				metav1.ConditionFalse, string(csiv1.UpdateFailed), message,
			)
			return err
		}
		found := &corev1.ServiceAccount{}
		err := r.Client.Get(context.TODO(), types.NamespacedName{
			Name:      sa.Name,
			Namespace: sa.Namespace,
		}, found)
		if err != nil && errors.IsNotFound(err) {
			logger.Info("Creating a new ServiceAccount.", "Namespace", sa.GetNamespace(), "Name", sa.GetName())
			err = r.Client.Create(context.TODO(), sa)
			if err != nil {
				message := "Failed to create the ServiceAccount: " + sa.GetName()
				logger.Error(err, message)
				SetStatusAndRaiseEvent(instance, r.Recorder, corev1.EventTypeWarning, string(config.StatusConditionSuccess),
					metav1.ConditionFalse, string(csiv1.CreateFailed), message,
				)
				return err
			}
			logger.Info("Creation of ServiceAccount " + sa.GetName() + " is successful")

			//if controllerServiceAccountName == sa.Name {
			//	rErr := r.restartControllerPod(logger, instance)
			//	if rErr != nil {
			//		message := "Failed to restart controller pod."
			//		logger.Error(rErr, message)
			//		// TODO: Add event.
			//		meta.SetStatusCondition(&crStatus.Conditions, metav1.Condition{
			//			Type:    string(config.StatusConditionSuccess),
			//			Status:  metav1.ConditionFalse,
			//			Reason:  string(csiv1.CSINotConfigured),
			//			Message: message,
			//		})
			//		return rErr
			//	}
			//}

			if nodeServiceAccountName == sa.Name {

				updateErr := r.updateCSINodeDaemonSet(ctx, instance)
				if updateErr != nil {
					return updateErr
				}
				// TODO: Should restart sidecar pods if respective ServiceAccount is created afterwards?
			} else if attacherServiceAccountName == sa.Name || provisionerServiceAccountName == sa.Name || snapshotterServiceAccountName == sa.Name || resizerServiceAccountName == sa.Name {

				updateErr := r.updateCSISideCars(ctx, instance, sa.Name)
				if updateErr != nil {
					return updateErr
				}
				// TODO: Should restart sidecar pods if respective ServiceAccount is created afterwards?
			}
		} else if err != nil {
			message := "Failed to get the ServiceAccount: " + sa.GetName()
			logger.Error(err, message)
			SetStatusAndRaiseEvent(instance, r.Recorder, corev1.EventTypeWarning, string(config.StatusConditionSuccess),
				metav1.ConditionFalse, string(csiv1.GetFailed), message,
			)
			return err
		} else {
			// Cannot update the service account of an already created pod.
			// Reference: https://kubernetes.io/docs/tasks/configure-pod-container/configure-service-account/

			logger.Info("service-account " + sa.GetName() + " already exists. Updating.")
			err = r.Client.Update(context.TODO(), sa)
			if err != nil {
				message := "Failed to update the service-account: " + sa.GetName()
				logger.Error(err, message)
				SetStatusAndRaiseEvent(instance, r.Recorder, corev1.EventTypeWarning, string(config.StatusConditionSuccess),
					metav1.ConditionFalse, string(csiv1.UpdateFailed), message,
				)
				return err
			}
			logger.Info("ServiceAccount " + sa.GetName() + " has been updated.")

		}
	}
	logger.V(1).Info("Reconciliation of all the ServiceAccounts is successful")
	return nil
}

func (r *CSIScaleOperatorReconciler) getNodeDaemonSet(instance *csiscaleoperator.CSIScaleOperator) (*appsv1.DaemonSet, error) {
	node := &appsv1.DaemonSet{}
	err := r.Client.Get(context.TODO(), types.NamespacedName{
		Name:      config.GetNameForResource(config.CSINode, instance.Name),
		Namespace: instance.Namespace,
	}, node)

	return node, err
}

func (r *CSIScaleOperatorReconciler) getDeployment(instance *csiscaleoperator.CSIScaleOperator, name config.ResourceName) (*appsv1.Deployment, error) {
	deployment := &appsv1.Deployment{}
	err := r.Client.Get(context.TODO(), types.NamespacedName{
		Name:      config.GetNameForResource(name, instance.Name),
		Namespace: instance.Namespace,
	}, deployment)

	return deployment, err
}

func (r *CSIScaleOperatorReconciler) updateCSISideCars(ctx context.Context, instance *csiscaleoperator.CSIScaleOperator, serviceAccountName string) error {
	logger := csiLog.FromContext(ctx).WithName("updateCSISideCars")
	logger.Info("Restarting Sidecars when the ServiceAccount is updated.")
	sideCarName, err := r.getDeployment(instance, config.ResourceName(serviceAccountName))
	if err != nil && errors.IsNotFound(err) {
		logger.Info("SideCar doesn't exist. Restart not required.", "SideCar", serviceAccountName)
	} else if err != nil {
		message := "Failed to get the SideCar Name: " + serviceAccountName
		logger.Error(err, message)
		SetStatusAndRaiseEvent(instance, r.Recorder, corev1.EventTypeWarning, string(config.StatusConditionSuccess),
			metav1.ConditionFalse, string(csiv1.GetFailed), message,
		)
		return err
	} else {
		logger.Info("SideCar pods exists, deployment rollout requires restart",
			"DesiredNumberScheduled", sideCarName.Status.Replicas,
			"NumberAvailable", sideCarName.Status.AvailableReplicas)

		rErr := r.rolloutRestartDeployment(sideCarName)
		if rErr != nil {
			message := "Failed to rollout restart of the SideCar: " + serviceAccountName
			logger.Error(rErr, message)
			SetStatusAndRaiseEvent(instance, r.Recorder, corev1.EventTypeWarning, string(config.StatusConditionSuccess),
				metav1.ConditionFalse, string(csiv1.UpdateFailed), message,
			)
			return rErr
		}
		restartedAtKey, restartedAtValue = r.getRestartedAtAnnotation(sideCarName.Spec.Template.ObjectMeta.Annotations)
		logger.Info("Rollout restart of the Sidecar is successful", "SideCar", serviceAccountName)
	}
	return nil
}

func (r *CSIScaleOperatorReconciler) updateCSINodeDaemonSet(ctx context.Context, instance *csiscaleoperator.CSIScaleOperator) error {
	logger := csiLog.FromContext(ctx).WithName("updateCSINodeDaemonSet")
	logger.Info("Restarting NodeDaemonSet when the ServiceAccount is updated.")
	nodeDaemonSet, err := r.getNodeDaemonSet(instance)
	if err != nil && errors.IsNotFound(err) {
		logger.Info("Daemonset doesn't exist. Restart not required.")
	} else if err != nil {
		message := "Failed to get the driver DaemonSet: " + config.GetNameForResource(config.CSINode, instance.Name)
		logger.Error(err, message)
		SetStatusAndRaiseEvent(instance, r.Recorder, corev1.EventTypeWarning, string(config.StatusConditionSuccess),
			metav1.ConditionFalse, string(csiv1.GetFailed), message,
		)
		return err
	} else {
		logger.Info("DaemonSet exists, node rollout requires restart",
			"DesiredNumberScheduled", nodeDaemonSet.Status.DesiredNumberScheduled,
			"NumberAvailable", nodeDaemonSet.Status.NumberAvailable)

		rErr := r.rolloutRestartNode(nodeDaemonSet)
		if rErr != nil {
			message := "Failed to rollout restart of node DaemonSet: " + config.GetNameForResource(config.CSINode, instance.Name)
			logger.Error(rErr, message)
			SetStatusAndRaiseEvent(instance, r.Recorder, corev1.EventTypeWarning, string(config.StatusConditionSuccess),
				metav1.ConditionFalse, string(csiv1.UpdateFailed), message,
			)
			return rErr
		}

		restartedAtKey, restartedAtValue = r.getRestartedAtAnnotation(nodeDaemonSet.Spec.Template.ObjectMeta.Annotations)
		logger.Info("Rollout restart of node DaemonSet is successful")
	}
	return nil
}

/*
func (r *CSIScaleOperatorReconciler) restartControllerPod(logger logr.Logger, instance *csiscaleoperator.CSIScaleOperator) error {

	logger.Info("Restarting Controller Pod")
	controllerPod := &corev1.Pod{}
	controllerDeployment, err := r.getControllerDeployment(instance)
	if err != nil {
		logger.Error(err, "Failed to get controller deployment")
		return err
	}

	logger.Info("Controller requires restart",
		"ReadyReplicas", controllerDeployment.Status.ReadyReplicas,
		"Replicas", controllerDeployment.Status.Replicas)
	logger.Info("Restarting csi controller")

	err = r.getControllerPod(controllerDeployment, controllerPod)
	if errors.IsNotFound(err) {
		return nil
	} else if err != nil {
		logger.Error(err, "Failed to get controller pod")
		return err
	}

	return r.restartControllerPodfromDeployment(logger, controllerDeployment, controllerPod)
}
*/
/*
func (r *CSIScaleOperatorReconciler) getControllerPod(controllerDeployment *appsv1.Deployment, controllerPod *corev1.Pod) error {
	controllerPodName := controllerPod.Name
	err := r.Client.Get(context.TODO(), types.NamespacedName{
		Name:      controllerPodName,
		Namespace: controllerDeployment.Namespace,
	}, controllerPod)
	if errors.IsNotFound(err) {
		return nil
	}
	return err
}
*/
/*
func (r *CSIScaleOperatorReconciler) restartControllerPodfromDeployment(logger logr.Logger,
	controllerDeployment *appsv1.Deployment, controllerPod *corev1.Pod) error {
	logger.Info("Controller requires restart",
		"ReadyReplicas", controllerDeployment.Status.ReadyReplicas,
		"Replicas", controllerDeployment.Status.Replicas)
	logger.Info("Restarting csi controller")

	return r.Client.Delete(context.TODO(), controllerPod)
}
*/

func (r *CSIScaleOperatorReconciler) rolloutRestartNode(node *appsv1.DaemonSet) error {
	restartedAt := fmt.Sprintf("%s/restartedAt", config.APIGroup)
	timestamp := time.Now().String()
	node.Spec.Template.ObjectMeta.Annotations[restartedAt] = timestamp
	return r.Client.Update(context.TODO(), node)
}

func (r *CSIScaleOperatorReconciler) getRestartedAtAnnotation(Annotations map[string]string) (string, string) {
	restartedAt := fmt.Sprintf("%s/restartedAt", config.APIGroup)
	for key, element := range Annotations {
		if key == restartedAt {
			return key, element
		}
	}
	return "", ""
}

func (r *CSIScaleOperatorReconciler) rolloutRestartDeployment(deploy *appsv1.Deployment) error {
	restartedAt := fmt.Sprintf("%s/restartedAt", config.APIGroup)
	timestamp := time.Now().String()
	deploy.Spec.Template.ObjectMeta.Annotations[restartedAt] = timestamp
	return r.Client.Update(context.TODO(), deploy)
}

/*
func (r *CSIScaleOperatorReconciler) getControllerDeployment(instance *csiscaleoperator.CSIScaleOperator) (*appsv1.Deployment, error) {
	controllerDeployment := &appsv1.Deployment{}
	err := r.Client.Get(context.TODO(), types.NamespacedName{
		Name:      config.GetNameForResource(config.CSIController, instance.Name),
		Namespace: instance.Namespace,
	}, controllerDeployment)

	return controllerDeployment, err
}
*/

func (r *CSIScaleOperatorReconciler) reconcileClusterRole(ctx context.Context, instance *csiscaleoperator.CSIScaleOperator) error {
	logger := csiLog.FromContext(ctx).WithName("reconcileClusterRole")
	logger.Info("Creating the required ClusterRole resources.")

	clusterRoles := r.getClusterRoles(instance)

	for _, cr := range clusterRoles {
		found := &rbacv1.ClusterRole{}
		err := r.Client.Get(context.TODO(), types.NamespacedName{
			Name:      cr.Name,
			Namespace: cr.Namespace,
		}, found)
		if err != nil && errors.IsNotFound(err) {
			logger.Info("Creating a new ClusterRole", "Name", cr.GetName())
			err = r.Client.Create(context.TODO(), cr)
			if err != nil {
				message := "Failed to create the ClusterRole: " + cr.GetName()
				logger.Error(err, message)
				SetStatusAndRaiseEvent(instance, r.Recorder, corev1.EventTypeWarning, string(config.StatusConditionSuccess),
					metav1.ConditionFalse, string(csiv1.CreateFailed), message,
				)
				return err
			}
		} else if err != nil {
			message := "Failed to get the ClusterRole: " + cr.GetName()
			logger.Error(err, message)
			SetStatusAndRaiseEvent(instance, r.Recorder, corev1.EventTypeWarning, string(config.StatusConditionSuccess),
				metav1.ConditionFalse, string(csiv1.GetFailed), message,
			)
			return err
		} else {
			logger.Info("Clusterrole " + cr.GetName() + " already exists. Updating clusterrole.")
			err = r.Client.Update(context.TODO(), cr)
			if err != nil {
				message := "Failed to update the ClusterRole: " + cr.GetName()
				logger.Error(err, message)
				SetStatusAndRaiseEvent(instance, r.Recorder, corev1.EventTypeWarning, string(config.StatusConditionSuccess),
					metav1.ConditionFalse, string(csiv1.UpdateFailed), message,
				)
				return err
			}
		}
	}
	logger.V(1).Info("Reconciliation of ClusterRoles is successful")
	return nil
}

func (r *CSIScaleOperatorReconciler) getClusterRoles(instance *csiscaleoperator.CSIScaleOperator) []*rbacv1.ClusterRole {
	externalProvisioner := instance.GenerateProvisionerClusterRole()
	externalAttacher := instance.GenerateAttacherClusterRole()
	externalSnapshotter := instance.GenerateSnapshotterClusterRole()
	externalResizer := instance.GenerateResizerClusterRole()
	nodePlugin := instance.GenerateNodePluginClusterRole()
	// controllerSCC := instance.GenerateSCCForControllerClusterRole()
	// nodeSCC := instance.GenerateSCCForNodeClusterRole()

	return []*rbacv1.ClusterRole{
		externalProvisioner,
		externalAttacher,
		externalSnapshotter,
		externalResizer,
		nodePlugin,
		// controllerSCC,
		// nodeSCC,
	}
}

func (r *CSIScaleOperatorReconciler) getClusterRoleBindings(instance *csiscaleoperator.CSIScaleOperator) []*rbacv1.ClusterRoleBinding {
	externalProvisioner := instance.GenerateProvisionerClusterRoleBinding()
	externalAttacher := instance.GenerateAttacherClusterRoleBinding()
	externalSnapshotter := instance.GenerateSnapshotterClusterRoleBinding()
	externalResizer := instance.GenerateResizerClusterRoleBinding()
	nodePlugin := instance.GenerateNodePluginClusterRoleBinding()
	// controllerSCC := instance.GenerateSCCForControllerClusterRoleBinding()
	// nodeSCC := instance.GenerateSCCForNodeClusterRoleBinding()

	return []*rbacv1.ClusterRoleBinding{
		externalProvisioner,
		externalAttacher,
		externalSnapshotter,
		externalResizer,
		nodePlugin,
		//controllerSCC,
		//nodeSCC,
	}
}

func (r *CSIScaleOperatorReconciler) reconcileClusterRoleBinding(ctx context.Context, instance *csiscaleoperator.CSIScaleOperator) error {
	logger := csiLog.FromContext(ctx).WithName("reconcileClusterRoleBinding")
	logger.Info("Creating the required ClusterRoleBinding resources.")

	clusterRoleBindings := r.getClusterRoleBindings(instance)

	for _, crb := range clusterRoleBindings {
		found := &rbacv1.ClusterRoleBinding{}
		err := r.Client.Get(context.TODO(), types.NamespacedName{
			Name:      crb.Name,
			Namespace: crb.Namespace,
		}, found)
		if err != nil && errors.IsNotFound(err) {
			logger.Info("Creating a new ClusterRoleBinding.", "Name", crb.GetName())
			err = r.Client.Create(context.TODO(), crb)
			if err != nil {
				message := "Failed to create the ClusterRoleBinding: " + crb.GetName()
				logger.Error(err, message)
				SetStatusAndRaiseEvent(instance, r.Recorder, corev1.EventTypeWarning, string(config.StatusConditionSuccess),
					metav1.ConditionFalse, string(csiv1.CreateFailed), message,
				)
				return err
			}
		} else if err != nil {
			message := "Failed to get the ClusterRoleBinding: " + crb.GetName()
			logger.Error(err, message)
			SetStatusAndRaiseEvent(instance, r.Recorder, corev1.EventTypeWarning, string(config.StatusConditionSuccess),
				metav1.ConditionFalse, string(csiv1.GetFailed), message,
			)
			return err
		} else {
			// Resource already exists - don't requeue

			logger.Info("Clusterrolebinding " + crb.GetName() + " already exists. Updating clusterolebinding.")
			err = r.Client.Update(context.TODO(), crb)
			if err != nil {
				message := "Failed to update the ClusterRoleBinding: " + crb.GetName()
				logger.Error(err, message)
				SetStatusAndRaiseEvent(instance, r.Recorder, corev1.EventTypeWarning, string(config.StatusConditionSuccess),
					metav1.ConditionFalse, string(csiv1.UpdateFailed), message,
				)
				return err
			}
		}
	}
	logger.V(1).Info("Reconciliation of ClusterRoleBindings is successful")
	return nil
}

func (r *CSIScaleOperatorReconciler) deleteClusterRoleBindings(ctx context.Context, instance *csiscaleoperator.CSIScaleOperator) error {
	logger := csiLog.FromContext(ctx).WithName("deleteClusterRoleBindings")

	logger.Info("Deleting ClusterRoleBindings")
	clusterRoleBindings := r.getClusterRoleBindings(instance)

	for _, crb := range clusterRoleBindings {
		found := &rbacv1.ClusterRoleBinding{}
		err := r.Client.Get(context.TODO(), types.NamespacedName{
			Name:      crb.Name,
			Namespace: crb.Namespace,
		}, found)
		if err != nil && errors.IsNotFound(err) {
			logger.Info("Continue looking for ClusterRoleBindings", "Name", crb.GetName())
			continue
		} else if err != nil {
			logger.Error(err, "Failed to get ClusterRoleBinding", "Name", crb.GetName())
			return err
		} else {
			logger.Info("Deleting ClusterRoleBinding", "Name", crb.GetName())
			if err := r.Client.Delete(context.TODO(), found); err != nil {
				logger.Error(err, "Failed to delete ClusterRoleBinding", "Name", crb.GetName())
				return err
			}
		}
	}
	logger.Info("Exiting deleteClusterRoleBindings method.")
	return nil
}

// TODO: Status should show state of the driver.
// SetStatus() function assigns values to following fields of status sub-resource.
// Phase: ["", Creating, Running, Failed]
// ControllerReady: True/False
// NodeReady: True/False
// Version: Driver version picked from ibm-spectrum-scale-csi\controllers\config\constants.go
func (r *CSIScaleOperatorReconciler) SetStatus(ctx context.Context, instance *csiscaleoperator.CSIScaleOperator) error {

	logger := csiLog.FromContext(ctx).WithName("SetStatus")
	logger.Info("Assigning values to status sub-resource object.")

	/*
		controllerPod := &corev1.Pod{}
		controllerDeployment, err := r.getControllerDeployment(instance)
		if err != nil {

			logger.Error(err, "failed to get controller deployment")
			return err
		}

		nodeDaemonSet, err := r.getNodeDaemonSet(instance)
		if err != nil {
			logger.Error(err, "Failed to get node daemonSet.")
			return err
		}

		crStatus.ControllerReady = r.isControllerReady(controllerDeployment)
		crStatus.NodeReady = r.isNodeReady(nodeDaemonSet)

		phase := csiv1.DriverPhaseNone
		if instance.Status.ControllerReady && instance.Status.NodeReady {
			phase = csiv1.DriverPhaseRunning
		} else {
			if !instance.Status.ControllerReady {
				err := r.getControllerPod(controllerDeployment, controllerPod)
				if err != nil {
					logger.Error(err, "failed to get controller pod")
					return err
				}

				if !r.areAllPodImagesSynced(controllerDeployment, controllerPod) {
					r.restartControllerPodfromDeployment(logger, controllerDeployment, controllerPod)

				}
			}
			phase = csiv1.DriverPhaseCreating
		}
		crStatus.Phase = phase
	*/

	crStatus.Versions = []csiv1.Version{
		{
			Name:    instance.Name,
			Version: config.DriverVersion,
		},
	}

	logger.V(1).Info("Setting status of CSIScaleOperator is successful")
	return nil
}

/*
func (r *CSIScaleOperatorReconciler) isControllerReady(controller *appsv1.Deployment) bool {
	logger := csiLog.FromContext(ctx).WithName("isControllerReady")
	logMessage := "Controller status"
	logKey := "ReadyReplicas == MinControllerReplicas"
	logValueTrue := "True"
	logValueFalse := "False"
	logger.Info(logMessage+":", "ReadyReplicas:", controller.Status.ReadyReplicas)
	if controller.Status.ReadyReplicas == MinControllerReplicas {
		logger.Info(logMessage+":", logKey+":", logValueTrue)
		return true
	} else {
		logger.Info(logMessage+":", logKey+":", logValueFalse)
		return false
	}
}
*/
/*
func (r *CSIScaleOperatorReconciler) isNodeReady(node *appsv1.DaemonSet) bool {
	return node.Status.DesiredNumberScheduled == node.Status.NumberAvailable
}

*/
/*
func (r *CSIScaleOperatorReconciler) areAllPodImagesSynced(controllerDeployment *appsv1.Deployment, controllerPod *corev1.Pod) bool {

	logger := csiLog.FromContext(ctx).WithName("areAllPodImagesSynced")
	statefulSetContainers := controllerDeployment.Spec.Template.Spec.Containers
	podContainers := controllerPod.Spec.Containers
	if len(statefulSetContainers) != len(podContainers) {
		return false
	}
	for i := 0; i < len(statefulSetContainers); i++ {
		statefulSetImage := statefulSetContainers[i].Image
		podImage := podContainers[i].Image

		if statefulSetImage != podImage {
			logger.Info("csi controller image not in sync",
				"statefulSetImage", statefulSetImage, "podImage", podImage)
			return false
		}
	}
	return true
}
*/

// TODO: Unused code. Remove if not required.
// Helper function to check for a string in a slice of strings.
/*func containsString(slice []string, s string) bool {
	for _, item := range slice {
		if item == s {
			return true
		}
	}
	return false
}*/

func (r *CSIScaleOperatorReconciler) deleteCSIDriver(ctx context.Context, instance *csiscaleoperator.CSIScaleOperator) error {
	logger := csiLog.FromContext(ctx).WithName("deleteCSIDriver")

	logger.Info("Deleting CSIDriver")
	csiDriver := instance.GenerateCSIDriver()
	found := &storagev1.CSIDriver{}
	err := r.Client.Get(context.TODO(), types.NamespacedName{
		Name:      csiDriver.Name,
		Namespace: csiDriver.Namespace,
	}, found)
	if err == nil {
		logger.Info("Deleting CSIDriver", "Name", csiDriver.GetName())
		if err := r.Client.Delete(context.TODO(), found); err != nil {
			logger.Error(err, "Failed to delete CSIDriver", "Name", csiDriver.GetName())
			return err
		}
	} else if errors.IsNotFound(err) {
		logger.Info("CSIDriver not found for deletion")
		return nil
	} else {
		logger.Error(err, "Failed to get CSIDriver", "Name", csiDriver.GetName())
		return err
	}
	logger.Info("Deletion of CSIDriver is successful")
	return nil
}

// setENVIsOpenShift checks for an OpenShift service to identify whether
// CSI operator is running on an OpenShift cluster. If running on an
// OpenShift cluster, an environment variable is set, which is later
// used to reconcile resources needed only for OpenShift.
/*func setENVIsOpenShift(r *CSIScaleOperatorReconciler) {
	logger := csiLog.FromContext(ctx).WithName("setENVIsOpenShift")
	_, isOpenShift := os.LookupEnv(config.ENVIsOpenShift)
	if !isOpenShift {
		service := &corev1.Service{}
		err := r.Client.Get(context.TODO(), types.NamespacedName{
			Name:      "controller-manager",
			Namespace: "openshift-controller-manager",
		}, service)
		if err == nil {
			logger.Info("CSI Operator is running on an OpenShift cluster.")
			setEnvErr := os.Setenv(config.ENVIsOpenShift, "True")
			if setEnvErr != nil {
				logger.Error(err, "Error setting environment variable ENVIsOpenShift")
			}
		}
	}
}*/

// GetConsistencyGroupPrefix returns a universal unique ideintiier(UUID) of string format.
// For Redhat Openshift Cluster Platform, Cluster ID as string is returned.
// For Vanilla kubernetes cluster, generated UUID is returned.
func (r *CSIScaleOperatorReconciler) GetConsistencyGroupPrefix(ctx context.Context, instance *csiscaleoperator.CSIScaleOperator) string {
	logger := csiLog.FromContext(ctx).WithName("GetConsistencyGroupPrefix")
	logger.Info("Checking if consistency group prefix is passed in CSIScaleOperator specs.")
	if instance.Spec.CGPrefix != "" {
		logger.Info("Consistency group prefix found in CSIScaleOperator specs.")
		return instance.Spec.CGPrefix
	}

	logger.Info("Consistency group prefix is not found in CSIScaleOperator specs.")
	logger.Info("Fetching cluster information.")

	if clusterTypeData[config.ENVClusterConfigurationType] != config.ENVClusterTypeOpenshift {
		logger.Info("Cluster is a Kubernetes Platform.")
		UUID := r.GenerateUUID(ctx)
		return UUID.String()
	}

	logger.Info("Cluster is Redhat Openshift Cluster Platform.")
	logger.Info("Fetching cluster ID from ClusterVersion resource.")
	CV := &configv1.ClusterVersion{}
	err := r.Client.Get(context.TODO(), types.NamespacedName{
		Name: "version",
	}, CV)
	if err != nil {
		logger.Info("Unable to fetch the cluster scoped resource.")
		UUID := r.GenerateUUID(ctx)
		return UUID.String()
	}
	UUID := string(CV.Spec.ClusterID)
	return UUID

}

// GenerateUUID returns a new random UUID.
func (r *CSIScaleOperatorReconciler) GenerateUUID(ctx context.Context) uuid.UUID {
	logger := csiLog.FromContext(ctx).WithName("GenerateUUID")
	logger.Info("Generating a unique cluster ID.")
	UUID := uuid.New()
	return UUID
}

func (r *CSIScaleOperatorReconciler) removeDeprecatedStatefulset(ctx context.Context, instance *csiscaleoperator.CSIScaleOperator, name string) error {
	logger := csiLog.FromContext(ctx).WithName("removeDeprecatedStatefulset").WithValues("Name", name)
	logger.Info("Removing deprecated statefulset resource from the cluster.")

	STS := &appsv1.StatefulSet{}
	err := r.Client.Get(context.TODO(), types.NamespacedName{
		Name:      name,
		Namespace: instance.Namespace,
	}, STS)

	if err != nil && errors.IsNotFound(err) {
		logger.Info("Statefulset resource not found in the cluster.")
	} else if err != nil {
		message := "Failed to get the StatefulSet: " + name
		logger.Error(err, message)
		SetStatusAndRaiseEvent(instance, r.Recorder, corev1.EventTypeWarning, string(config.StatusConditionSuccess),
			metav1.ConditionFalse, string(csiv1.GetFailed), message,
		)
		return err
	} else {
		logger.Info("Found statefulset resource. Sidecar controllers as statefulsets are replaced by deployments in CSI >= 2.6.0. Removing statefulset.")
		if err := r.Client.Delete(context.TODO(), STS); err != nil {
			message := "Failed to delete the StatefulSet: " + name
			logger.Error(err, message)
			SetStatusAndRaiseEvent(instance, r.Recorder, corev1.EventTypeWarning, string(config.StatusConditionSuccess),
				metav1.ConditionFalse, string(csiv1.DeleteFailed), message,
			)
			return err
		}
	}
	return nil
}

func (r *CSIScaleOperatorReconciler) checkPrerequisite(ctx context.Context, instance *csiscaleoperator.CSIScaleOperator) (bool, error) {

	logger := csiLog.FromContext(ctx).WithName("checkPrerequisite")
	logger.Info("Checking pre-requisites.")

	// get list of secrets from custom resource
	secrets := []string{}
	for _, cluster := range instance.Spec.Clusters {
		if len(cluster.Secrets) != 0 {
			secrets = append(secrets, cluster.Secrets)
		}
	}

	// get list of configMaps from custom resource
	configMaps := []string{}
	for _, cluster := range instance.Spec.Clusters {
		if len(cluster.Cacert) != 0 {
			configMaps = append(configMaps, cluster.Cacert)
		}
	}

	if len(secrets) != 0 {
		for _, secret := range secrets {
			if exists, err := r.resourceExists(ctx, instance, secret, string(config.Secret)); !exists {
				return false, err
			}
			logger.Info(fmt.Sprintf("Secret resource %s found.", secret))
		}
	}

	if len(configMaps) != 0 {
		for _, configMap := range configMaps {
			if exists, err := r.resourceExists(ctx, instance, configMap, string(config.ConfigMap)); !exists {
				return false, err
			}
			logger.Info(fmt.Sprintf("ConfigMap resource %s found.", configMap))
		}
	}

	return true, nil
}

func (r *CSIScaleOperatorReconciler) resourceExists(ctx context.Context, instance *csiscaleoperator.CSIScaleOperator, name string, kind string) (bool, error) {
	logger := csiLog.FromContext(ctx).WithName("resourceExists").WithValues("Kind", kind, "Name", name)
	logger.Info("Checking resource exists")

	var err error
	if kind == string(config.Secret) {
		found := &corev1.Secret{}
		err = r.Client.Get(context.TODO(), types.NamespacedName{
			Name:      name,
			Namespace: instance.Namespace,
		}, found)
	}

	if kind == string(config.ConfigMap) {
		found := &corev1.ConfigMap{}
		err = r.Client.Get(context.TODO(), types.NamespacedName{
			Name:      name,
			Namespace: instance.Namespace,
		}, found)
	}

	if err != nil && errors.IsNotFound(err) {
		message := fmt.Sprintf("The %s %s is not found. Please make sure to create %s named %s", kind, name, kind, name)
		logger.Error(err, message)
		SetStatusAndRaiseEvent(instance, r.Recorder, corev1.EventTypeWarning, string(config.StatusConditionSuccess),
			metav1.ConditionFalse, string(csiv1.GetFailed), message,
		)
		return false, err
	} else if err != nil {
		message := "Failed to get the " + kind + ": " + name
		logger.Error(err, message)
		SetStatusAndRaiseEvent(instance, r.Recorder, corev1.EventTypeWarning, string(config.StatusConditionSuccess),
			metav1.ConditionFalse, string(csiv1.GetFailed), message,
		)
		return false, err
	} else {
		return true, nil
	}
}

// newConnector creates and return a new connector to make REST calls for the passed cluster
func (r *CSIScaleOperatorReconciler) newConnector(ctx context.Context, instance *csiscaleoperator.CSIScaleOperator,
	cluster csiv1.CSICluster) (connectors.SpectrumScaleConnector, error) {
	logger := csiLog.FromContext(ctx).WithName("newConnector")
	logger.Info("Creating new IBM Storage Scale Connector for cluster with", "ID", cluster.Id)

	var rest *connectors.SpectrumRestV2
	var tr *http.Transport
	username := ""
	password := ""

	if cluster.Secrets != "" {
		secret := &corev1.Secret{}
		err := r.Client.Get(context.TODO(), types.NamespacedName{
			Name:      cluster.Secrets,
			Namespace: instance.Namespace,
		}, secret)
		if err != nil && errors.IsNotFound(err) {
			message := fmt.Sprintf("The Secret %v is not found. Please create a basic-auth Secret with your GUI host credentials", cluster.Secrets)
			logger.Error(err, message)
			SetStatusAndRaiseEvent(instance, r.Recorder, corev1.EventTypeWarning, string(config.StatusConditionSuccess),
				metav1.ConditionFalse, string(csiv1.GetFailed), message,
			)
			return &connectors.SpectrumRestV2{}, err
		} else if err != nil {
			message := fmt.Sprintf("Failed to get the Secret: %v", cluster.Secrets)
			logger.Error(err, message)
			SetStatusAndRaiseEvent(instance, r.Recorder, corev1.EventTypeWarning, string(config.StatusConditionSuccess),
				metav1.ConditionFalse, string(csiv1.GetFailed), message,
			)
			return nil, err
		}
		username = strings.TrimSpace(string(secret.Data[config.SecretUsername]))
		password = strings.TrimSuffix(string(secret.Data[config.SecretPassword]), "\n")
	}

	if cluster.SecureSslMode && cluster.Cacert != "" {
		configMap := &corev1.ConfigMap{}
		err := r.Client.Get(context.TODO(), types.NamespacedName{
			Name:      cluster.Cacert,
			Namespace: instance.Namespace,
		}, configMap)

		if err != nil && errors.IsNotFound(err) {
			message := fmt.Sprintf("The ConfigMap %v to specify GUI certificates, is not found. Please create one", cluster.Cacert)
			logger.Error(err, message)
			SetStatusAndRaiseEvent(instance, r.Recorder, corev1.EventTypeWarning, string(config.StatusConditionSuccess),
				metav1.ConditionFalse, string(csiv1.GetFailed), message,
			)
			return nil, err
		} else if err != nil {
			message := fmt.Sprintf("Failed to get the ConfigMap %v storing GUI certificates", cluster.Cacert)
			logger.Error(err, message)
			SetStatusAndRaiseEvent(instance, r.Recorder, corev1.EventTypeWarning, string(config.StatusConditionSuccess),
				metav1.ConditionFalse, string(csiv1.GetFailed), message,
			)
			return nil, err
		}
		cacertValue := []byte(configMap.Data[cluster.Cacert])
		caCertPool := x509.NewCertPool()
		if ok := caCertPool.AppendCertsFromPEM(cacertValue); !ok {
			return nil, fmt.Errorf("parsing CA cert %v failed", cluster.Cacert)
		}
		tr = &http.Transport{TLSClientConfig: &tls.Config{RootCAs: caCertPool, MinVersion: tls.VersionTLS12}}
		logger.Info("Created IBM Storage Scale connector with SSL mode for guiHost(s)")

	} else {
		//#nosec G402 InsecureSkipVerify was requested by user.
		tr = &http.Transport{TLSClientConfig: &tls.Config{InsecureSkipVerify: true, MinVersion: tls.VersionTLS12}} //nolint:gosec
		logger.Info("Created IBM Storage Scale connector without SSL mode for guiHost(s)")
	}
	logger.Info("Created IBM Storage Scale connector rest : ", " username ", username)
	rest = &connectors.SpectrumRestV2{
		HTTPclient: &http.Client{
			Transport: tr,
			Timeout:   time.Second * config.HTTPClientTimeout,
		},
		ClusterConfig: settings.Clusters{
			MgmtUsername: username,
			MgmtPassword: password,
		},
		EndPointIndex:   0, //Use first GUI as primary by default
		RequestCalledBy: "operator",
	}

	for i := range cluster.RestApi {
		guiHost := cluster.RestApi[i].GuiHost
		guiPort := cluster.RestApi[i].GuiPort
		if guiPort == 0 {
			guiPort = settings.DefaultGuiPort
		}
		// For CNSA Dev setup, if the GUI host is set to localroute env
		// use exposed route
		inClusterScaleGui := os.Getenv("incluster_gui_host")
		if inClusterScaleGui != "" && isLocalGUIHost(guiHost) {
			guiHost = inClusterScaleGui
			guiPort = 443
		}
		//

		endpoint := fmt.Sprintf("%s://%s:%d/", settings.GuiProtocol, guiHost, guiPort)
		rest.Endpoint = append(rest.Endpoint, endpoint)
	}
	return rest, nil
}

// isLocalGUIHost returns true if the host is a GUI host of a local cluster
// and returns false if the host is a GUI host of a remote cluster.
func isLocalGUIHost(host string) bool {
	var guiRoutePrefix = config.ScaleGUIRoute + "-" + config.ScaleProduct
	// the GUI service
	var guiService = config.ScaleGUIService
	if strings.HasPrefix(host, guiRoutePrefix) || strings.HasPrefix(host, guiService) {
		return true
	}
	return false
}

// handleSpectrumScaleConnectors gets the connectors for all the clusters in driver
// manifest and sets those in scaleConnMap also checks if GUI is reachable and
// cluster ID is valid.
func (r *CSIScaleOperatorReconciler) handleSpectrumScaleConnectors(ctx context.Context, instance *csiscaleoperator.CSIScaleOperator, cmExists bool, clustersStanzaModified bool) (time.Duration, error) {
	logger := csiLog.FromContext(ctx).WithName("handleSpectrumScaleConnectors")
	logger.Info("Checking IBM Storage Scale connectors")

	//scaleGuiSecretChanged := false
	requeAfterDelay := time.Duration(0)
	operatorRestarted := (len(scaleConnMap) == 0) && cmExists
	for _, cluster := range instance.Spec.Clusters {
		isPrimaryCluster := cluster.Primary != nil
		if !cmExists || clustersStanzaModified || operatorRestarted {
			//These are the prerequisite checks and preprocessing done at
			//multiple passes of operator/driver:
			//1st pass: check all clusters - check if GUI is reachable and clusterID is valid for all clusters.
			//Pass no. 2+ (without clusters stanza modification in manifest): check no cluster.
			//Pass no. 2+ (with applying modified clusters stanza in manifest): check GUI of changed cluster is reachable + clusterID is valid.
			//Operator restarted: check if only primary GUI is reachable.
			//Driver started/restarted: check if only primary GUI is reachable.
			_, connectorExists := scaleConnMap[cluster.Id]
			_, isClusterChanged := changedClusters[cluster.Id]

			//Create a new connector if it does not exists already or
			//if it exists but cluster stanza is modified and this cluster
			//data is changed
			if !connectorExists || (clustersStanzaModified && isClusterChanged) {
				connector, err := r.newConnector(ctx, instance, cluster)
				if err != nil {
					return requeAfterDelay, err
				}
				scaleConnMap[cluster.Id] = connector
				if isPrimaryCluster {
					scaleConnMap[config.Primary] = connector
				}
			}

			//Validate GUI connection and cluster ID in CR.
			//1. Check if GUI is reachable for the 1st pass.
			// For pass no. 2+ if clusterstanza modified, check for only changed cluster
			if !cmExists || (clustersStanzaModified && isClusterChanged) {
				if operatorRestarted && !isPrimaryCluster {
					//if operator is restarted and this is not a primary cluster,
					//no need to check if GUI is reachable or clusterID is valid.
					continue
				}
				id, err := scaleConnMap[cluster.Id].GetClusterId(context.TODO())
				if err != nil {
					message := fmt.Sprintf("Failed to connect to the GUI of the cluster with ID: %s", cluster.Id)
					if strings.Contains(err.Error(), config.ErrorUnauthorized) {
						message += ". " + config.ErrorUnauthorized + ", the Secret " + cluster.Secrets +
							" has incorrect credentials, please correct the credentials"
						requeAfterDelay = 1 * time.Minute
					} else if strings.Contains(err.Error(), config.ErrorForbidden) {
						message += ". " + config.ErrorForbidden +
							", GUI user specified in the Secret " + cluster.Secrets +
							" is locked due to multiple connection attempts with incorrect credentials," +
							" please contact IBM Storage Scale Administrator"
						requeAfterDelay = 1 * time.Minute
					}

					logger.Error(err, message)
					SetStatusAndRaiseEvent(instance, r.Recorder, corev1.EventTypeWarning, string(config.StatusConditionSuccess),
						metav1.ConditionFalse, string(csiv1.GUIConnFailed), message,
					)
					//remove the connector if GUI connection fails
					delete(scaleConnMap, cluster.Id)
					return requeAfterDelay, err
				} else {
					logger.Info("The GUI connection for the cluster is successful", "Cluster ID", cluster.Id)
				}
				//2. Check if cluster ID from manifest matches with the one obtained from GUI
				if operatorRestarted {
					//If this is the operator restart case, no need to validate cluster ID again for any cluster,
					//as it gets validated in 1st pass already.
					continue
				}
				if id != cluster.Id {
					message := fmt.Sprintf("The cluster ID %v in IBM Storage Scale CSI configurations does not match with the cluster ID %v obtained from cluster."+
						" Please check the Spec.Clusters section in the resource %s/%s", cluster.Id, id, instance.Kind, instance.Name,
					)
					logger.Error(err, message)
					SetStatusAndRaiseEvent(instance, r.Recorder, corev1.EventTypeWarning, string(config.StatusConditionSuccess),
						metav1.ConditionFalse, string(csiv1.ClusterIDMismatch), message,
					)
					return requeAfterDelay, fmt.Errorf("%s", message)
				} else {
					logger.Info(fmt.Sprintf("The cluster ID %s is validated successfully", cluster.Id))
				}
			}
		}
	}
	return requeAfterDelay, nil
}

// handlePrimaryFSandFileset checks if primary FS exists, also checkes if primary fileset exists.
// If primary fileset does not exist, it is created and also if a directory
// to store symlinks is created if it does not exist. It returns the absolute path of symlink
// directory and error if there is any.
func (r *CSIScaleOperatorReconciler) handlePrimaryFSandFileset(ctx context.Context, instance *csiscaleoperator.CSIScaleOperator) (time.Duration, error) {
	logger := csiLog.FromContext(ctx).WithName("handlePrimaryFSandFileset")
	requeAfterDelay := time.Duration(0)
	primaryReference := r.getPrimaryCluster(instance)
	if primaryReference == nil {
		message := fmt.Sprintf("No primary cluster is defined in the IBM Storage Scale CSI configurations under Spec.Clusters section in the CSISCaleOperator instance %s/%s", instance.Kind, instance.Name)
		err := fmt.Errorf("%s", message)
		logger.Error(err, "")
		SetStatusAndRaiseEvent(instance, r.Recorder, corev1.EventTypeWarning, string(config.StatusConditionSuccess),
			metav1.ConditionFalse, string(csiv1.PrimaryClusterUndefined), message,
		)
		return requeAfterDelay, err
	}

	primary := *primaryReference
	sc := scaleConnMap[config.Primary]

	// check if primary filesystem exists
	fsMountInfo, err := sc.GetFilesystemMountDetails(context.TODO(), primary.PrimaryFs)
	if err != nil {
		requeAfterDelay = 2 * time.Minute
		message := fmt.Sprintf("Failed to get the details of the primary filesystem: %s, retrying after 2 minutes", primary.PrimaryFs)
		logger.Error(err, message)
		SetStatusAndRaiseEvent(instance, r.Recorder, corev1.EventTypeWarning, string(config.StatusConditionSuccess),
			metav1.ConditionFalse, string(csiv1.GetFileSystemFailed), message,
		)
		return requeAfterDelay, err
	}

	// In case primary fset value is not specified in configuation then use default
	if primary.PrimaryFset == "" {
		primary.PrimaryFset = config.DefaultPrimaryFileset
		logger.Info("Primary fileset is not specified", "using default primary fileset %s", config.DefaultPrimaryFileset)
	}

	primaryFSMount := fsMountInfo.MountPoint

	// Get FS name on owning cluster
	// Examples of remoteDeviceName:
	// 1. Local FS fs2 -
	//		"remoteDeviceName" : "<scale local cluster name>:fs2"
	// 2. Remote FS fs1 which can be mounted locally with a different name
	//		"remoteDeviceName" : "<scale remote cluster name>:fs1"
	remoteDeviceName := strings.Split(fsMountInfo.RemoteDeviceName, ":")
	fsNameOnOwningCluster := remoteDeviceName[len(remoteDeviceName)-1]

	// //check if multiple GUIs are passed
	// if len(cluster.RestAPI) > 1 {
	// 	err := driver.cs.checkGuiHASupport(sc)
	// 	if err != nil {
	// 		return "", err
	// 	}
	// }

	if primary.RemoteCluster != "" {
		//if remote cluster is present, use connector of remote cluster
		sc = scaleConnMap[primary.RemoteCluster]
		if fsNameOnOwningCluster == "" {
			message := "failed to get the name of the remote filesystem from the cluster"
			logger.Error(err, message)
			SetStatusAndRaiseEvent(instance, r.Recorder, corev1.EventTypeWarning, string(config.StatusConditionSuccess),
				metav1.ConditionFalse, string(csiv1.GetRemoteFileSystemFailed), message,
			)
			return requeAfterDelay, fmt.Errorf("%s", message)
		}
	}

	//check if primary filesystem exists on remote cluster and mounted on atleast one node
	fsMountInfo, err = sc.GetFilesystemMountDetails(context.TODO(), fsNameOnOwningCluster)
	if err != nil {
		message := fmt.Sprintf("Failed to the get details of the filesystem: %s", fsNameOnOwningCluster)
		logger.Error(err, message)
		SetStatusAndRaiseEvent(instance, r.Recorder, corev1.EventTypeWarning, string(config.StatusConditionSuccess),
			metav1.ConditionFalse, string(csiv1.GetFileSystemFailed), message,
		)
		return requeAfterDelay, err
	}

	fsMountPoint := fsMountInfo.MountPoint

	fsetLinkPath, err := r.createPrimaryFileset(ctx, instance, sc, fsNameOnOwningCluster, fsMountPoint, primary.PrimaryFset, primary.InodeLimit)
	if err != nil {
		message := fmt.Sprintf("Failed to create the primary fileset %s on the primary filesystem %s", primary.PrimaryFset, primary.PrimaryFs)
		logger.Error(err, message)
		return requeAfterDelay, err
	}

	// In case primary FS is remotely mounted, run fileset refresh task on primary cluster
	if primary.RemoteCluster != "" {
		filesetInfo, err := scaleConnMap[config.Primary].ListFileset(context.TODO(), primary.PrimaryFs, primary.PrimaryFset)
		if err != nil || reflect.ValueOf(filesetInfo).IsZero() {
			logger.Info("Primary fileset is not visible on primary cluster. Running fileset refresh task", "fileset name", primary.PrimaryFset)
			err = scaleConnMap[config.Primary].FilesetRefreshTask(context.TODO())
			if err != nil {
				message := "error in fileset refresh task"
				logger.Error(err, message)
				SetStatusAndRaiseEvent(instance, r.Recorder, corev1.EventTypeWarning, string(config.StatusConditionSuccess),
					metav1.ConditionFalse, string(csiv1.FilesetRefreshFailed), message,
				)
				return requeAfterDelay, err
			}

			// retry listing fileset again after some time after refresh
			time.Sleep(8 * time.Second)
			filesetInfo, err = scaleConnMap[config.Primary].ListFileset(context.TODO(), primary.PrimaryFs, primary.PrimaryFset)
			if err != nil || reflect.ValueOf(filesetInfo).IsZero() {
				message := fmt.Sprintf("Primary fileset %s is not visible on primary cluster even after running fileset refresh task", primary.PrimaryFset)
				logger.Error(err, message)
				SetStatusAndRaiseEvent(instance, r.Recorder, corev1.EventTypeWarning, string(config.StatusConditionSuccess),
					metav1.ConditionFalse, string(csiv1.GetFilesetFailed), message,
				)
				return requeAfterDelay, err
			}
		}
	}

	//A directory can be created from accessing cluster, so get the path on accessing cluster
	if fsMountPoint != primaryFSMount {
		fsetLinkPath = strings.Replace(fsetLinkPath, fsMountPoint, primaryFSMount, 1)
	}

	// Create directory where volume symlinks will reside
	symlinkDirPath, _, err := r.createSymlinksDir(ctx, instance, scaleConnMap[config.Primary], primary.PrimaryFs, primaryFSMount, fsetLinkPath)
	if err != nil {
		message := fmt.Sprintf("Failed to create the directory %s on the primary filesystem %s", config.SymlinkDir, primary.PrimaryFs)
		logger.Error(err, message)
		return requeAfterDelay, err
	}
	logger.Info("The symlinks directory path is:", "symlinkDirPath", symlinkDirPath)
	return requeAfterDelay, nil
}

// getPrimaryCluster returns primary cluster of the passed instance.
func (r *CSIScaleOperatorReconciler) getPrimaryCluster(instance *csiscaleoperator.CSIScaleOperator) *csiv1.CSIFilesystem {
	var primary *csiv1.CSIFilesystem
	for _, cluster := range instance.Spec.Clusters {
		if cluster.Primary != nil {
			primary = cluster.Primary
		}
	}
	return primary
}

// createPrimaryFileset creates a primary fileset and returns it's path
// where it is linked. If primary fileset exists and is already linked,
// the link path is returned. If primary fileset already exists and not linked,
// it is linked and link path is returned.
func (r *CSIScaleOperatorReconciler) createPrimaryFileset(ctx context.Context, instance *csiscaleoperator.CSIScaleOperator, sc connectors.SpectrumScaleConnector, fsNameOnOwningCluster string,
	fsMountPoint string, filesetName string, inodeLimit string) (string, error) {
	logger := csiLog.FromContext(ctx).WithName("createPrimaryFileset")
	logger.Info("Creating primary fileset", " primaryFS", fsNameOnOwningCluster,
		"mount point", fsMountPoint, "filesetName", filesetName)

	newLinkPath := path.Join(fsMountPoint, filesetName) //Link path to set if the fileset is not linked

	// create primary fileset if not already created
	fsetResponse, err := sc.ListFileset(context.TODO(), fsNameOnOwningCluster, filesetName)
	if err != nil {
		message := fmt.Sprintf("Failed to list fileset in filesystem %s", fsNameOnOwningCluster)
		logger.Error(err, message)
		SetStatusAndRaiseEvent(instance, r.Recorder, corev1.EventTypeWarning, string(config.StatusConditionSuccess),
			metav1.ConditionFalse, string(csiv1.GetFilesetFailed), message,
		)
		return "", err
	} else if reflect.ValueOf(fsetResponse).IsZero() {
		logger.Info("Primary fileset not found, so creating it", "fileseName", filesetName)
		opts := make(map[string]interface{})
		if inodeLimit != "" {
			opts[connectors.UserSpecifiedInodeLimit] = inodeLimit
		}

		err = sc.CreateFileset(context.TODO(), fsNameOnOwningCluster, filesetName, opts)
		if err != nil {
			message := fmt.Sprintf("Failed to create the primary fileset %s on the filesystem %s", filesetName, fsNameOnOwningCluster)
			logger.Error(err, message)
			SetStatusAndRaiseEvent(instance, r.Recorder, corev1.EventTypeWarning, string(config.StatusConditionSuccess),
				metav1.ConditionFalse, string(csiv1.CreateFilesetFailed), message,
			)
			return "", err
		}
		logger.Info("Primary fileset is created successfully", "filesetName", filesetName)

		fsetResponse, err = sc.ListFileset(context.TODO(), fsNameOnOwningCluster, filesetName)
		if err != nil {
			// fileset got created but listing failed, return without cleanup
			message := fmt.Sprintf("unable to list newly created primary fileset [%v] in filesystem [%v]. Error: %v", filesetName, fsNameOnOwningCluster, err)
			logger.Error(err, message)
			return "", err
		}
	} else {
		if !strings.Contains(fsetResponse.Config.Comment, connectors.FilesetComment) {
			message := fmt.Sprintf("Primary fileset [%s] is not created by IBM Storage Scale CSI driver. Cannot use it.", filesetName)
			err := fmt.Errorf("%s", message)
			logger.Error(err, "")
			return "", err
		}
	}

	linkPath := fsetResponse.Config.Path
	if linkPath == "" || linkPath == "--" {
		logger.Info("Primary fileset not linked. Linking it", "filesetName", filesetName)
		err = sc.LinkFileset(context.TODO(), fsNameOnOwningCluster, filesetName, newLinkPath)
		if err != nil {
			message := fmt.Sprintf("Failed to link the primary fileset %s to the linkpath %s on the filesystem %s", filesetName, newLinkPath, fsNameOnOwningCluster)
			logger.Error(err, message)
			SetStatusAndRaiseEvent(instance, r.Recorder, corev1.EventTypeWarning, string(config.StatusConditionSuccess),
				metav1.ConditionFalse, string(csiv1.LinkFilesetFailed), message,
			)
			return "", err
		} else {
			logger.Info("Linked primary fileset", "filesetName", filesetName, "linkpath", newLinkPath)
		}
	} else {
		logger.Info("Primary fileset exists and linked", "filesetName", filesetName, "linkpath", linkPath)
	}
	return newLinkPath, nil
}

// createSymlinksDir creates a .volumes directory on the fileset path fsetLinkPath,
// and returns absolute, relative paths and error if there is any.
func (r *CSIScaleOperatorReconciler) createSymlinksDir(ctx context.Context, instance *csiscaleoperator.CSIScaleOperator, sc connectors.SpectrumScaleConnector, fs string, fsMountPath string,
	fsetLinkPath string) (string, string, error) {
	logger := csiLog.FromContext(ctx).WithName("createSymlinkPath")
	logger.Info("Creating a directory for symlinks", "directory", config.SymlinkDir,
		"filesystem", fs, "fsMountPath", fsMountPath, "filesetlinkpath", fsetLinkPath)

	fsetRelativePath, symlinkDirPath := getSymlinkDirPath(fsetLinkPath, fsMountPath)
	symlinkDirRelativePath := fmt.Sprintf("%s/%s", fsetRelativePath, config.SymlinkDir)

	err := sc.MakeDirectory(context.TODO(), fs, symlinkDirRelativePath, config.DefaultUID, config.DefaultGID) //MakeDirectory doesn't return error if the directory already exists
	if err != nil {
		message := fmt.Sprintf("Failed to create a symlink directory with relative path %s on filesystem %s", symlinkDirRelativePath, fs)
		logger.Error(err, message)
		SetStatusAndRaiseEvent(instance, r.Recorder, corev1.EventTypeWarning, string(config.StatusConditionSuccess),
			metav1.ConditionFalse, string(csiv1.CreateDirFailed), message,
		)
		return symlinkDirPath, symlinkDirRelativePath, err
	}

	return symlinkDirPath, symlinkDirRelativePath, nil
}

// getSymlinkDirPath formats and returns the paths of the directory,
// where symlinks are stored for version 1 volumes.
func getSymlinkDirPath(fsetLinkPath string, fsMountPath string) (string, string) {
	fsetRelativePath := strings.Replace(fsetLinkPath, fsMountPath, "", 1)
	fsetRelativePath = strings.Trim(fsetRelativePath, "!/")
	fsetLinkPath = strings.TrimSuffix(fsetLinkPath, "/")

	symlinkDirPath := fmt.Sprintf("%s/%s", fsetLinkPath, config.SymlinkDir)
	return fsetRelativePath, symlinkDirPath
}

// ValidateCRParams validates driver configuration parameters and returns error if any validation fails
func ValidateCRParams(ctx context.Context, instance *csiscaleoperator.CSIScaleOperator) error {
	logger := csiLog.FromContext(ctx).WithName("ValidateCRParams")
	logger.Info(fmt.Sprintf("Validating the IBM Storage Scale CSI configurations of the resource %s/%s", instance.Kind, instance.Name))

	if len(instance.Spec.Clusters) == 0 {
		return fmt.Errorf("missing cluster information in IBM Storage Scale configuration")
	}

	primaryClusterFound, issueFound := false, false
	remoteClusterID := ""
	var nonPrimaryClusters = make(map[string]bool)

	for i := 0; i < len(instance.Spec.Clusters); i++ {
		cluster := instance.Spec.Clusters[i]

		if cluster.Id == "" {
			issueFound = true
			logger.Error(fmt.Errorf("mandatory parameter 'id' is not specified"), "")
		}
		if len(cluster.RestApi) == 0 {
			issueFound = true
			logger.Error(fmt.Errorf("mandatory section 'restApi' is not specified for cluster %v", cluster.Id), "")
		}
		if len(cluster.RestApi) != 0 && cluster.RestApi[0].GuiHost == "" {
			issueFound = true
			logger.Error(fmt.Errorf("mandatory parameter 'guiHost' is not specified for cluster %v", cluster.Id), "")
		}

		if cluster.Primary != nil && *cluster.Primary != (csiv1.CSIFilesystem{}) {
			if primaryClusterFound {
				issueFound = true
				logger.Error(fmt.Errorf("more than one primary clusters specified"), "")
			}

			primaryClusterFound = true
			if cluster.Primary.PrimaryFs == "" {
				issueFound = true
				logger.Error(fmt.Errorf("mandatory parameter 'primaryFs' is not specified for primary cluster %v", cluster.Id), "")
			}

			remoteClusterID = cluster.Primary.RemoteCluster
		} else {
			//when its a not primary cluster
			nonPrimaryClusters[cluster.Id] = true
		}

		if cluster.Secrets == "" {
			issueFound = true
			logger.Error(fmt.Errorf("mandatory parameter 'secrets' is not specified for cluster %v", cluster.Id), "")
		}

		if cluster.SecureSslMode && cluster.Cacert == "" {
			issueFound = true
			logger.Error(fmt.Errorf("ca certificate not specified in secure SSL mode for cluster %v", cluster.Id), "")
		}
	}

	if !primaryClusterFound {
		issueFound = true
		logger.Error(fmt.Errorf("no primary clusters specified"), "")
	}
	_, nonPrimaryClusterExists := nonPrimaryClusters[remoteClusterID]
	if remoteClusterID != "" && !nonPrimaryClusterExists {
		issueFound = true
		logger.Error(fmt.Errorf("remote cluster specified for primary filesystem: %s, but no entry found for it in driver manifest", remoteClusterID), "")
	}

	if issueFound {
		message := "one or more issues found while validating driver manifest, check operator logs for details"
		return fmt.Errorf("%s", message)
	}
	return nil
}

// getConfigMap fetches data from the "ibm-spectrum-scale-csi-config" configmap from the cluster
// and returns a configmap reference.
func (r *CSIScaleOperatorReconciler) getConfigMap(ctx context.Context, instance *csiscaleoperator.CSIScaleOperator, name string) (*corev1.ConfigMap, error) {
	logger := csiLog.FromContext(ctx).WithName("getConfigMap").WithValues("Kind", corev1.ResourceConfigMaps, "Name", name)
	logger.Info("Reading optional CSI configmap resource from the cluster.")

	cm := &corev1.ConfigMap{}
	err := r.Client.Get(context.TODO(), types.NamespacedName{
		Name:      name,
		Namespace: instance.Namespace,
	}, cm)
	if err != nil && errors.IsNotFound(err) {
		message := fmt.Sprintf("Optional ConfigMap resource %s not found", name)
		logger.Info(message)
	} else if err != nil {
		message := fmt.Sprintf("Failed to get the optional ConfigMap: %s", name)
		logger.Error(err, message)
		SetStatusAndRaiseEvent(instance, r.Recorder, corev1.EventTypeWarning, string(config.StatusConditionSuccess),
			metav1.ConditionFalse, string(csiv1.GetFailed), message,
		)
	}
	return cm, err
}

// parseConfigMap parses the data in the configMap in the desired format(VAR_DRIVER_ENV_NAME: VALUE to ENV_NAME: VALUE).
func (r *CSIScaleOperatorReconciler) parseConfigMap(ctx context.Context, instance *csiscaleoperator.CSIScaleOperator, cm *corev1.ConfigMap) map[string]string {
	logger := csiLog.FromContext(ctx).WithName("parseConfigMap").WithValues("Name", config.EnvVarConfigMap)
	logger.Info("Parsing the data from the optional configmap.", "configmap", config.EnvVarConfigMap)

	validEnvMap := map[string]string{}
	invalidEnvKeys := []string{}
	invalidEnvValueMap := map[string]string{}
	for key, value := range cm.Data {
		keyUpper := strings.ToUpper(key)
		if containsStringInSlice(config.CSIOptionalConfigMapKeys[:], keyUpper) {
			switch keyUpper {
			case config.EnvLogLevelKeyPrefixed:
				validateEnvVarValue(config.EnvLogLevelValues[:], keyUpper, value, validEnvMap, invalidEnvValueMap)
			case config.EnvPersistentLogKeyPrefixed:
				validateEnvVarValue(config.EnvPersistentLogValues[:], keyUpper, value, validEnvMap, invalidEnvValueMap)
			case config.EnvNodePublishMethodKeyPrefixed:
				validateEnvVarValue(config.EnvNodePublishMethodValues[:], keyUpper, value, validEnvMap, invalidEnvValueMap)
			case config.EnvVolumeStatsCapabilityKeyPrefixed:
				validateEnvVarValue(config.EnvVolumeStatsCapabilityValues[:], keyUpper, value, validEnvMap, invalidEnvValueMap)
			case config.EnvDiscoverCGFilesetKeyPrefixed:
				validateEnvVarValue(config.EnvDiscoverCGFilesetValues[:], keyUpper, value, validEnvMap, invalidEnvValueMap)
			case config.EnvPrimaryFilesystemKeyPrefixed:
				validateEnvVarValue(config.EnvPrimaryFilesystemValues[:], keyUpper, value, validEnvMap, invalidEnvValueMap)
			case config.EnvVolNamePrefixKeyPrefixed:
				validateVolNamePrefix(ctx, keyUpper, strings.ToLower(value), validEnvMap, invalidEnvValueMap)
			case config.DaemonSetUpgradeMaxUnavailableKey:
				validateMaxUnavailableValue(ctx, keyUpper, value, validEnvMap, invalidEnvValueMap)
			case config.HostNetworkKey:
				validateHostNetworkValue(ctx, config.EnvHostNetworkValues[:], keyUpper, value, validEnvMap, invalidEnvValueMap)
			case config.DriverCPULimits:
				validateCPULimitsValue(ctx, keyUpper, value, validEnvMap, invalidEnvValueMap)
			case config.DriverMemoryLimits:
				validateMemoryLimitsValue(ctx, keyUpper, value, validEnvMap, invalidEnvValueMap)
			case config.SidecarCPULimits:
				validateCPULimitsValue(ctx, keyUpper, value, validEnvMap, invalidEnvValueMap)
			case config.SidecarMemoryLimits:
				validateMemoryLimitsValue(ctx, keyUpper, value, validEnvMap, invalidEnvValueMap)
			}
		} else {
			invalidEnvKeys = append(invalidEnvKeys, key)
		}
	}
	// setting default values if values are empty/wrong
	setDefaultDriverEnvValues(ctx, validEnvMap)
	logger.Info("Final accepted value ", "from the optional configmap", validEnvMap)
	var message string = ""
	if len(invalidEnvKeys) > 0 && len(invalidEnvValueMap) > 0 {
		message = fmt.Sprintf("There are few entries %v with wrong key which will not be processed and few entries having wrong values %v in the configmap %s, default values will be used", invalidEnvKeys, invalidEnvValueMap, config.EnvVarConfigMap)

	} else if len(invalidEnvKeys) > 0 {
		message = fmt.Sprintf("There are few entries %v with wrong key in the configmap %s which will not be processed", invalidEnvKeys, config.EnvVarConfigMap)

	} else if len(invalidEnvValueMap) > 0 {
		message = fmt.Sprintf("There are few entries having wrong values %v in the configmap %s, default values will be used", invalidEnvValueMap, config.EnvVarConfigMap)
	}

	if len(message) > 0 {
		logger.Info(message)
		RaiseCSOEvent(instance, r.Recorder, corev1.EventTypeWarning,
			string(csiv1.ValidationWarning), message,
		)
	}

	logger.Info("Parsing the data from the optional configmap is successful", "configmap", config.EnvVarConfigMap)
	return validEnvMap
}

func SetStatusAndRaiseEvent(instance runtime.Object, rec record.EventRecorder,
	eventType string, conditionType string, status metav1.ConditionStatus, reason string, msg string) {
	meta.SetStatusCondition(&crStatus.Conditions, metav1.Condition{
		Type:    conditionType,
		Status:  status,
		Reason:  reason,
		Message: msg,
	})
	rec.Event(instance, eventType, reason, msg)
}

func RaiseCSOEvent(instance runtime.Object, rec record.EventRecorder,
	eventType string, reason string, msg string) {
	rec.Event(instance, eventType, reason, msg)
}

func validateMaxUnavailableValue(ctx context.Context, key string, value string, data map[string]string, invalidEnvValue map[string]string) {
	logger := csiLog.FromContext(ctx).WithName("validateMaxUnavailableValue")
	logger.Info("Validating daemonset maxunavailable input ", "inputMaxunavailable", value)
	input := strings.TrimSuffix(value, "%")
	if s, err := strconv.Atoi(input); err == nil && (s > 0 && s < 100) && strings.HasSuffix(value, "%") {
		logger.Info("daemonset maxunavailable parsed integer ", "inputMaxunavailableInt", s)
		data[key] = value
	} else {
		logger.Error(err, " Failed to parse the input maxunvaialble value")
		invalidEnvValue[key] = value
	}
}

func validateVolNamePrefix(ctx context.Context, key string, value string, data map[string]string, invalidEnvValue map[string]string) {
	logger := csiLog.FromContext(ctx).WithName("validateVolumeNamePrefix")
	logger.Info("Validating volume name prefix input ", "volumeNamePrefix", value)

	if len(value) > 2 && len(value) < 6 && isLetter(value) {
		logger.Info("validateVolNamePrefix parsed :", "volumeNamePrefix", value)
		data[key[11:]] = value
	} else {
		logger.Error(fmt.Errorf("the input volume name prefix is not right,the prefix value must be between [3 to 5] length, doesn't contains any special characters and numbers,  volumeNamePrefix : %v", value), "Volume Name Prefix Error")
		invalidEnvValue[key] = value
	}
}

func isLetter(s string) bool {
	for _, r := range s {
		if !unicode.IsLetter(r) {
			return false
		}
	}
	return true
}

func validateHostNetworkValue(ctx context.Context, inputSlice []string, key, value string, envMap, invalidEnvValue map[string]string) {
	logger := csiLog.FromContext(ctx).WithName("validateHostNetworkValue")
	logger.Info("Validating host network input", "inputHostNetwork", value)

	if containsStringInSlice(inputSlice, strings.ToUpper(value)) {
		envMap[key] = value
	} else {
		invalidEnvValue[key] = value
	}
}

// validateCPULimitsValue: To set only accepted CPU limit from configMap
func validateCPULimitsValue(ctx context.Context, key string, value string, data map[string]string, invalidEnvValue map[string]string) {
	logger := csiLog.FromContext(ctx).WithName("validateCPULimitsValue")
	logger.Info("Validating CPU limits Value input ", "cpuLimits", value)

	isResourceRequestValid, err := checkMinResourceRequirement(ctx, value, config.PodsCPULimitsLowerValue)
	if isResourceRequestValid {
		logger.Info("Validation of CPU limits Value successful ", "cpuLimits", value)
		data[key] = value
	} else {
		logger.Error(fmt.Errorf("failed to parse [inputCPULimitValue=%s] or wrong value passed. The value must be greater than or equal to %s, error : %v", value, config.PodsCPULimitsLowerValue, err), "CPU limits validation error")
		invalidEnvValue[key] = value
	}
}

// validateMemoryLimitsValue: To set only accepted memory limit from configMap
func validateMemoryLimitsValue(ctx context.Context, key string, value string, data map[string]string, invalidEnvValue map[string]string) {
	logger := csiLog.FromContext(ctx).WithName("validateMemoryLimitsValue")
	logger.Info("Validating memory limits Value input ", "memoryLimits", value)

	isResourceRequestValid, err := checkMinResourceRequirement(ctx, value, config.PodsMemoryLimitsLowerValue)
	if isResourceRequestValid {
		logger.Info("Validation of memomry limits Value successful ", "memoryLimits", value)
		data[key] = value
	} else {
		logger.Error(fmt.Errorf("failed to parse [inputMemoryLimitValue=%s] or wrong value passed. The value must be greater than or equal to %s, error : %v", value, config.PodsMemoryLimitsLowerValue, err), "Memory limits validation error")
		invalidEnvValue[key] = value
	}
}

// checkMinResourceRequirement: Requested resource must be greater or equal to it's lower limit.
// Return true when requestedresource is greater than min required resource
func checkMinResourceRequirement(ctx context.Context, resourceRequested string, minResourceRequired string) (bool, error) {
	logger := csiLog.FromContext(ctx).WithName("checkMinResourceRequirement")
	logger.Info("Validating resource limit requirement ", "resourceRequested", resourceRequested, "minResourceRequired", minResourceRequired)
	var minResourceSizeMilli, resourceRequestedMilliValue int64
	minResourceSize, err := resource.ParseQuantity(minResourceRequired)
	if err != nil {
		return false, err
	} else {
		minResourceSizeMilli = minResourceSize.MilliValue()
	}
	resourceSize, err := resource.ParseQuantity(resourceRequested)
	if err != nil {
		return false, err
	} else {
		resourceRequestedMilliValue = resourceSize.MilliValue()
	}
	if minResourceSizeMilli <= resourceRequestedMilliValue {
		return true, nil
	} else {
		return false, nil
	}
}

// containsStringInSlice checks if a string is present in a slice
func containsStringInSlice(inputSlice []string, stringToFind string) bool {
	for _, v := range inputSlice {
		if v == stringToFind {
			return true
		}
	}
	return false
}

// validateEnvVarValue checks if the input environment variable value is valid (one of the allowed values), and if
// it is valid then removes predefined prefix from the key which is associated only for driver pod env var
// and adds the env var to validEnvMap. If the value is not valid, then adds the env var to invalidEnvMap
func validateEnvVarValue(inputSlice []string, key string, value string, validEnvMap map[string]string, invalidEnvMap map[string]string) {
	if containsStringInSlice(inputSlice, strings.ToUpper(value)) {
		validEnvMap[key[11:]] = value
	} else {
		invalidEnvMap[key] = value
	}
}

func setDefaultDriverEnvValues(ctx context.Context, envMap map[string]string) {
	logger := csiLog.FromContext(ctx).WithName("setDefaultDriverEnvValues")
	// Set default LogLevel when it is not present in envMap
	if _, ok := envMap[config.EnvLogLevelKey]; !ok {
		logger.Info("logger level is empty or incorrect.", "Defaulting logLevel to", config.EnvLogLevelDefaultValue)
		envMap[config.EnvLogLevelKey] = config.EnvLogLevelDefaultValue
	}
	// Set default PersistentLog when it is not present in envMap
	if _, ok := envMap[config.EnvPersistentLogKey]; !ok {
		logger.Info("PersistentLog is empty or incorrect.", "Defaulting PersistentLog to", config.EnvPersistentLogDefaultValue)
		envMap[config.EnvPersistentLogKey] = config.EnvPersistentLogDefaultValue
	}
	// Set default NodePublishMethod when it is not present in envMap
	if _, ok := envMap[config.EnvNodePublishMethodKey]; !ok {
		logger.Info("NodePublishMethod is empty or incorrect.", "Defaulting NodePublishMethod to", config.EnvNodePublishMethodDefaultValue)
		envMap[config.EnvNodePublishMethodKey] = config.EnvNodePublishMethodDefaultValue
	}
	// Set default VolumeStatsCapability when it is not present in envMap
	if _, ok := envMap[config.EnvVolumeStatsCapabilityKey]; !ok {
		logger.Info("VolumeStatsCapability is empty or incorrect.", "Defaulting VolumeStatsCapability to", config.EnvVolumeStatsCapabilityDefaultValue)
		envMap[config.EnvVolumeStatsCapabilityKey] = config.EnvVolumeStatsCapabilityDefaultValue
	}
	// Set default VolNamePrefix when it is not present in envMap
	if _, ok := envMap[config.EnvVolNamePrefixKey]; !ok {
		logger.Info("VolNamePrefix is empty or incorrect.", "Defaulting VolNamePrefix to", config.EnvVolNamePrefixDefaultValue)
		envMap[config.EnvVolNamePrefixKey] = config.EnvVolNamePrefixDefaultValue
	}
	// Make empty DaemonSetUpgradeMaxUnavailable when it is not present in envMap
	if _, ok := envMap[config.DaemonSetUpgradeMaxUnavailableKey]; !ok {
		logger.Info("DaemonSetUpgradeMaxUnavailable is empty or incorrect.", "Defaulting DaemonSetUpgradeMaxUnavailable to", "1")
		envMap[config.DaemonSetUpgradeMaxUnavailableKey] = ""
	}
	// Set default DiscoverCGFileset when it is not present in envMap
	if _, ok := envMap[config.EnvDiscoverCGFilesetKey]; !ok {
		envDiscoverCGFilesetDefaultValue := getDiscoverCGFilesetDefaultValue(ctx)
		logger.Info("DiscoverCGFileset is empty or incorrect.", "Defaulting DiscoverCGFileset to", envDiscoverCGFilesetDefaultValue)
		envMap[config.EnvDiscoverCGFilesetKey] = envDiscoverCGFilesetDefaultValue
	}

	// set default HostNetwork env when it is not present in envMap
	if _, ok := envMap[config.HostNetworkKey]; !ok {
		logger.Info("Host Network is empty or incorrect.", "Defaulting Host Network to", config.EnvHostNetworkDefaultValue)
		envMap[config.HostNetworkKey] = config.EnvHostNetworkDefaultValue
	}

	// set default CPU limits for driver container when it is not present in envMap
	if _, ok := envMap[config.DriverCPULimits]; !ok {
		logger.Info("Driver CPU limits is empty or incorrect.", "Defaulting CPU limits to", config.DriverCPULimitsDefaultValue)
		envMap[config.DriverCPULimits] = config.DriverCPULimitsDefaultValue
	}
	// set default Memory limits for driver container when it is not present in envMap
	if _, ok := envMap[config.DriverMemoryLimits]; !ok {
		logger.Info("Driver Memory limits is empty or incorrect.", "Defaulting Memory limits to", config.DriverMemoryLimitsDefaultValue)
		envMap[config.DriverMemoryLimits] = config.DriverMemoryLimitsDefaultValue
	}
	// set default CPU limits for sidecars container when it is not present in envMap
	if _, ok := envMap[config.SidecarCPULimits]; !ok {
		logger.Info("Sidecars CPU limits is empty or incorrect.", "Defaulting CPU limits to", config.SidecarCPULimitsDefaultValue)
		envMap[config.SidecarCPULimits] = config.SidecarCPULimitsDefaultValue
	}
	// set default Memory limits for sidecars container when it is not present in envMap
	if _, ok := envMap[config.SidecarMemoryLimits]; !ok {
		logger.Info("Sidecars Memory limits is empty or incorrect.", "Defaulting Memory limits to", config.SidecarMemoryLimitsDefaultValue)
		envMap[config.SidecarMemoryLimits] = config.SidecarMemoryLimitsDefaultValue
	}
	// set default EnvPrimaryFilesystemKey when it is not present in envMap
	if _, ok := envMap[config.EnvPrimaryFilesystemKey]; !ok {
		logger.Info("PRIMARY_FILESYSTEM is empty or incorrect.", "Defaulting PRIMARY_FILESYSTEM to", config.EnvPrimaryFilesystemDefaultValue)
		envMap[config.EnvPrimaryFilesystemKey] = config.EnvPrimaryFilesystemDefaultValue
	}
}

// getDiscoverCGFilesetDefaultValue returns default value for CG fileset discovery
func getDiscoverCGFilesetDefaultValue(ctx context.Context) string {
	logger := csiLog.FromContext(ctx).WithName("getDiscoverCGFilesetDefaultValue")
	logger.Info("Getting DISCOVER_CG_FILESET default value")

	if CNSAClusterPresence, ok := clusterTypeData[config.ENVClusterCNSAPresenceCheck]; ok {

		if CNSAClusterPresence == "True" {
			//CG fileset discovery is enabled by default with CNSA cluster required for RDR
			return "ENABLED"
		}
	}
	//CG fileset discovery is disabled by default on k8s cluster
	return "DISABLED"
}

// listGUIPasswdExpiredClusters returns a list having clusterIds whose password is expired
func (r *CSIScaleOperatorReconciler) listGUIPasswdExpiredClusters(ctx context.Context, instance *csiscaleoperator.CSIScaleOperator, clusters []csiv1.CSICluster) []string {
	logger := csiLog.FromContext(ctx).WithName("listPasswdExpiredClusters")
	logger.Info("Checking each cluster if its GUI password expired")

	expiredGui := []string{}
	for _, cls := range clusters {
		logger.Info("Checking each cluster ", "cluster", cls)
		connector, err := r.newConnector(ctx, instance, cls)
		if err != nil {
			logger.Error(err, "Failed to create scale connector")
		} else {
			_, err = connector.GetClusterId(context.TODO())
			if err != nil && isGUIUnauthorized(err) {
				expiredGui = append(expiredGui, cls.Id)
			}
		}
	}
	return expiredGui
}

func isGUIUnauthorized(err error) bool {
	return strings.Contains(err.Error(), config.ErrorUnauthorized)
}

// getClusterTypeAndCNSAOperatorPresence fetches CNSA operator deployment from the cluster
// and sets two parameters in the clusterTypeData map which is being set later in environment of the driver
func getClusterTypeAndCNSAOperatorPresence(ctx context.Context, namespace string) (err error) {

	// Checking the presence of CNSA operator into the cluster
	logger := csiLog.FromContext(ctx).WithName("getClusterTypeAndCNSAOperatorPresence")
	logger.Info("Reading resources from the cluster in the", "Namespace", namespace)

	// Default env/cluster type setup
	clusterTypeData[config.ENVClusterConfigurationType] = config.ENVClusterTypeKubernetes
	clusterTypeData[config.ENVClusterCNSAPresenceCheck] = "False"

	inClusterConfig, err := rest.InClusterConfig()
	if err != nil {
		logger.Error(err, "Failed to set inclusterconfig instance")
		return err
	}
	// creates the clientset
	clientset, err := kubernetes.NewForConfig(inClusterConfig)
	if err != nil {
		logger.Error(err, "Failed to set clientset with config")
		return err
	}

	// get deployments in a ibm-spectrum-scale-operator namespace
	deployments, err := clientset.AppsV1().Deployments(namespace).List(context.TODO(), metav1.ListOptions{})
	if err != nil {
		logger.Error(err, "Failed to list of all deployments from the ibm-spectrum-scale-operator namespace")
		return err
	}

	for _, deployment := range deployments.Items {
		if strings.Contains(deployment.GetName(), config.CNSAOperatorDeploymentName) {
			logger.Info("Cluster is having CNSA deployment")
			clusterTypeData[config.ENVClusterCNSAPresenceCheck] = "True"
			break
		}
	}

	// Checking if the platform is OpenShift
	apiList, err := clientset.ServerGroups()
	if err != nil {
		logger.Error(err, "Failed to get ServerGroups while getting openshift platform type")
		return err
	}

	apiGroups := apiList.Groups
	for i := 0; i < len(apiGroups); i++ {
		if apiGroups[i].Name == "route.openshift.io" {
			logger.Info("Found apiGroup having route.openshift.io :", "apiGroup", apiGroups[i])
			logger.Info("Platform is a Openshift")
			clusterTypeData[config.ENVClusterConfigurationType] = config.ENVClusterTypeOpenshift
			break
		}
	}
	return nil
}<|MERGE_RESOLUTION|>--- conflicted
+++ resolved
@@ -352,32 +352,22 @@
 	// Calling the function to get platform type and check whether CNSA is present or not in the cluster
 	_, clusterConfigTypeExists := clusterTypeData[config.ENVClusterConfigurationType]
 	_, cnsaOperatorPresenceExists := clusterTypeData[config.ENVClusterCNSAPresenceCheck]
-
-<<<<<<< HEAD
 	// If the setup is a cnsa dev setup, then we are not going to set any clusterTypeData as cnsa operator is not present in the cluster and platform is also local.
 	inClusterScaleGui := os.Getenv("incluster_gui_host")
 	if inClusterScaleGui == "" {
 		if !clusterConfigTypeExists || !cnsaOperatorPresenceExists {
 			logger.Info("Checking the clusterType and presence of CNSA")
-			err := getClusterTypeAndCNSAOperatorPresence(ctx, config.CNSAOperatorNamespace)
+			var cnsaOperatorNamespace string
+			if req.Namespace == config.CNSAScaleNamespace {
+				cnsaOperatorNamespace = req.Namespace
+			} else {
+				cnsaOperatorNamespace = config.CNSAOperatorNamespace
+			}
+			err := getClusterTypeAndCNSAOperatorPresence(ctx, cnsaOperatorNamespace)
 			if err != nil {
 				logger.Error(err, "Failed to check cluster platform and cnsa presence")
 				return ctrl.Result{}, err
 			}
-=======
-	if !clusterConfigTypeExists || !cnsaOperatorPresenceExists {
-		logger.Info("Checking the clusterType and presence of CNSA")
-		var cnsaOperatorNamespace string
-		if req.Namespace == config.CNSAScaleNamespace {
-			cnsaOperatorNamespace = req.Namespace
-		} else {
-			cnsaOperatorNamespace = config.CNSAOperatorNamespace
-		}
-		err := getClusterTypeAndCNSAOperatorPresence(cnsaOperatorNamespace)
-		if err != nil {
-			logger.Error(err, "Failed to check cluster platform and cnsa presence")
-			return ctrl.Result{}, err
->>>>>>> c3ba15d1
 		}
 	}
 	logger.Info("CSI environment variables are found successfully", "CSIConfig", r.CSIEnvConfig)
