--- conflicted
+++ resolved
@@ -1508,7 +1508,6 @@
 		}
 	}
 	return nil
-<<<<<<< HEAD
 }
 
 // getAdditionalHostpaths method parses the key `FILESYSTEM_SHARED_PATH`
@@ -1542,6 +1541,4 @@
 	}
 	// LOG: add exit log
 	return hostPaths, nil
-=======
->>>>>>> 2f7d5738
-}+}
