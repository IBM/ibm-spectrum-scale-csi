--- conflicted
+++ resolved
@@ -439,10 +439,6 @@
 		return ctrl.Result{}, err
 	}
 
-<<<<<<< HEAD
-	csiNodeSyncer := clustersyncer.GetCSIDaemonsetSyncer(r.Client, r.Scheme, instance, daemonSetRestartedKey, daemonSetRestartedValue, CGPrefix, symlinkDirPath)
-	if err := syncer.Sync(context.TODO(), csiNodeSyncer, r.Recorder); err != nil {
-=======
 	cmData := map[string]string{}
 	cm, err := r.getConfigMap(instance, config.CSIEnvVarConfigMap)
 	if err != nil && !errors.IsNotFound(err) {
@@ -455,8 +451,7 @@
 	}
 
 	csiNodeSyncer := clustersyncer.GetCSIDaemonsetSyncer(r.Client, r.Scheme, instance, daemonSetRestartedKey, daemonSetRestartedValue, CGPrefix, symlinkDirPath, cmData)
-	if err := syncer.Sync(context.TODO(), csiNodeSyncer, r.recorder); err != nil {
->>>>>>> 75db4dbc
+	if err := syncer.Sync(context.TODO(), csiNodeSyncer, r.Recorder); err != nil {
 		message := "Synchronization of node/driver interface failed."
 		logger.Error(err, message)
 		SetStatusAndRaiseEvent(instance, r.Recorder, corev1.EventTypeWarning, string(config.StatusConditionSuccess),
@@ -469,23 +464,9 @@
 	message := "The CSI driver resources have been created/updated successfully."
 	logger.Info(message)
 
-<<<<<<< HEAD
-	// if err := r.SetStatus(instance); err != nil {
-	// 	logger.Error(err, "Assigning values to status sub-resource object failed.")
-	//	return ctrl.Result{}, err
-	// }
 	SetStatusAndRaiseEvent(instance, r.Recorder, corev1.EventTypeNormal, string(config.StatusConditionSuccess),
 		metav1.ConditionTrue, string(csiv1.CSIConfigured), message,
 	)
-=======
-	// TODO: Add event.
-	meta.SetStatusCondition(&crStatus.Conditions, metav1.Condition{
-		Type:    string(config.StatusConditionSuccess),
-		Status:  metav1.ConditionTrue,
-		Reason:  string(csiv1.CSIConfigured),
-		Message: message,
-	})
->>>>>>> 75db4dbc
 
 	logger.Info("CSI setup completed successfully.")
 	return ctrl.Result{}, nil
@@ -2204,17 +2185,6 @@
 	return nil
 }
 
-<<<<<<< HEAD
-func SetStatusAndRaiseEvent(instance runtime.Object, rec record.EventRecorder,
-	eventType string, conditionType string, status metav1.ConditionStatus, reason string, msg string) {
-	meta.SetStatusCondition(&crStatus.Conditions, metav1.Condition{
-		Type:    conditionType,
-		Status:  status,
-		Reason:  reason,
-		Message: msg,
-	})
-	rec.Event(instance, eventType, reason, msg)
-=======
 // getConfigMap fetches data from the "ibm-spectrum-scale-csi-config" configmap from the cluster
 // and returns a configmap reference.
 func (r *CSIScaleOperatorReconciler) getConfigMap(instance *csiscaleoperator.CSIScaleOperator, name string) (*corev1.ConfigMap, error) {
@@ -2264,5 +2234,15 @@
 	}
 	logger.Info("Parsing the data from the optional configmap is successful", "configmap", config.CSIEnvVarConfigMap)
 	return data
->>>>>>> 75db4dbc
+}
+
+func SetStatusAndRaiseEvent(instance runtime.Object, rec record.EventRecorder,
+	eventType string, conditionType string, status metav1.ConditionStatus, reason string, msg string) {
+	meta.SetStatusCondition(&crStatus.Conditions, metav1.Condition{
+		Type:    conditionType,
+		Status:  status,
+		Reason:  reason,
+		Message: msg,
+	})
+	rec.Event(instance, eventType, reason, msg)
 }