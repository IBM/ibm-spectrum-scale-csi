--- conflicted
+++ resolved
@@ -90,14 +90,11 @@
 // a map of connectors to make REST calls to GUI
 var scaleConnMap = make(map[string]connectors.SpectrumScaleConnector)
 
-<<<<<<< HEAD
 var cmData = make(map[string]string)
 var cmDataCopy = make(map[string]string)
 
 //var symlinkDirPath = ""
 
-=======
->>>>>>> 3b701255
 // watchResources stores resource kind and resource names of the resources
 // that the controller is going to watch.
 // Namespace information is not stored in the variable
