/*
Copyright 2022.

Licensed under the Apache License, Version 2.0 (the "License");
you may not use this file except in compliance with the License.
You may obtain a copy of the License at

    http://www.apache.org/licenses/LICENSE-2.0

Unless required by applicable law or agreed to in writing, software
distributed under the License is distributed on an "AS IS" BASIS,
WITHOUT WARRANTIES OR CONDITIONS OF ANY KIND, either express or implied.
See the License for the specific language governing permissions and
limitations under the License.
*/

package controllers

import (
	"context"
	"crypto/tls"
	"crypto/x509"
	"encoding/json"
	"fmt"
	"net/http"
	"os"
	"path"
	"reflect"
	"strings"
	"time"

	uuid "github.com/google/uuid"
	configv1 "github.com/openshift/api/config/v1"
	"github.com/presslabs/controller-util/syncer"
	appsv1 "k8s.io/api/apps/v1"
	corev1 "k8s.io/api/core/v1"
	rbacv1 "k8s.io/api/rbac/v1"
	storagev1 "k8s.io/api/storage/v1"
	"k8s.io/apimachinery/pkg/api/errors"
	"k8s.io/apimachinery/pkg/api/meta"
	metav1 "k8s.io/apimachinery/pkg/apis/meta/v1"
	"k8s.io/apimachinery/pkg/runtime"
	"k8s.io/apimachinery/pkg/types"
	"k8s.io/client-go/tools/record"
	ctrl "sigs.k8s.io/controller-runtime"
	"sigs.k8s.io/controller-runtime/pkg/builder"
	"sigs.k8s.io/controller-runtime/pkg/client"
	"sigs.k8s.io/controller-runtime/pkg/controller/controllerutil"
	"sigs.k8s.io/controller-runtime/pkg/event"
	"sigs.k8s.io/controller-runtime/pkg/handler"
	"sigs.k8s.io/controller-runtime/pkg/log"
	"sigs.k8s.io/controller-runtime/pkg/predicate"
	"sigs.k8s.io/controller-runtime/pkg/reconcile"
	"sigs.k8s.io/controller-runtime/pkg/source"

	csiv1 "github.com/IBM/ibm-spectrum-scale-csi/operator/api/v1"
	v1 "github.com/IBM/ibm-spectrum-scale-csi/operator/api/v1"
	config "github.com/IBM/ibm-spectrum-scale-csi/operator/controllers/config"
	csiscaleoperator "github.com/IBM/ibm-spectrum-scale-csi/operator/controllers/internal/csiscaleoperator"
	clustersyncer "github.com/IBM/ibm-spectrum-scale-csi/operator/controllers/syncer"

	//TODO: This is temporary change, once the SpectrumRestV2 is exported
	//in driver code and merged in some IBM branch, change this line and
	//adjust the dependencies.

	"github.com/amdabhad/ibm-spectrum-scale-csi/driver/csiplugin/connectors"
	"github.com/amdabhad/ibm-spectrum-scale-csi/driver/csiplugin/settings"
)

// CSIScaleOperatorReconciler reconciles a CSIScaleOperator object
type CSIScaleOperatorReconciler struct {
	Client        client.Client
	Scheme        *runtime.Scheme
	Recorder      record.EventRecorder
	serverVersion string
}

const MinControllerReplicas = 1

var daemonSetRestartedKey = ""
var daemonSetRestartedValue = ""

var csiLog = log.Log.WithName("csiscaleoperator_controller")

type reconciler func(instance *csiscaleoperator.CSIScaleOperator) error

var crStatus = csiv1.CSIScaleOperatorStatus{}

//A map of changed clusters, used to process only changed
//clusters in case of clusters stanza is modified
var changedClusters = make(map[string]bool)

//a map of connectors to make REST calls to GUI
var scaleConnMap = make(map[string]connectors.SpectrumScaleConnector)
var symlinkDirPath = ""

// watchResources stores resource kind and resource names of the resources
// that the controller is going to watch.
// Namespace information is not stored in the variable
// as the operator is namespace scoped and watches only within the given namespaces.
// Reference: getWatchNamespace() in main.go
var watchResources = map[string]map[string]bool{corev1.ResourceConfigMaps.String(): {}, corev1.ResourceSecrets.String(): {}}

// +kubebuilder:rbac:groups=csi.ibm.com,resources=*,verbs=*

// +kubebuilder:rbac:groups="",resources={pods,persistentvolumeclaims,services,endpoints,events,configmaps,secrets,secrets/status,services/finalizers,serviceaccounts},verbs=*
// TODO: Does the operator need to access to all the resources mentioned above?
// TODO: Does all resources mentioned above required delete/patch/update permissions?

// +kubebuilder:rbac:groups="rbac.authorization.k8s.io",resources={clusterroles,clusterrolebindings},verbs=*
// +kubebuilder:rbac:groups="apps",resources={deployments,daemonsets,replicasets,statefulsets},verbs=create;delete;get;list;update;watch
// +kubebuilder:rbac:groups="apps",resourceNames=ibm-spectrum-scale-csi-operator,resources=deployments/finalizers,verbs=get;update
// +kubebuilder:rbac:groups="storage.k8s.io",resources={volumeattachments,storageclasses,csidrivers},verbs=create;delete;get;list;patch;update;watch
// +kubebuilder:rbac:groups="monitoring.coreos.com",resources=servicemonitors,verbs=get;create
// +kubebuilder:rbac:groups=security.openshift.io,resources=securitycontextconstraints,verbs=*
// +kubebuilder:rbac:groups=config.openshift.io,resources=clusterversions,verbs=get;list;watch

// TODO: In case of multiple controllers, define role and rolebinding separately for leases.
// +kubebuilder:rbac:groups="coordination.k8s.io",resources={leases},verbs=create;delete;get;list;update;watch

// Reconcile is part of the main kubernetes reconciliation loop which aims to
// move the current state of the cluster closer to the desired state.
// TODO(user): Modify the Reconcile function to compare the state specified by
// the CSIScaleOperator object against the actual cluster state, and then
// perform operations to make the cluster state reflect the state specified by
// the user.
//
// For more details, check Reconcile and its Result here:
// - https://pkg.go.dev/sigs.k8s.io/controller-runtime@v0.8.3/pkg/reconcile
func (r *CSIScaleOperatorReconciler) Reconcile(ctx context.Context, req ctrl.Request) (ctrl.Result, error) {
	_ = log.FromContext(ctx)

	logger := csiLog.WithName("Reconcile")
	logger.Info("CSI setup started.")

	setENVIsOpenShift(r)

	// Fetch the CSIScaleOperator instance
	logger.Info("Fetching CSIScaleOperator instance.")
	instance := csiscaleoperator.New(&csiv1.CSIScaleOperator{})

	instanceUnwrap := instance.Unwrap()
	var err error
	err = r.Client.Get(ctx, req.NamespacedName, instanceUnwrap)
	if err != nil {
		if errors.IsNotFound(err) {
			// Request object not found, could have been deleted after reconcile request.
			// Owned objects are automatically garbage collected. For additional cleanup logic use finalizers.
			// Return and don't requeue
			logger.Error(err, "CSIScaleOperator resource not found. Ignoring since object must be deleted.")
			return ctrl.Result{}, nil
		}
		// Error reading the object - requeue the request.
		logger.Error(err, "Failed to get CSIScaleOperator.")
		return ctrl.Result{}, err
	}

	meta.SetStatusCondition(&crStatus.Conditions, metav1.Condition{
		Type:    string(config.StatusConditionSuccess),
		Status:  metav1.ConditionUnknown,
		Reason:  string(csiv1.Unknown),
		Message: "",
	})

	// Update status conditions after reconcile completed
	// crStatus := csiv1.CSIScaleOperatorStatus{}
	defer func() {
		cr := &csiv1.CSIScaleOperator{
			TypeMeta: metav1.TypeMeta{
				Kind:       config.Kind,
				APIVersion: config.APIGroup + "/" + config.APIVersion,
			},
			ObjectMeta: metav1.ObjectMeta{
				Name:      req.Name,
				Namespace: req.Namespace,
			},
		}
		if err := r.SetStatus(instance); err != nil {
			logger.Error(err, "Assigning values to status sub-resource object failed.")
		}
		cr.Status = crStatus
		err := r.Client.Status().Patch(ctx, cr, client.Merge, client.FieldOwner("CSIScaleOperator"))
		if err != nil {
			logger.Error(err, "Deferred update of resource status failed.", "Status", cr.Status)
		}
		logger.V(1).Info("Updated resource status.", "Status", cr.Status)
	}()

	r.Scheme.Default(instanceUnwrap)
	err = r.Client.Update(context.TODO(), instanceUnwrap)
	if err != nil {
		logger.Error(err, "Reconciler Client.Update() failed")
		return ctrl.Result{}, err
	}

	for _, cluster := range instance.Spec.Clusters {
		if cluster.Cacert != "" {
			watchResources[corev1.ResourceConfigMaps.String()][cluster.Cacert] = true
		}
		if cluster.Secrets != "" {
			watchResources[corev1.ResourceSecrets.String()][cluster.Secrets] = true
		}
	}

	watchResources[corev1.ResourceConfigMaps.String()][config.CSIEnvVarConfigMap] = true

	logger.Info("Adding Finalizer")
	if err := r.addFinalizerIfNotPresent(instance); err != nil {
		message := fmt.Sprintf("Failed to add the finalizer %s to the CSISCaleOperator instance %s", config.CSIFinalizer, instance.Name)
		logger.Error(err, message)
		SetStatusAndRaiseEvent(instance, r.Recorder, corev1.EventTypeWarning, string(config.StatusConditionSuccess),
			metav1.ConditionFalse, string(csiv1.UpdateFailed), message,
		)
		return ctrl.Result{}, err
	}

	logger.Info("Checking if CSIScaleOperator object got deleted")
	if !instance.GetDeletionTimestamp().IsZero() {

		logger.Info("Attempting cleanup of CSI driver")
		isFinalizerExists, err := r.hasFinalizer(instance)
		if err != nil {
			message := fmt.Sprintf("Failed to get the finalizer %s for the CSISCaleOperator instance %s", config.CSIFinalizer, instance.Name)
			logger.Error(err, message)
			SetStatusAndRaiseEvent(instance, r.Recorder, corev1.EventTypeWarning, string(config.StatusConditionSuccess),
				metav1.ConditionFalse, string(csiv1.GetFailed), message,
			)
			return ctrl.Result{}, err
		}

		if !isFinalizerExists {
			logger.Error(err, "No finalizer was found")
			return ctrl.Result{}, nil
		}

		if err := r.deleteClusterRolesAndBindings(instance); err != nil {
			message := "Failed to delete the ClusterRoles and ClusterRoleBindings for the CSISCaleOperator instance " + instance.Name + ".\n" +
				fmt.Sprintf("To get the list of the ClusterRoles and ClusterRoleBindings, use the selector as --selector='product=%s'", config.Product)
			logger.Error(err, message)
			SetStatusAndRaiseEvent(instance, r.Recorder, corev1.EventTypeWarning, string(config.StatusConditionSuccess),
				metav1.ConditionFalse, string(csiv1.DeleteFailed), message,
			)
			return ctrl.Result{}, err
		}

		if err := r.deleteCSIDriver(instance); err != nil {
			message := fmt.Sprintf("Failed to delete the CSIDriver %s for the CSISCaleOperator instance %s", config.DriverName, instance.Name)
			logger.Error(err, message)
			SetStatusAndRaiseEvent(instance, r.Recorder, corev1.EventTypeWarning, string(config.StatusConditionSuccess),
				metav1.ConditionFalse, string(csiv1.DeleteFailed), message,
			)
			return ctrl.Result{}, err
		}

		if err := r.removeFinalizer(instance); err != nil {
			message := fmt.Sprintf("Failed to remove the finalizer %s for the CSISCaleOperator instance %s", config.CSIFinalizer, instance.Name)
			logger.Error(err, message)
			SetStatusAndRaiseEvent(instance, r.Recorder, corev1.EventTypeWarning, string(config.StatusConditionSuccess),
				metav1.ConditionFalse, string(csiv1.UpdateFailed), message,
			)
			return ctrl.Result{}, err
		}
		logger.Info("Removed CSI driver successfully")
		return ctrl.Result{}, nil
	}

	if pass, err := r.checkPrerequisite(instance); !pass {
		logger.Error(err, "Pre-requisite check failed.")
		return ctrl.Result{}, err
	} else {
		logger.Info("Pre-requisite check passed.")
	}

	cmExists, clustersStanzaModified, err := r.isClusterStanzaModified(req.Namespace, instance)
	if err != nil {
		return reconcile.Result{}, err
	}

	if !cmExists || clustersStanzaModified {
		err = ValidateCRParams(instance)
		if err != nil {
			message := "Failed to validate Spectrum Scale CSI configurations\n" +
				"Please check the cluster stanza under the Spec.Clusters section in the CSISCaleOperator instance " + instance.Name
			logger.Error(fmt.Errorf(message), "")
			SetStatusAndRaiseEvent(instance, r.Recorder, corev1.EventTypeWarning, string(config.StatusConditionSuccess),
				metav1.ConditionFalse, string(csiv1.ValidationFailed), message,
			)
			return ctrl.Result{}, err
		}
		logger.Info("The Spectrum Scale CSI configurations are validated successfully")
	}

	if len(instance.Spec.Clusters) != 0 {
		err = r.handleSpectrumScaleConnectors(instance, cmExists, clustersStanzaModified)
		if err != nil {
			message := "Error in getting connectors"
			logger.Error(err, message)
			return ctrl.Result{}, err
		}
	}

	//For first pass handle primary FS and fileset
	if !cmExists {
		symlinkDirPath, err = r.handlePrimaryFSandFileset(instance)
		if err != nil {
			return ctrl.Result{}, err
		}
	}

	logger.Info("Create resources")
	// create the resources which never change if not exist
	for _, rec := range []reconciler{
		r.reconcileCSIDriver,
		r.reconcileServiceAccount,
		r.reconcileClusterRole,
		r.reconcileClusterRoleBinding,
	} {
		if err = rec(instance); err != nil {
			return ctrl.Result{}, err
		}
	}

	logger.Info("Successfully created resources like ServiceAccount, ClusterRoles and ClusterRoleBinding")

	// Rollout restart of node plugin pods, if modified driver
	// manifest file is applied.
	if cmExists && clustersStanzaModified {
		logger.Info("Some of the cluster fields of CSIScaleOperator instance are changed, so restarting node plugin pods")
		err = r.handleDriverRestart(instance)
		if err != nil {
			return ctrl.Result{}, err
		}
	}

	// Synchronizing the resources which change over time.
	// Resource list:
	// 1. Cluster configMap
	// 2. Attacher deployment
	// 3. Provisioner deployment
	// 4. Snapshotter deployment
	// 5. Resizer deployment
	// 6. Driver daemonset

	// Synchronizing cluster configMap
	csiConfigmapSyncer := clustersyncer.CSIConfigmapSyncer(r.Client, r.Scheme, instance)
	if err := syncer.Sync(context.TODO(), csiConfigmapSyncer, nil); err != nil {
		message := "Synchronization of " + config.CSIConfigMap + " ConfigMap failed for the CSISCaleOperator instance " + instance.Name
		logger.Error(err, message)
		SetStatusAndRaiseEvent(instance, r.Recorder, corev1.EventTypeWarning, string(config.StatusConditionSuccess),
			metav1.ConditionFalse, string(csiv1.UpdateFailed), message,
		)
		return ctrl.Result{}, err
	}
	logger.Info(fmt.Sprintf("Synchronization of ConfigMap %s is successful", config.CSIConfigMap))

	// Synchronizing attacher deployment
	if err := r.removeDeprecatedStatefulset(instance, config.GetNameForResource(config.CSIControllerAttacher, instance.Name)); err != nil {
		return ctrl.Result{}, err
	}
	csiControllerSyncer := clustersyncer.GetAttacherSyncer(r.Client, r.Scheme, instance)
	if err := syncer.Sync(context.TODO(), csiControllerSyncer, nil); err != nil {
		message := "Synchronization of " + config.GetNameForResource(config.CSIControllerAttacher, instance.Name) + " Deployment failed for the CSISCaleOperator instance " + instance.Name
		logger.Error(err, message)
		SetStatusAndRaiseEvent(instance, r.Recorder, corev1.EventTypeWarning, string(config.StatusConditionSuccess),
			metav1.ConditionFalse, string(csiv1.UpdateFailed), message,
		)
		return ctrl.Result{}, err
	}
	logger.Info(fmt.Sprintf("Synchronization of %s Deployment is successful", config.GetNameForResource(config.CSIControllerAttacher, instance.Name)))

	// Synchronizing provisioner deployment
	if err := r.removeDeprecatedStatefulset(instance, config.GetNameForResource(config.CSIControllerProvisioner, instance.Name)); err != nil {
		return ctrl.Result{}, err
	}
	csiControllerSyncerProvisioner := clustersyncer.GetProvisionerSyncer(r.Client, r.Scheme, instance)
	if err := syncer.Sync(context.TODO(), csiControllerSyncerProvisioner, nil); err != nil {
		message := "Synchronization of " + config.GetNameForResource(config.CSIControllerProvisioner, instance.Name) + " Deployment failed for the CSISCaleOperator instance " + instance.Name
		logger.Error(err, message)
		SetStatusAndRaiseEvent(instance, r.Recorder, corev1.EventTypeWarning, string(config.StatusConditionSuccess),
			metav1.ConditionFalse, string(csiv1.UpdateFailed), message,
		)
		return ctrl.Result{}, err
	}
	logger.Info(fmt.Sprintf("Synchronization of %s Deployment is successful", config.GetNameForResource(config.CSIControllerProvisioner, instance.Name)))

	// Synchronizing snapshotter deployment
	if err := r.removeDeprecatedStatefulset(instance, config.GetNameForResource(config.CSIControllerSnapshotter, instance.Name)); err != nil {
		return ctrl.Result{}, err
	}
	csiControllerSyncerSnapshotter := clustersyncer.GetSnapshotterSyncer(r.Client, r.Scheme, instance)
	if err := syncer.Sync(context.TODO(), csiControllerSyncerSnapshotter, nil); err != nil {
		message := "Synchronization of " + config.GetNameForResource(config.CSIControllerSnapshotter, instance.Name) + " Deployment failed for the CSISCaleOperator instance " + instance.Name
		logger.Error(err, message)
		SetStatusAndRaiseEvent(instance, r.Recorder, corev1.EventTypeWarning, string(config.StatusConditionSuccess),
			metav1.ConditionFalse, string(csiv1.UpdateFailed), message,
		)
		return ctrl.Result{}, err
	}
	logger.Info(fmt.Sprintf("Synchronization of %s Deployment is successful", config.GetNameForResource(config.CSIControllerSnapshotter, instance.Name)))

	// Synchronizing resizer deployment
	if err := r.removeDeprecatedStatefulset(instance, config.GetNameForResource(config.CSIControllerResizer, instance.Name)); err != nil {
		return ctrl.Result{}, err
	}
	csiControllerSyncerResizer := clustersyncer.GetResizerSyncer(r.Client, r.Scheme, instance)
	if err := syncer.Sync(context.TODO(), csiControllerSyncerResizer, nil); err != nil {
		message := "Synchronization of " + config.GetNameForResource(config.CSIControllerResizer, instance.Name) + " Deployment failed for the CSISCaleOperator instance " + instance.Name
		logger.Error(err, message)
		SetStatusAndRaiseEvent(instance, r.Recorder, corev1.EventTypeWarning, string(config.StatusConditionSuccess),
			metav1.ConditionFalse, string(csiv1.UpdateFailed), message,
		)
		return ctrl.Result{}, err
	}
	logger.Info(fmt.Sprintf("Synchronization of %s Deployment is successful", config.GetNameForResource(config.CSIControllerResizer, instance.Name)))

	// Synchronizing node/driver daemonset
	CGPrefix := r.GetConsistencyGroupPrefix(instance)

	if instance.Spec.CGPrefix == "" {
		logger.Info("Updating consistency group prefix in CSIScaleOperator resource.")
		instance.Spec.CGPrefix = CGPrefix
		err := r.Client.Update(ctx, instance.Unwrap())
		if err != nil {
			logger.Error(err, "Reconciler Client.Update() failed.")
			return ctrl.Result{}, err
		}
		logger.Info("Successfully updated consistency group prefix in CSIScaleOperator resource.")

	}

	if err != nil {
		return ctrl.Result{}, err
	}

	cmData := map[string]string{}
	cm, err := r.getConfigMap(instance, config.CSIEnvVarConfigMap)
	if err != nil && !errors.IsNotFound(err) {
		return ctrl.Result{}, err
	}
	if err == nil && len(cm.Data) != 0 {
		cmData = parseConfigMap(cm)
	} else {
		logger.Info("Optional ConfigMap is either not found or is empty, skipped parsing it", "ConfigMap", config.CSIEnvVarConfigMap)
	}

<<<<<<< HEAD
	csiNodeSyncer := clustersyncer.GetCSIDaemonsetSyncer(r.Client, r.Scheme, instance, daemonSetRestartedKey, daemonSetRestartedValue, CGPrefix, cmData)
	if err := syncer.Sync(context.TODO(), csiNodeSyncer, r.recorder); err != nil {
		message := "Synchronization of node/driver interface failed."
=======
	csiNodeSyncer := clustersyncer.GetCSIDaemonsetSyncer(r.Client, r.Scheme, instance, daemonSetRestartedKey, daemonSetRestartedValue, CGPrefix, symlinkDirPath, cmData)
	if err := syncer.Sync(context.TODO(), csiNodeSyncer, nil); err != nil {
		message := "Synchronization of node/driver " + config.GetNameForResource(config.CSINode, instance.Name) + " DaemonSet failed for the CSISCaleOperator instance " + instance.Name
>>>>>>> a4839585
		logger.Error(err, message)
		SetStatusAndRaiseEvent(instance, r.Recorder, corev1.EventTypeWarning, string(config.StatusConditionSuccess),
			metav1.ConditionFalse, string(csiv1.UpdateFailed), message,
		)
		return ctrl.Result{}, err
	}
	logger.Info(fmt.Sprintf("Synchronization of node/driver %s DaemonSet is successful", config.GetNameForResource(config.CSINode, instance.Name)))

	message := "The CSI driver resources have been created/updated successfully"
	logger.Info(message)

	SetStatusAndRaiseEvent(instance, r.Recorder, corev1.EventTypeNormal, string(config.StatusConditionSuccess),
		metav1.ConditionTrue, string(csiv1.CSIConfigured), message,
	)

	logger.Info("CSI setup completed successfully.")
	return ctrl.Result{}, nil
}

//handleDriverRestart gets a driver daemonset from the cluster and
//restarts driver pods, returns error if there is any.
func (r *CSIScaleOperatorReconciler) handleDriverRestart(instance *csiscaleoperator.CSIScaleOperator) error {
	logger := csiLog.WithName("handleDriverRestart")
	var err error
	var daemonSet *appsv1.DaemonSet
	daemonSet, err = r.getNodeDaemonSet(instance)
	if err != nil {
		if !errors.IsNotFound(err) {
			message := "Failed to get the driver DaemonSet: " + config.GetNameForResource(config.CSINode, instance.Name)
			logger.Error(err, message)
			SetStatusAndRaiseEvent(instance, r.Recorder, corev1.EventTypeWarning, string(config.StatusConditionSuccess),
				metav1.ConditionFalse, string(csiv1.GetFailed), message,
			)
		} else {
			message := "The driver DaemonSet " + config.GetNameForResource(config.CSINode, instance.Name) + " is not found"
			logger.Error(err, message)
			SetStatusAndRaiseEvent(instance, r.Recorder, corev1.EventTypeWarning, string(config.StatusConditionSuccess),
				metav1.ConditionFalse, string(csiv1.GetFailed), message,
			)
		}
	} else {
		err = r.rolloutRestartNode(daemonSet)
		if err != nil {
			message := "Failed to rollout restart of driver pods"
			logger.Error(err, message)
			SetStatusAndRaiseEvent(instance, r.Recorder, corev1.EventTypeWarning, string(config.StatusConditionSuccess),
				metav1.ConditionFalse, string(csiv1.UpdateFailed), message,
			)
		} else {
			daemonSetRestartedKey, daemonSetRestartedValue = r.getRestartedAtAnnotation(daemonSet.Spec.Template.ObjectMeta.Annotations)
		}
	}
	return err
}

//isClusterStanzaModified checks if spectrum-scale-config configmap exists
//and if it exists checks if the clusters stanza is modified by
//comparing it with the configmap data.
//It returns 1st value (cmExists) which indicates if clusters configmap exists,
//2nd value (clustersStanzaModified) which idicates whether clusters stanza is
//modified in case the configmap exists, and 3rd value as an error if any.
func (r *CSIScaleOperatorReconciler) isClusterStanzaModified(namespace string, instance *csiscaleoperator.CSIScaleOperator) (bool, bool, error) {
	logger := csiLog.WithName("isClusterStanzaModified")
	cmExists := false
	clustersStanzaModified := false
	currentCMDataString := ""
	configMap := &corev1.ConfigMap{}
	cerr := r.Client.Get(context.TODO(), types.NamespacedName{
		Name:      config.CSIConfigMap,
		Namespace: namespace,
	}, configMap)
	if cerr != nil {
		if !errors.IsNotFound(cerr) {
			message := "Failed to get the ConfigMap: " + config.CSIConfigMap
			logger.Error(cerr, message)

			SetStatusAndRaiseEvent(instance, r.Recorder, corev1.EventTypeWarning, string(config.StatusConditionSuccess),
				metav1.ConditionFalse, string(csiv1.GetFailed), message,
			)
			return cmExists, clustersStanzaModified, cerr
		} else {
			//configmap not found - first pass
			return cmExists, clustersStanzaModified, nil
		}
	} else {
		cmExists = true
		clustersBytes, err := json.Marshal(&instance.Spec.Clusters)
		if err != nil {
			logger.Error(err, "Failed to marshal clusters data of this instance")
			return cmExists, clustersStanzaModified, err
		}
		clustersString := string(clustersBytes)
		configMapDataBytes, err := json.Marshal(&configMap.Data)
		if err != nil {
			logger.Error(err, "Failed to marshal ConfigMap data "+config.CSIConfigMap)
			return cmExists, clustersStanzaModified, err
		}
		currentCMDataString = string(configMapDataBytes)
		currentCMDataString = strings.Replace(currentCMDataString, " ", "", -1)
		currentCMDataString = strings.Replace(currentCMDataString, "\\\"", "\"", -1)

		if !strings.Contains(currentCMDataString, clustersString) {
			logger.Info("Clusters stanza in driver manifest is changed")
			clustersStanzaModified = true
		}

		//if isClusterStanzaModified, check and update modified clusters in changedClusters
		if clustersStanzaModified {
			logger.Info("The clusters stanza is modified ")
			changedClusters = make(map[string]bool)
			err := r.updateChangedClusters(instance, currentCMDataString, instance.Spec.Clusters)
			if err != nil {
				return cmExists, clustersStanzaModified, err
			}
		}
	}
	return cmExists, clustersStanzaModified, nil
}

//updateChangedClusters updates var changedClusters and also returns
//error if primary stanza of the primary cluster is also modified.
//It also deletes unnecessary cluster entries from connector map, for
//which clusterID is present in current configmap data but not in new CR data.
func (r *CSIScaleOperatorReconciler) updateChangedClusters(instance *csiscaleoperator.CSIScaleOperator, currentCMcmString string, newCRClusters []v1.CSICluster) error {
	logger := csiLog.WithName("updateChangedClusters")

	currentCMclusters := []v1.CSICluster{}
	prefix := "{\"" + config.CSIConfigMap + ".json\":\"{\"clusters\":"
	postfix := "}\"}"
	currentCMcmString = strings.Replace(currentCMcmString, prefix, "", 1)
	currentCMcmString = strings.Replace(currentCMcmString, postfix, "", 1)

	configMapDataBytes := []byte(currentCMcmString)
	err := json.Unmarshal(configMapDataBytes, &currentCMclusters)
	if err != nil {
		message := fmt.Sprintf("Failed to unmarshal data of ConfigMap: %v", config.CSIConfigMap)
		err := fmt.Errorf(message)
		logger.Error(err, "")
		//TODO: Use new method to set status/event when event framework
		//is in.
		meta.SetStatusCondition(&crStatus.Conditions, metav1.Condition{
			Type:    string(config.StatusConditionSuccess),
			Status:  metav1.ConditionFalse,
			Reason:  string(csiv1.ResourceConfigError),
			Message: message,
		})
		return err
	}

	//This is a map to track which clusters from current configmap are also
	//present in new CR, so that the connectors for the ones which are not
	//present in new CR but are present in current configmap can be deleted.
	currentCMProcessedClusters := make(map[string]bool)

	for _, crCluster := range newCRClusters {
		//For the cluster ID of each clusters of updated CR, get the clusters
		//data of the current configmap and compare that with new CR data
		oldCMCluster := r.getClusterByID(crCluster.Id, currentCMclusters)
		if reflect.DeepEqual(oldCMCluster, v1.CSICluster{}) {
			//case 1: new cluster is added in CR
			//no matching cluster is found, that means it is a new
			//cluster added in CR --> add entry in changedClusters,
			//so that the new clusters data can be validated later.
			changedClusters[crCluster.Id] = true
		} else {
			//exisiting cluster in current configmap
			if !reflect.DeepEqual(crCluster, oldCMCluster) {
				//case 2: clusters data of current configmap is different than
				//the new CR --> add entry in changedClusters, so that the new
				//clusters data can be validated later.
				changedClusters[crCluster.Id] = true
				currentCMProcessedClusters[crCluster.Id] = true

				//Check if the primary stanza from current configmap is changed
				//and return err if it is changed, as we don't want to change
				//the primary after first successful iteration.
				if oldCMCluster.Primary != nil && !reflect.DeepEqual(oldCMCluster.Primary, crCluster.Primary) {
					primaryString := fmt.Sprintf("{filesystem:%v, fileset:%v",
						oldCMCluster.Primary.PrimaryFs, oldCMCluster.Primary.PrimaryFset)
					if oldCMCluster.Primary.RemoteCluster != "" {
						primaryString += fmt.Sprintf(", remote cluster: %v}", oldCMCluster.Primary.RemoteCluster)
					} else {
						primaryString += "}"
					}
					message := fmt.Sprintf("Primary stanza is modified for cluster with ID %s. Use the orignal primary %s and try again",
						crCluster.Id, primaryString)
					err := fmt.Errorf(message)
					logger.Error(err, "")
					SetStatusAndRaiseEvent(instance, r.Recorder, corev1.EventTypeWarning, string(config.StatusConditionSuccess),
						metav1.ConditionFalse, string(csiv1.PrimaryClusterStanzaModified), message,
					)
					return err
				}
			}
		}
	}

	//case 3: clusters data in current configmap and new CR mataches, nothing to be done here.
	//case 4: delete - current configmap has an entry, which is not there in new CR --> delete
	//the connector for that cluster as we no longer need it.
	for _, cluster := range currentCMclusters {
		if processed, _ := currentCMProcessedClusters[cluster.Id]; !processed {
			delete(scaleConnMap, cluster.Id)
		}
	}
	logger.Info("The changed clusters to process", "changedClusters", changedClusters)
	return nil
}

//getClusterByID returns a cluster matching the passed clusterID
//from the passed list of clusters.
func (r *CSIScaleOperatorReconciler) getClusterByID(id string, clusters []v1.CSICluster) v1.CSICluster {
	for _, cluster := range clusters {
		if id == cluster.Id {
			return cluster
		}
	}
	return v1.CSICluster{}
}

// SetupWithManager sets up the controller with the Manager.
func (r *CSIScaleOperatorReconciler) SetupWithManager(mgr ctrl.Manager) error {

	logger := csiLog.WithName("SetupWithManager")

	logger.Info("Running IBM Spectrum Scale CSI operator", "version", config.OperatorVersion)
	logger.Info("Setting up the controller with the manager.")

	CSIReconcileRequestFunc := func(obj client.Object) []reconcile.Request {
		var requests = []reconcile.Request{}
		var CSIScales = csiv1.CSIScaleOperatorList{}
		_ = mgr.GetClient().List(context.TODO(), &CSIScales)
		//Note:  All CSIScaleOperator objects present in cluster are added to request.
		for _, CSIScale := range CSIScales.Items {
			requests = append(requests, reconcile.Request{
				NamespacedName: types.NamespacedName{
					Name:      CSIScale.Name,
					Namespace: CSIScale.Namespace,
				},
			})
		}
		return requests
	}

	isCSIResource := func(resourceName string, resourceKind string) bool {
		return watchResources[resourceKind][resourceName]
	}

	//update daemonset and restart its pods(driver pods) when optional configmap ibm-spectrum-scale-csi having valid env vars
	//ie. in the format VAR_DRIVER_ENV: VAL, is created/deleted
	//Do not restart driver pods when the configmap contains invalid Envs.
	implicitRestartOnCreateDelete := func(cfgmapData map[string]string) bool {
		for key := range cfgmapData {
			if strings.HasPrefix(strings.ToUpper(key), config.CSIEnvVarPrefix) {
				return true
			}
		}
		logger.Info(fmt.Sprintf("No env vars found with prefix %s in the configmap %s, skipping proccessing them", config.CSIEnvVarPrefix, config.CSIEnvVarConfigMap))
		return false
	}

	//Allow implicit restart of driver pods when returns true
	//implicit restart occurs automatically based on daemonset updateStretegy when a daemonset gets updated
	implicitRestartOnUpdate := func(oldCfgMapData, newCfgMapData map[string]string) bool {
		for key, newVal := range newCfgMapData {
			//Allow restart of driver pods when a new valid env var is found or the value of existing valid env var is updated
			if oldVal, ok := oldCfgMapData[key]; !ok {
				if strings.HasPrefix(strings.ToUpper(key), config.CSIEnvVarPrefix) {
					return true
				}
			} else if oldVal != newVal && strings.HasPrefix(strings.ToUpper(key), config.CSIEnvVarPrefix) {
				return true
			}
		}

		for key := range oldCfgMapData {
			//look for deleted valid env vars of the old configmap in the new configmap
			//if deleted restart driver pods
			if _, ok := newCfgMapData[key]; !ok {
				if strings.HasPrefix(strings.ToUpper(key), config.CSIEnvVarPrefix) {
					return true
				}
			}
		}
		return false
	}

	predicateFuncs := func(resourceKind string) predicate.Funcs {
		return predicate.Funcs{
			CreateFunc: func(e event.CreateEvent) bool {
				if isCSIResource(e.Object.GetName(), resourceKind) {
					if resourceKind == corev1.ResourceConfigMaps.String() && e.Object.GetName() == config.CSIEnvVarConfigMap {
						return implicitRestartOnCreateDelete(e.Object.(*corev1.ConfigMap).Data)
					} else {
						r.restartDriverPods(mgr, "created", resourceKind, e.Object.GetName())
					}
					return true
				}
				return false
			},
			UpdateFunc: func(e event.UpdateEvent) bool {
				if isCSIResource(e.ObjectNew.GetName(), resourceKind) {
					if resourceKind == corev1.ResourceSecrets.String() && !reflect.DeepEqual(e.ObjectOld.(*corev1.Secret).Data, e.ObjectNew.(*corev1.Secret).Data) {
						r.restartDriverPods(mgr, "updated", resourceKind, e.ObjectOld.GetName())
					} else if resourceKind == corev1.ResourceConfigMaps.String() {
						if e.ObjectNew.GetName() == config.CSIEnvVarConfigMap && !reflect.DeepEqual(e.ObjectOld.(*corev1.ConfigMap).Data, e.ObjectNew.(*corev1.ConfigMap).Data) {
							return implicitRestartOnUpdate(e.ObjectOld.(*corev1.ConfigMap).Data, e.ObjectNew.(*corev1.ConfigMap).Data)
						}
					}
					return true
				}
				return false
			},
			DeleteFunc: func(e event.DeleteEvent) bool {
				if isCSIResource(e.Object.GetName(), resourceKind) {
					if resourceKind == corev1.ResourceConfigMaps.String() && e.Object.GetName() == config.CSIEnvVarConfigMap {
						return implicitRestartOnCreateDelete(e.Object.(*corev1.ConfigMap).Data)
					} else {
						r.restartDriverPods(mgr, "deleted", resourceKind, e.Object.GetName())
					}
					return true
				}
				return false
			},
		}
	}

	return ctrl.NewControllerManagedBy(mgr).
		For(&csiv1.CSIScaleOperator{}, builder.WithPredicates(predicate.GenerationChangedPredicate{})).
		Watches(
			&source.Kind{Type: &corev1.Secret{}},
			handler.EnqueueRequestsFromMapFunc(CSIReconcileRequestFunc),
			builder.WithPredicates(predicateFuncs(corev1.ResourceSecrets.String())),
		).
		Watches(
			&source.Kind{Type: &corev1.ConfigMap{}},
			handler.EnqueueRequestsFromMapFunc(CSIReconcileRequestFunc),
			builder.WithPredicates(predicateFuncs(corev1.ResourceConfigMaps.String())),
		).
		Owns(&appsv1.Deployment{}).
		Complete(r)
}

func (r *CSIScaleOperatorReconciler) restartDriverPods(mgr ctrl.Manager, event string, resourceKind string, resourceName string) {

	logger := csiLog.WithName("restartDriverPods").WithValues("Kind", resourceKind, "Name", resourceName, "Event", event)

	CSIDaemonListFunc := func() []appsv1.DaemonSet {
		var CSIDaemonSets = []appsv1.DaemonSet{}
		var DaemonSets = appsv1.DaemonSetList{}
		_ = mgr.GetClient().List(context.TODO(), &DaemonSets)

		for _, DaemonSet := range DaemonSets.Items {
			if DaemonSet.Labels[config.LabelProduct] == config.Product {
				CSIDaemonSets = append(CSIDaemonSets, DaemonSet)
			}
		}
		return CSIDaemonSets
	}

	daemonSets := CSIDaemonListFunc()
	for i := range daemonSets {
		logger.Info("Watched resource is modified. Driver pods will be restarted.")
		err := r.rolloutRestartNode(&daemonSets[i])
		if err != nil {
			logger.Error(err, "Unable to restart driver pods. Please restart node specific pods manually.")
		} else {
			daemonSetRestartedKey, daemonSetRestartedValue = r.getRestartedAtAnnotation(daemonSets[i].Spec.Template.ObjectMeta.Annotations)
		}
	}

}

func Contains(list []string, s string) bool {
	for _, v := range list {
		if v == s {
			return true
		}
	}
	return false
}

func (r *CSIScaleOperatorReconciler) hasFinalizer(instance *csiscaleoperator.CSIScaleOperator) (bool, error) {

	logger := csiLog.WithName("hasFinalizer")

	accessor, finalizerName, err := r.getAccessorAndFinalizerName(instance)
	if err != nil {
		logger.Error(err, "No finalizer found")
		return false, err
	}

	logger.Info("Returning with finalizer", "name", finalizerName)
	return Contains(accessor.GetFinalizers(), finalizerName), nil
}

// This removes an entry from list of strings
func removeListEntry(list []string, s string) []string {
	var newList []string
	for _, v := range list {
		if v != s {
			newList = append(newList, v)
		}
	}
	return newList
}

func (r *CSIScaleOperatorReconciler) removeFinalizer(instance *csiscaleoperator.CSIScaleOperator) error {
	logger := csiLog.WithName("removeFinalizer")

	accessor, finalizerName, err := r.getAccessorAndFinalizerName(instance)
	if err != nil {
		logger.Error(err, "Couldn't get finalizer")
		return err
	}

	accessor.SetFinalizers(removeListEntry(accessor.GetFinalizers(), finalizerName))
	if err := r.Client.Update(context.TODO(), instance.Unwrap()); err != nil {
		logger.Error(err, "Failed to remove", "finalizer", finalizerName, "from", accessor.GetName())
		return err
	}

	logger.Info("Finalizer was removed.")
	return nil
}

func (r *CSIScaleOperatorReconciler) addFinalizerIfNotPresent(instance *csiscaleoperator.CSIScaleOperator) error {
	logger := csiLog.WithName("addFinalizerIfNotPresent")

	accessor, finalizerName, err := r.getAccessorAndFinalizerName(instance)
	if err != nil {
		logger.Error(err, "Failed to get finalizer name")
		return err
	}

	if !Contains(accessor.GetFinalizers(), finalizerName) {
		logger.Info("Adding", "finalizer", finalizerName, "on", accessor.GetName())
		accessor.SetFinalizers(append(accessor.GetFinalizers(), finalizerName))

		if err := r.Client.Update(context.TODO(), instance.Unwrap()); err != nil {
			logger.Error(err, "Failed to add", "finalizer", finalizerName, "on", accessor.GetName())
			return err
		}
	}
	logger.Info("Finalizer was added with", "name", finalizerName)
	return nil
}

func (r *CSIScaleOperatorReconciler) getAccessorAndFinalizerName(instance *csiscaleoperator.CSIScaleOperator) (metav1.Object, string, error) {
	logger := csiLog.WithName("getAccessorAndFinalizerName")

	finalizerName := config.CSIFinalizer

	accessor, err := meta.Accessor(instance)
	if err != nil {
		logger.Error(err, "Failed to get meta information of instance")
		return nil, "", err
	}

	logger.Info("Got finalizer with", "name", finalizerName)
	return accessor, finalizerName, nil
}

func (r *CSIScaleOperatorReconciler) deleteClusterRolesAndBindings(instance *csiscaleoperator.CSIScaleOperator) error {
	logger := csiLog.WithName("deleteClusterRolesAndBindings")

	logger.Info("Calling deleteClusterRoleBindings()")
	if err := r.deleteClusterRoleBindings(instance); err != nil {
		logger.Error(err, "Deletion of ClusterRoleBindings failed")
		return err
	}

	logger.Info("Calling deleteClusterRoles()")
	if err := r.deleteClusterRoles(instance); err != nil {
		logger.Error(err, "Deletion of ClusterRoles failed")
		return err
	}

	logger.Info("Deletion of ClusterRoles and ClusterRoleBindings succeeded.")
	return nil
}

func (r *CSIScaleOperatorReconciler) deleteClusterRoles(instance *csiscaleoperator.CSIScaleOperator) error {
	logger := csiLog.WithName("deleteClusterRoles")

	logger.Info("Deleting ClusterRoles")
	clusterRoles := r.getClusterRoles(instance)

	for _, cr := range clusterRoles {
		found := &rbacv1.ClusterRole{}
		err := r.Client.Get(context.TODO(), types.NamespacedName{
			Name:      cr.Name,
			Namespace: cr.Namespace,
		}, found)
		if err != nil && errors.IsNotFound(err) {
			logger.Info("Continuing working on ClusterRoles for deletion")
			continue
		} else if err != nil {
			logger.Error(err, "Failed to get ClusterRole", "Name", cr.GetName())
			return err
		} else {
			logger.Info("Deleting ClusterRole", "Name", cr.GetName())
			if err := r.Client.Delete(context.TODO(), found); err != nil {
				logger.Error(err, "Failed to delete ClusterRole", "Name", cr.GetName())
				return err
			}
		}
	}
	logger.Info("Exiting deleteClusterRoles method.")
	return nil
}

// reconcileCSIDriver creates a new CSIDriver object in the cluster.
// It returns nil if CSIDriver object is created successfully or it already exists.
func (r *CSIScaleOperatorReconciler) reconcileCSIDriver(instance *csiscaleoperator.CSIScaleOperator) error {
	logger := csiLog.WithName("reconcileCSIDriver").WithValues("Name", config.DriverName)
	logger.Info("Creating a new CSIDriver resource.")

	cd := instance.GenerateCSIDriver()
	found := &storagev1.CSIDriver{}
	err := r.Client.Get(context.TODO(), types.NamespacedName{
		Name:      cd.Name,
		Namespace: "",
	}, found)
	if err != nil && errors.IsNotFound(err) {
		err = r.Client.Create(context.TODO(), cd)
		if err != nil {
			message := fmt.Sprintf("Failed to create the CSIDriver %s for the CSISCaleOperator instance %s", config.DriverName, instance.Name)
			logger.Error(err, message)
			SetStatusAndRaiseEvent(instance, r.Recorder, corev1.EventTypeWarning, string(config.StatusConditionSuccess),
				metav1.ConditionFalse, string(csiv1.CreateFailed), message,
			)
			return err
		}
	} else if err != nil {
		message := fmt.Sprintf("Failed to get the CSIDriver %s for the CSISCaleOperator instance %s", config.DriverName, instance.Name)
		logger.Error(err, message)
		SetStatusAndRaiseEvent(instance, r.Recorder, corev1.EventTypeWarning, string(config.StatusConditionSuccess),
			metav1.ConditionFalse, string(csiv1.GetFailed), message,
		)
		return err
	} else {
		// Resource already exists - don't requeue
		logger.Info("Resource CSIDriver already exists.")
	}
	logger.V(1).Info("Exiting reconcileCSIDriver method.")
	return nil
}

func (r *CSIScaleOperatorReconciler) reconcileServiceAccount(instance *csiscaleoperator.CSIScaleOperator) error {
	logger := csiLog.WithName("reconcileServiceAccount")
	logger.Info("Creating the required ServiceAccount resources.")

	// controller := instance.GenerateControllerServiceAccount()
	node := instance.GenerateNodeServiceAccount()
	attacher := instance.GenerateAttacherServiceAccount()
	provisioner := instance.GenerateProvisionerServiceAccount()
	snapshotter := instance.GenerateSnapshotterServiceAccount()
	resizer := instance.GenerateResizerServiceAccount()

	// controllerServiceAccountName := config.GetNameForResource(config.CSIControllerServiceAccount, instance.Name)
	nodeServiceAccountName := config.GetNameForResource(config.CSINodeServiceAccount, instance.Name)
	// attacherServiceAccountName := config.GetNameForResource(config.CSIAttacherServiceAccount, instance.Name)
	// provisionerServiceAccountName := config.GetNameForResource(config.CSIProvisionerServiceAccount, instance.Name)
	// snapshotterServiceAccountName := config.GetNameForResource(config.CSISnapshotterServiceAccount, instance.Name)

	for _, sa := range []*corev1.ServiceAccount{
		// controller,
		node,
		attacher,
		provisioner,
		snapshotter,
		resizer,
	} {
		if err := controllerutil.SetControllerReference(instance.Unwrap(), sa, r.Scheme); err != nil {
			message := "Failed to set the controller reference for ServiceAccount: " + sa.GetName()
			logger.Error(err, message)
			SetStatusAndRaiseEvent(instance, r.Recorder, corev1.EventTypeWarning, string(config.StatusConditionSuccess),
				metav1.ConditionFalse, string(csiv1.UpdateFailed), message,
			)
			return err
		}
		found := &corev1.ServiceAccount{}
		err := r.Client.Get(context.TODO(), types.NamespacedName{
			Name:      sa.Name,
			Namespace: sa.Namespace,
		}, found)
		if err != nil && errors.IsNotFound(err) {
			logger.Info("Creating a new ServiceAccount.", "Namespace", sa.GetNamespace(), "Name", sa.GetName())
			err = r.Client.Create(context.TODO(), sa)
			if err != nil {
				message := "Failed to create the ServiceAccount: " + sa.GetName()
				logger.Error(err, message)
				SetStatusAndRaiseEvent(instance, r.Recorder, corev1.EventTypeWarning, string(config.StatusConditionSuccess),
					metav1.ConditionFalse, string(csiv1.CreateFailed), message,
				)
				return err
			}
			logger.Info("Creation of ServiceAccount " + sa.GetName() + " is successful")

			//if controllerServiceAccountName == sa.Name {
			//	rErr := r.restartControllerPod(logger, instance)
			//	if rErr != nil {
			//		message := "Failed to restart controller pod."
			//		logger.Error(rErr, message)
			//		// TODO: Add event.
			//		meta.SetStatusCondition(&crStatus.Conditions, metav1.Condition{
			//			Type:    string(config.StatusConditionSuccess),
			//			Status:  metav1.ConditionFalse,
			//			Reason:  string(csiv1.CSINotConfigured),
			//			Message: message,
			//		})
			//		return rErr
			//	}
			//}

			if nodeServiceAccountName == sa.Name {

				nodeDaemonSet, err := r.getNodeDaemonSet(instance)
				if err != nil && errors.IsNotFound(err) {
					logger.Info("Daemonset doesn't exist. Restart not required.")
				} else if err != nil {
					message := "Failed to get the driver DaemonSet: " + config.GetNameForResource(config.CSINode, instance.Name)
					logger.Error(err, message)
					SetStatusAndRaiseEvent(instance, r.Recorder, corev1.EventTypeWarning, string(config.StatusConditionSuccess),
						metav1.ConditionFalse, string(csiv1.GetFailed), message,
					)
					return err
				} else {
					logger.Info("DaemonSet exists, node rollout requires restart",
						"DesiredNumberScheduled", nodeDaemonSet.Status.DesiredNumberScheduled,
						"NumberAvailable", nodeDaemonSet.Status.NumberAvailable)

					rErr := r.rolloutRestartNode(nodeDaemonSet)
					if rErr != nil {
						message := "Failed to rollout restart of node DaemonSet: " + config.GetNameForResource(config.CSINode, instance.Name)
						logger.Error(rErr, message)
						SetStatusAndRaiseEvent(instance, r.Recorder, corev1.EventTypeWarning, string(config.StatusConditionSuccess),
							metav1.ConditionFalse, string(csiv1.UpdateFailed), message,
						)
						return rErr
					}

					daemonSetRestartedKey, daemonSetRestartedValue = r.getRestartedAtAnnotation(nodeDaemonSet.Spec.Template.ObjectMeta.Annotations)
					logger.Info("Rollout restart of node DaemonSet is successful")
				}
				// TODO: Should restart sidecar pods if respective ServiceAccount is created afterwards?
			}
		} else if err != nil {
			message := "Failed to get the ServiceAccount: " + sa.GetName()
			logger.Error(err, message)
			SetStatusAndRaiseEvent(instance, r.Recorder, corev1.EventTypeWarning, string(config.StatusConditionSuccess),
				metav1.ConditionFalse, string(csiv1.GetFailed), message,
			)
			return err
		} else {
			// Cannot update the service account of an already created pod.
			// Reference: https://kubernetes.io/docs/tasks/configure-pod-container/configure-service-account/
			logger.Info("ServiceAccount " + sa.GetName() + " already exists.")
		}
	}
	logger.V(1).Info("Reconciliation of all the ServiceAccounts is successful")
	return nil
}

func (r *CSIScaleOperatorReconciler) getNodeDaemonSet(instance *csiscaleoperator.CSIScaleOperator) (*appsv1.DaemonSet, error) {
	node := &appsv1.DaemonSet{}
	err := r.Client.Get(context.TODO(), types.NamespacedName{
		Name:      config.GetNameForResource(config.CSINode, instance.Name),
		Namespace: instance.Namespace,
	}, node)

	return node, err
}

/*
func (r *CSIScaleOperatorReconciler) restartControllerPod(logger logr.Logger, instance *csiscaleoperator.CSIScaleOperator) error {

	logger.Info("Restarting Controller Pod")
	controllerPod := &corev1.Pod{}
	controllerDeployment, err := r.getControllerDeployment(instance)
	if err != nil {
		logger.Error(err, "Failed to get controller deployment")
		return err
	}

	logger.Info("Controller requires restart",
		"ReadyReplicas", controllerDeployment.Status.ReadyReplicas,
		"Replicas", controllerDeployment.Status.Replicas)
	logger.Info("Restarting csi controller")

	err = r.getControllerPod(controllerDeployment, controllerPod)
	if errors.IsNotFound(err) {
		return nil
	} else if err != nil {
		logger.Error(err, "Failed to get controller pod")
		return err
	}

	return r.restartControllerPodfromDeployment(logger, controllerDeployment, controllerPod)
}
*/
/*
func (r *CSIScaleOperatorReconciler) getControllerPod(controllerDeployment *appsv1.Deployment, controllerPod *corev1.Pod) error {
	controllerPodName := controllerPod.Name
	err := r.Client.Get(context.TODO(), types.NamespacedName{
		Name:      controllerPodName,
		Namespace: controllerDeployment.Namespace,
	}, controllerPod)
	if errors.IsNotFound(err) {
		return nil
	}
	return err
}
*/
/*
func (r *CSIScaleOperatorReconciler) restartControllerPodfromDeployment(logger logr.Logger,
	controllerDeployment *appsv1.Deployment, controllerPod *corev1.Pod) error {
	logger.Info("Controller requires restart",
		"ReadyReplicas", controllerDeployment.Status.ReadyReplicas,
		"Replicas", controllerDeployment.Status.Replicas)
	logger.Info("Restarting csi controller")

	return r.Client.Delete(context.TODO(), controllerPod)
}
*/

func (r *CSIScaleOperatorReconciler) rolloutRestartNode(node *appsv1.DaemonSet) error {
	restartedAt := fmt.Sprintf("%s/restartedAt", config.APIGroup)
	timestamp := time.Now().String()
	node.Spec.Template.ObjectMeta.Annotations[restartedAt] = timestamp
	return r.Client.Update(context.TODO(), node)
}

func (r *CSIScaleOperatorReconciler) getRestartedAtAnnotation(Annotations map[string]string) (string, string) {
	restartedAt := fmt.Sprintf("%s/restartedAt", config.APIGroup)
	for key, element := range Annotations {
		if key == restartedAt {
			return key, element
		}
	}
	return "", ""
}

/*
func (r *CSIScaleOperatorReconciler) getControllerDeployment(instance *csiscaleoperator.CSIScaleOperator) (*appsv1.Deployment, error) {
	controllerDeployment := &appsv1.Deployment{}
	err := r.Client.Get(context.TODO(), types.NamespacedName{
		Name:      config.GetNameForResource(config.CSIController, instance.Name),
		Namespace: instance.Namespace,
	}, controllerDeployment)

	return controllerDeployment, err
}
*/

func (r *CSIScaleOperatorReconciler) reconcileClusterRole(instance *csiscaleoperator.CSIScaleOperator) error {
	logger := csiLog.WithName("reconcileClusterRole")
	logger.Info("Creating the required ClusterRole resources.")

	clusterRoles := r.getClusterRoles(instance)

	for _, cr := range clusterRoles {
		found := &rbacv1.ClusterRole{}
		err := r.Client.Get(context.TODO(), types.NamespacedName{
			Name:      cr.Name,
			Namespace: cr.Namespace,
		}, found)
		if err != nil && errors.IsNotFound(err) {
			logger.Info("Creating a new ClusterRole", "Name", cr.GetName())
			err = r.Client.Create(context.TODO(), cr)
			if err != nil {
				message := "Failed to create the ClusterRole: " + cr.GetName()
				logger.Error(err, message)
				SetStatusAndRaiseEvent(instance, r.Recorder, corev1.EventTypeWarning, string(config.StatusConditionSuccess),
					metav1.ConditionFalse, string(csiv1.CreateFailed), message,
				)
				return err
			}
		} else if err != nil {
			message := "Failed to get the ClusterRole: " + cr.GetName()
			logger.Error(err, message)
			SetStatusAndRaiseEvent(instance, r.Recorder, corev1.EventTypeWarning, string(config.StatusConditionSuccess),
				metav1.ConditionFalse, string(csiv1.GetFailed), message,
			)
			return err
		} else {
			logger.Info("Clusterrole " + cr.GetName() + " already exists. Updating clusterrole.")
			err = r.Client.Update(context.TODO(), cr)
			if err != nil {
				message := "Failed to update the ClusterRole: " + cr.GetName()
				logger.Error(err, message)
				SetStatusAndRaiseEvent(instance, r.Recorder, corev1.EventTypeWarning, string(config.StatusConditionSuccess),
					metav1.ConditionFalse, string(csiv1.UpdateFailed), message,
				)
				return err
			}
		}
	}
	logger.V(1).Info("Reconciliation of ClusterRoles is successful")
	return nil
}

func (r *CSIScaleOperatorReconciler) getClusterRoles(instance *csiscaleoperator.CSIScaleOperator) []*rbacv1.ClusterRole {
	externalProvisioner := instance.GenerateProvisionerClusterRole()
	externalAttacher := instance.GenerateAttacherClusterRole()
	externalSnapshotter := instance.GenerateSnapshotterClusterRole()
	externalResizer := instance.GenerateResizerClusterRole()
	nodePlugin := instance.GenerateNodePluginClusterRole()
	// controllerSCC := instance.GenerateSCCForControllerClusterRole()
	// nodeSCC := instance.GenerateSCCForNodeClusterRole()

	return []*rbacv1.ClusterRole{
		externalProvisioner,
		externalAttacher,
		externalSnapshotter,
		externalResizer,
		nodePlugin,
		// controllerSCC,
		// nodeSCC,
	}
}

func (r *CSIScaleOperatorReconciler) getClusterRoleBindings(instance *csiscaleoperator.CSIScaleOperator) []*rbacv1.ClusterRoleBinding {
	externalProvisioner := instance.GenerateProvisionerClusterRoleBinding()
	externalAttacher := instance.GenerateAttacherClusterRoleBinding()
	externalSnapshotter := instance.GenerateSnapshotterClusterRoleBinding()
	externalResizer := instance.GenerateResizerClusterRoleBinding()
	nodePlugin := instance.GenerateNodePluginClusterRoleBinding()
	// controllerSCC := instance.GenerateSCCForControllerClusterRoleBinding()
	// nodeSCC := instance.GenerateSCCForNodeClusterRoleBinding()

	return []*rbacv1.ClusterRoleBinding{
		externalProvisioner,
		externalAttacher,
		externalSnapshotter,
		externalResizer,
		nodePlugin,
		//controllerSCC,
		//nodeSCC,
	}
}

func (r *CSIScaleOperatorReconciler) reconcileClusterRoleBinding(instance *csiscaleoperator.CSIScaleOperator) error {
	logger := csiLog.WithName("reconcileClusterRoleBinding")
	logger.Info("Creating the required ClusterRoleBinding resources.")

	clusterRoleBindings := r.getClusterRoleBindings(instance)

	for _, crb := range clusterRoleBindings {
		found := &rbacv1.ClusterRoleBinding{}
		err := r.Client.Get(context.TODO(), types.NamespacedName{
			Name:      crb.Name,
			Namespace: crb.Namespace,
		}, found)
		if err != nil && errors.IsNotFound(err) {
			logger.Info("Creating a new ClusterRoleBinding.", "Name", crb.GetName())
			err = r.Client.Create(context.TODO(), crb)
			if err != nil {
				message := "Failed to create the ClusterRoleBinding: " + crb.GetName()
				logger.Error(err, message)
				SetStatusAndRaiseEvent(instance, r.Recorder, corev1.EventTypeWarning, string(config.StatusConditionSuccess),
					metav1.ConditionFalse, string(csiv1.CreateFailed), message,
				)
				return err
			}
		} else if err != nil {
			message := "Failed to get the ClusterRoleBinding: " + crb.GetName()
			logger.Error(err, message)
			SetStatusAndRaiseEvent(instance, r.Recorder, corev1.EventTypeWarning, string(config.StatusConditionSuccess),
				metav1.ConditionFalse, string(csiv1.GetFailed), message,
			)
			return err
		} else {
			// Resource already exists - don't requeue

			logger.Info("Clusterrolebinding " + crb.GetName() + " already exists. Updating clusterolebinding.")
			err = r.Client.Update(context.TODO(), crb)
			if err != nil {
				message := "Failed to update the ClusterRoleBinding: " + crb.GetName()
				logger.Error(err, message)
				SetStatusAndRaiseEvent(instance, r.Recorder, corev1.EventTypeWarning, string(config.StatusConditionSuccess),
					metav1.ConditionFalse, string(csiv1.UpdateFailed), message,
				)
				return err
			}
		}
	}
	logger.V(1).Info("Reconciliation of ClusterRoleBindings is successful")
	return nil
}

func (r *CSIScaleOperatorReconciler) deleteClusterRoleBindings(instance *csiscaleoperator.CSIScaleOperator) error {
	logger := csiLog.WithName("deleteClusterRoleBindings")

	logger.Info("Deleting ClusterRoleBindings")
	clusterRoleBindings := r.getClusterRoleBindings(instance)

	for _, crb := range clusterRoleBindings {
		found := &rbacv1.ClusterRoleBinding{}
		err := r.Client.Get(context.TODO(), types.NamespacedName{
			Name:      crb.Name,
			Namespace: crb.Namespace,
		}, found)
		if err != nil && errors.IsNotFound(err) {
			logger.Info("Continue looking for ClusterRoleBindings", "Name", crb.GetName())
			continue
		} else if err != nil {
			logger.Error(err, "Failed to get ClusterRoleBinding", "Name", crb.GetName())
			return err
		} else {
			logger.Info("Deleting ClusterRoleBinding", "Name", crb.GetName())
			if err := r.Client.Delete(context.TODO(), found); err != nil {
				logger.Error(err, "Failed to delete ClusterRoleBinding", "Name", crb.GetName())
				return err
			}
		}
	}
	logger.Info("Exiting deleteClusterRoleBindings method.")
	return nil
}

// TODO: Status should show state of the driver.
// SetStatus() function assigns values to following fields of status sub-resource.
// Phase: ["", Creating, Running, Failed]
// ControllerReady: True/False
// NodeReady: True/False
// Version: Driver version picked from ibm-spectrum-scale-csi\controllers\config\constants.go
func (r *CSIScaleOperatorReconciler) SetStatus(instance *csiscaleoperator.CSIScaleOperator) error {

	logger := csiLog.WithName("SetStatus")
	logger.Info("Assigning values to status sub-resource object.")

	/*
		controllerPod := &corev1.Pod{}
		controllerDeployment, err := r.getControllerDeployment(instance)
		if err != nil {

			logger.Error(err, "failed to get controller deployment")
			return err
		}

		nodeDaemonSet, err := r.getNodeDaemonSet(instance)
		if err != nil {
			logger.Error(err, "Failed to get node daemonSet.")
			return err
		}

		crStatus.ControllerReady = r.isControllerReady(controllerDeployment)
		crStatus.NodeReady = r.isNodeReady(nodeDaemonSet)

		phase := csiv1.DriverPhaseNone
		if instance.Status.ControllerReady && instance.Status.NodeReady {
			phase = csiv1.DriverPhaseRunning
		} else {
			if !instance.Status.ControllerReady {
				err := r.getControllerPod(controllerDeployment, controllerPod)
				if err != nil {
					logger.Error(err, "failed to get controller pod")
					return err
				}

				if !r.areAllPodImagesSynced(controllerDeployment, controllerPod) {
					r.restartControllerPodfromDeployment(logger, controllerDeployment, controllerPod)

				}
			}
			phase = csiv1.DriverPhaseCreating
		}
		crStatus.Phase = phase
	*/

	crStatus.Versions = []csiv1.Version{
		{
			Name:    instance.Name,
			Version: config.DriverVersion,
		},
	}

	logger.V(1).Info("Setting status of CSIScaleOperator is successful")
	return nil
}

/*
func (r *CSIScaleOperatorReconciler) isControllerReady(controller *appsv1.Deployment) bool {
	logger := csiLog.WithName("isControllerReady")
	logMessage := "Controller status"
	logKey := "ReadyReplicas == MinControllerReplicas"
	logValueTrue := "True"
	logValueFalse := "False"
	logger.Info(logMessage+":", "ReadyReplicas:", controller.Status.ReadyReplicas)
	if controller.Status.ReadyReplicas == MinControllerReplicas {
		logger.Info(logMessage+":", logKey+":", logValueTrue)
		return true
	} else {
		logger.Info(logMessage+":", logKey+":", logValueFalse)
		return false
	}
}
*/
/*
func (r *CSIScaleOperatorReconciler) isNodeReady(node *appsv1.DaemonSet) bool {
	return node.Status.DesiredNumberScheduled == node.Status.NumberAvailable
}

*/
/*
func (r *CSIScaleOperatorReconciler) areAllPodImagesSynced(controllerDeployment *appsv1.Deployment, controllerPod *corev1.Pod) bool {

	logger := csiLog.WithName("areAllPodImagesSynced")
	statefulSetContainers := controllerDeployment.Spec.Template.Spec.Containers
	podContainers := controllerPod.Spec.Containers
	if len(statefulSetContainers) != len(podContainers) {
		return false
	}
	for i := 0; i < len(statefulSetContainers); i++ {
		statefulSetImage := statefulSetContainers[i].Image
		podImage := podContainers[i].Image

		if statefulSetImage != podImage {
			logger.Info("csi controller image not in sync",
				"statefulSetImage", statefulSetImage, "podImage", podImage)
			return false
		}
	}
	return true
}
*/

// TODO: Unused code. Remove if not required.
// Helper function to check for a string in a slice of strings.
func containsString(slice []string, s string) bool {
	for _, item := range slice {
		if item == s {
			return true
		}
	}
	return false
}

func (r *CSIScaleOperatorReconciler) deleteCSIDriver(instance *csiscaleoperator.CSIScaleOperator) error {
	logger := csiLog.WithName("deleteCSIDriver")

	logger.Info("Deleting CSIDriver")
	csiDriver := instance.GenerateCSIDriver()
	found := &storagev1.CSIDriver{}
	err := r.Client.Get(context.TODO(), types.NamespacedName{
		Name:      csiDriver.Name,
		Namespace: csiDriver.Namespace,
	}, found)
	if err == nil {
		logger.Info("Deleting CSIDriver", "Name", csiDriver.GetName())
		if err := r.Client.Delete(context.TODO(), found); err != nil {
			logger.Error(err, "Failed to delete CSIDriver", "Name", csiDriver.GetName())
			return err
		}
	} else if errors.IsNotFound(err) {
		logger.Info("CSIDriver not found for deletion")
		return nil
	} else {
		logger.Error(err, "Failed to get CSIDriver", "Name", csiDriver.GetName())
		return err
	}
	logger.Info("Deletion of CSIDriver is successful")
	return nil
}

// setENVIsOpenShift checks for an OpenShift service to identify whether
// CSI operator is running on an OpenShift cluster. If running on an
// OpenShift cluster, an environment variable is set, which is later
// used to reconcile resources needed only for OpenShift.
func setENVIsOpenShift(r *CSIScaleOperatorReconciler) {
	logger := csiLog.WithName("setENVIsOpenShift")
	_, isOpenShift := os.LookupEnv(config.ENVIsOpenShift)
	if !isOpenShift {
		service := &corev1.Service{}
		err := r.Client.Get(context.TODO(), types.NamespacedName{
			Name:      "controller-manager",
			Namespace: "openshift-controller-manager",
		}, service)
		if err == nil {
			logger.Info("CSI Operator is running on an OpenShift cluster.")
			setEnvErr := os.Setenv(config.ENVIsOpenShift, "True")
			if setEnvErr != nil {
				logger.Error(err, "Error setting environment variable ENVIsOpenShift")
			}
		}
	}
}

// GetConsistencyGroupPrefix returns a universal unique ideintiier(UUID) of string format.
// For Redhat Openshift Cluster Platform, Cluster ID as string is returned.
// For Vanilla kubernetes cluster, generated UUID is returned.
func (r *CSIScaleOperatorReconciler) GetConsistencyGroupPrefix(instance *csiscaleoperator.CSIScaleOperator) string {
	logger := csiLog.WithName("GetConsistencyGroupPrefix")

	logger.Info("Checking if consistency group prefix is passed in CSIScaleOperator specs.")
	if instance.Spec.CGPrefix != "" {
		logger.Info("Consistency group prefix found in CSIScaleOperator specs.")
		return instance.Spec.CGPrefix
	}

	logger.Info("Consistency group prefix is not found in CSIScaleOperator specs.")
	logger.Info("Fetching cluster information.")
	_, isOpenShift := os.LookupEnv(config.ENVIsOpenShift)
	if !isOpenShift {
		logger.Info("Cluster is a Kubernetes Platform.")
		UUID := r.GenerateUUID()
		return UUID.String()
	}

	logger.Info("Cluster is Redhat Openshift Cluster Platform.")
	logger.Info("Fetching cluster ID from ClusterVersion resource.")
	CV := &configv1.ClusterVersion{}
	err := r.Client.Get(context.TODO(), types.NamespacedName{
		Name: "version",
	}, CV)
	if err != nil {
		logger.Info("Unable to fetch the cluster scoped resource.")
		UUID := r.GenerateUUID()
		return UUID.String()
	}
	UUID := string(CV.Spec.ClusterID)
	return UUID

}

// GenerateUUID returns a new random UUID.
func (r *CSIScaleOperatorReconciler) GenerateUUID() uuid.UUID {
	logger := csiLog.WithName("GenerateUUID")
	logger.Info("Generating a unique cluster ID.")
	UUID := uuid.New()
	return UUID
}

func (r *CSIScaleOperatorReconciler) removeDeprecatedStatefulset(instance *csiscaleoperator.CSIScaleOperator, name string) error {
	logger := csiLog.WithName("removeDeprecatedStatefulset").WithValues("Name", name)
	logger.Info("Removing deprecated statefulset resource from the cluster.")

	STS := &appsv1.StatefulSet{}
	err := r.Client.Get(context.TODO(), types.NamespacedName{
		Name:      name,
		Namespace: instance.Namespace,
	}, STS)

	if err != nil && errors.IsNotFound(err) {
		logger.Info("Statefulset resource not found in the cluster.")
	} else if err != nil {
		message := "Failed to get the StatefulSet: " + name
		logger.Error(err, message)
		SetStatusAndRaiseEvent(instance, r.Recorder, corev1.EventTypeWarning, string(config.StatusConditionSuccess),
			metav1.ConditionFalse, string(csiv1.GetFailed), message,
		)
		return err
	} else {
		logger.Info("Found statefulset resource. Sidecar controllers as statefulsets are replaced by deployments in CSI >= 2.6.0. Removing statefulset.")
		if err := r.Client.Delete(context.TODO(), STS); err != nil {
			message := "Failed to delete the StatefulSet: " + name
			logger.Error(err, message)
			SetStatusAndRaiseEvent(instance, r.Recorder, corev1.EventTypeWarning, string(config.StatusConditionSuccess),
				metav1.ConditionFalse, string(csiv1.DeleteFailed), message,
			)
			return err
		}
	}
	return nil
}

func (r *CSIScaleOperatorReconciler) checkPrerequisite(instance *csiscaleoperator.CSIScaleOperator) (bool, error) {

	logger := csiLog.WithName("checkPrerequisite")
	logger.Info("Checking pre-requisites.")

	// get list of secrets from custom resource
	secrets := []string{}
	for _, cluster := range instance.Spec.Clusters {
		if len(cluster.Secrets) != 0 {
			secrets = append(secrets, cluster.Secrets)
		}
	}

	// get list of configMaps from custom resource
	configMaps := []string{}
	for _, cluster := range instance.Spec.Clusters {
		if len(cluster.Cacert) != 0 {
			configMaps = append(configMaps, cluster.Cacert)
		}
	}

	if len(secrets) != 0 {
		for _, secret := range secrets {
			if exists, err := r.resourceExists(instance, secret, string(config.Secret)); !exists {
				return false, err
			}
			logger.Info(fmt.Sprintf("Secret resource %s found.", secret))
		}
	}

	if len(configMaps) != 0 {
		for _, configMap := range configMaps {
			if exists, err := r.resourceExists(instance, configMap, string(config.ConfigMap)); !exists {
				return false, err
			}
			logger.Info(fmt.Sprintf("ConfigMap resource %s found.", configMap))
		}
	}

	return true, nil
}

func (r *CSIScaleOperatorReconciler) resourceExists(instance *csiscaleoperator.CSIScaleOperator, name string, kind string) (bool, error) {

	logger := csiLog.WithName("resourceExists").WithValues("Kind", kind, "Name", name)
	logger.Info("Checking resource exists")

	var err error
	if kind == string(config.Secret) {
		found := &corev1.Secret{}
		err = r.Client.Get(context.TODO(), types.NamespacedName{
			Name:      name,
			Namespace: instance.Namespace,
		}, found)
	}

	if kind == string(config.ConfigMap) {
		found := &corev1.ConfigMap{}
		err = r.Client.Get(context.TODO(), types.NamespacedName{
			Name:      name,
			Namespace: instance.Namespace,
		}, found)
	}

	if err != nil && errors.IsNotFound(err) {
		message := fmt.Sprintf("The %s %s is not found. Please make sure to create %s named %s", kind, name, kind, name)
		logger.Error(err, message)
		SetStatusAndRaiseEvent(instance, r.Recorder, corev1.EventTypeWarning, string(config.StatusConditionSuccess),
			metav1.ConditionFalse, string(csiv1.GetFailed), message,
		)
		return false, err
	} else if err != nil {
		message := "Failed to get the " + kind + ": " + name
		logger.Error(err, message)
		SetStatusAndRaiseEvent(instance, r.Recorder, corev1.EventTypeWarning, string(config.StatusConditionSuccess),
			metav1.ConditionFalse, string(csiv1.GetFailed), message,
		)
		return false, err
	} else {
		return true, nil
	}
}

//newConnector creates and return a new connector to make REST calls for the passed cluster
func (r *CSIScaleOperatorReconciler) newConnector(instance *csiscaleoperator.CSIScaleOperator,
	cluster csiv1.CSICluster) (connectors.SpectrumScaleConnector, error) {
	logger := csiLog.WithName("newSpectrumScaleConnector")
	logger.Info("Creating new SpectrumScaleConnector for cluster with", "ID", cluster.Id)

	var rest *connectors.SpectrumRestV2
	var tr *http.Transport
	username := ""
	password := ""

	if cluster.Secrets != "" {
		secret := &corev1.Secret{}
		err := r.Client.Get(context.TODO(), types.NamespacedName{
			Name:      cluster.Secrets,
			Namespace: instance.Namespace,
		}, secret)
		if err != nil && errors.IsNotFound(err) {
			message := fmt.Sprintf("The Secret %v is not found. Please create a basic-auth Secret with your GUI host credentials", cluster.Secrets)
			logger.Error(err, message)
			SetStatusAndRaiseEvent(instance, r.Recorder, corev1.EventTypeWarning, string(config.StatusConditionSuccess),
				metav1.ConditionFalse, string(csiv1.GetFailed), message,
			)
			return &connectors.SpectrumRestV2{}, err
		} else if err != nil {
			message := fmt.Sprintf("Failed to get the Secret: %v", cluster.Secrets)
			logger.Error(err, message)
			SetStatusAndRaiseEvent(instance, r.Recorder, corev1.EventTypeWarning, string(config.StatusConditionSuccess),
				metav1.ConditionFalse, string(csiv1.GetFailed), message,
			)
			return nil, err
		}
		username = string(secret.Data[config.SecretUsername])
		password = string(secret.Data[config.SecretPassword])
	}

	if cluster.SecureSslMode == true && cluster.Cacert != "" {
		configMap := &corev1.ConfigMap{}
		err := r.Client.Get(context.TODO(), types.NamespacedName{
			Name:      cluster.Cacert,
			Namespace: instance.Namespace,
		}, configMap)

		if err != nil && errors.IsNotFound(err) {
			message := fmt.Sprintf("The ConfigMap %v to specify GUI certificates, is not found. Please create one", cluster.Cacert)
			logger.Error(err, message)
			SetStatusAndRaiseEvent(instance, r.Recorder, corev1.EventTypeWarning, string(config.StatusConditionSuccess),
				metav1.ConditionFalse, string(csiv1.GetFailed), message,
			)
			return nil, err
		} else if err != nil {
			message := fmt.Sprintf("Failed to get the ConfigMap %v storing GUI certificates", cluster.Cacert)
			logger.Error(err, message)
			SetStatusAndRaiseEvent(instance, r.Recorder, corev1.EventTypeWarning, string(config.StatusConditionSuccess),
				metav1.ConditionFalse, string(csiv1.GetFailed), message,
			)
			return nil, err
		}
		cacertValue := []byte(configMap.Data[cluster.Cacert])
		caCertPool := x509.NewCertPool()
		if ok := caCertPool.AppendCertsFromPEM(cacertValue); !ok {
			return nil, fmt.Errorf("Parsing CA cert %v failed", cluster.Cacert)
		}
		tr = &http.Transport{TLSClientConfig: &tls.Config{RootCAs: caCertPool, MinVersion: tls.VersionTLS12}}
		logger.Info("Created Spectrum Scale connector with SSL mode for guiHost(s)")

	} else {
		//#nosec G402 InsecureSkipVerify was requested by user.
		tr = &http.Transport{TLSClientConfig: &tls.Config{InsecureSkipVerify: true, MinVersion: tls.VersionTLS12}} //nolint:gosec
		logger.Info("Created Spectrum Scale connector without SSL mode for guiHost(s)")
	}

	rest = &connectors.SpectrumRestV2{
		HTTPclient: &http.Client{
			Transport: tr,
			Timeout:   time.Second * config.HTTPClientTimeout,
		},
		User:          username,
		Password:      password,
		EndPointIndex: 0, //Use first GUI as primary by default
	}

	for i := range cluster.RestApi {
		guiHost := cluster.RestApi[i].GuiHost
		guiPort := cluster.RestApi[i].GuiPort
		if guiPort == 0 {
			guiPort = settings.DefaultGuiPort
		}
		endpoint := fmt.Sprintf("%s://%s:%d/", settings.GuiProtocol, guiHost, guiPort)
		rest.Endpoint = append(rest.Endpoint, endpoint)
	}
	return rest, nil
}

//handleSpectrumScaleConnectors gets the connectors for all the clusters in driver
//manifest and sets those in scaleConnMap also checks if GUI is reachable and
//cluster ID is valid.
func (r *CSIScaleOperatorReconciler) handleSpectrumScaleConnectors(instance *csiscaleoperator.CSIScaleOperator, cmExists bool, clustersStanzaModified bool) error {
	logger := csiLog.WithName("handleSpectrumScaleConnectors")
	logger.Info("Checking spectrum scale connectors")

	operatorRestarted := (len(scaleConnMap) == 0) && cmExists
	for _, cluster := range instance.Spec.Clusters {
		isPrimaryCluster := cluster.Primary != nil
		if !cmExists || clustersStanzaModified || operatorRestarted {
			//These are the prerequisite checks and preprocessing done at
			//multiple passes of operator/driver:
			//1st pass: check all clusters - check if GUI is reachable and clusterID is valid for all clusters.
			//Pass no. 2+ (without clusters stanza modification in manifest): check no cluster.
			//Pass no. 2+ (with applying modified clusters stanza in manifest): check GUI of changed cluster is reachable + clusterID is valid.
			//Operator restarted: check if only primary GUI is reachable.
			//Driver started/restarted: check if only primary GUI is reachable.
			_, connectorExists := scaleConnMap[cluster.Id]
			_, isClusterChanged := changedClusters[cluster.Id]

			//Create a new connector if it does not exists already or
			//if it exists but cluster stanza is modified and this cluster
			//data is changed
			if !connectorExists || (clustersStanzaModified && isClusterChanged) {
				connector, err := r.newConnector(instance, cluster)
				if err != nil {
					return err
				}
				scaleConnMap[cluster.Id] = connector
				if isPrimaryCluster {
					scaleConnMap[config.Primary] = connector
				}
			}

			//Validate GUI connection and cluster ID in CR.
			//1. Check if GUI is reachable for the 1st pass.
			// For pass no. 2+ if clusterstanza modified, check for only changed cluster
			if !cmExists || (clustersStanzaModified && isClusterChanged) {
				if operatorRestarted && !isPrimaryCluster {
					//if operator is restarted and this is not a primary cluster,
					//no need to check if GUI is reachable or clusterID is valid.
					continue
				}
				id, err := scaleConnMap[cluster.Id].GetClusterId(context.TODO())
				if err != nil {
					message := fmt.Sprintf("Failed to connect to the GUI of the cluster with ID: %s. Please check that you specified the right GUI host", cluster.Id)
					logger.Error(err, message)
					SetStatusAndRaiseEvent(instance, r.Recorder, corev1.EventTypeWarning, string(config.StatusConditionSuccess),
						metav1.ConditionFalse, string(csiv1.GUIConnFailed), message,
					)
					return err
				} else {
					logger.Info("The GUI connection for the cluster is successful", "Cluster ID", cluster.Id)
				}
				//2. Check if cluster ID from manifest matches with the one obtained from GUI
				if operatorRestarted {
					//If this is the operator restart case, no need to validate cluster ID again for any cluster,
					//as it gets validated in 1st pass already.
					continue
				}
				if id != cluster.Id {
					message := fmt.Sprintf("The cluster ID %v in Spectrum Scale CSI configurations does not match with the cluster ID %v obtained from cluster\n", instance.Kind, instance.Name) +
						fmt.Sprintf("Please check the Spec.Clusters section in the resource %s/%s", cluster.Id, id)
					logger.Error(err, message)
					SetStatusAndRaiseEvent(instance, r.Recorder, corev1.EventTypeWarning, string(config.StatusConditionSuccess),
						metav1.ConditionFalse, string(csiv1.ClusterIDMismatch), message,
					)
					return fmt.Errorf(message)
				} else {
					logger.Info(fmt.Sprintf("The cluster ID %s is validated successfully", cluster.Id))
				}
			}
		}
	}
	return nil
}

//handlePrimaryFSandFileset checks if primary FS exists, also checkes if primary fileset exists.
//If primary fileset does not exist, it is created and also if a directory
//to store symlinks is created if it does not exist. It returns the absolute path of symlink
//directory and error if there is any.
func (r *CSIScaleOperatorReconciler) handlePrimaryFSandFileset(instance *csiscaleoperator.CSIScaleOperator) (string, error) {
	logger := csiLog.WithName("handlePrimaryFSandFileset")
	primary := r.getPrimaryCluster(instance)
	if primary == nil {
		message := fmt.Sprintf("No primary cluster is defined in the Spectrum Scale CSI configurations under Spec.Clusters section in the CSISCaleOperator instance %s/%s", instance.Kind, instance.Name)
		err := fmt.Errorf(message)
		logger.Error(err, "")
		SetStatusAndRaiseEvent(instance, r.Recorder, corev1.EventTypeWarning, string(config.StatusConditionSuccess),
			metav1.ConditionFalse, string(csiv1.PrimaryClusterUndefined), message,
		)
		return "", err
	}

	sc := scaleConnMap[config.Primary]

	// check if primary filesystem exists
	fsMountInfo, err := sc.GetFilesystemMountDetails(context.TODO(), primary.PrimaryFs)
	if err != nil {
		message := fmt.Sprintf("Failed to get the details of the primary filesystem: %s", primary.PrimaryFs)
		logger.Error(err, message)
		SetStatusAndRaiseEvent(instance, r.Recorder, corev1.EventTypeWarning, string(config.StatusConditionSuccess),
			metav1.ConditionFalse, string(csiv1.GetFileSystemFailed), message,
		)
		return "", err
	}

	// In case primary fset value is not specified in configuation then use default
	if primary.PrimaryFset == "" {
		primary.PrimaryFset = config.DefaultPrimaryFileset
		logger.Info("Primary fileset is not specified", "using default primary fileset %s", config.DefaultPrimaryFileset)
	}

	primaryFSMount := fsMountInfo.MountPoint

	// Get FS name on owning cluster
	// Examples of remoteDeviceName:
	// 1. Local FS fs2 -
	//		"remoteDeviceName" : "<scale local cluster name>:fs2"
	// 2. Remote FS fs1 which can be mounted locally with a different name
	//		"remoteDeviceName" : "<scale remote cluster name>:fs1"
	remoteDeviceName := strings.Split(fsMountInfo.RemoteDeviceName, ":")
	fsNameOnOwningCluster := remoteDeviceName[len(remoteDeviceName)-1]

	// //check if multiple GUIs are passed
	// if len(cluster.RestAPI) > 1 {
	// 	err := driver.cs.checkGuiHASupport(sc)
	// 	if err != nil {
	// 		return "", err
	// 	}
	// }

	if primary.RemoteCluster != "" {
		//if remote cluster is present, use connector of remote cluster
		sc = scaleConnMap[primary.RemoteCluster]
		if fsNameOnOwningCluster == "" {
			message := "Failed to get the name of the remote filesystem from the cluster"
			logger.Error(err, message)
			SetStatusAndRaiseEvent(instance, r.Recorder, corev1.EventTypeWarning, string(config.StatusConditionSuccess),
				metav1.ConditionFalse, string(csiv1.GetRemoteFileSystemFailed), message,
			)
			return "", fmt.Errorf(message)
		}
	}

	//check if primary filesystem exists on remote cluster and mounted on atleast one node
	fsMountInfo, err = sc.GetFilesystemMountDetails(context.TODO(), fsNameOnOwningCluster)
	if err != nil {
		message := fmt.Sprintf("Failed to the get details of the filesystem: %s", fsNameOnOwningCluster)
		logger.Error(err, message)
		SetStatusAndRaiseEvent(instance, r.Recorder, corev1.EventTypeWarning, string(config.StatusConditionSuccess),
			metav1.ConditionFalse, string(csiv1.GetFileSystemFailed), message,
		)
		return "", err
	}

	fsMountPoint := fsMountInfo.MountPoint

<<<<<<< HEAD
	fsetLinkPath, err := createPrimaryFileset(sc, fsNameOnOwningCluster, fsMountPoint, primary.PrimaryFset, primary.InodeLimit)
=======
	fsetLinkPath, err := r.createPrimaryFileset(instance, sc, fsNameOnOwningCluster, fsMountPoint, primary.PrimaryFset, primary.InodeLimit, operatorRestarted)
>>>>>>> a4839585
	if err != nil {
		message := fmt.Sprintf("Failed to create the primary fileset %s on the primary filesystem %s", primary.PrimaryFset, primary.PrimaryFs)
		logger.Error(err, message)
		SetStatusAndRaiseEvent(instance, r.Recorder, corev1.EventTypeWarning, string(config.StatusConditionSuccess),
			metav1.ConditionFalse, string(csiv1.CreateFilesetFailed), message,
		)
		return "", err
	}

	// In case primary FS is remotely mounted, run fileset refresh task on primary cluster
	if primary.RemoteCluster != "" {
		_, err := scaleConnMap[config.Primary].ListFileset(context.TODO(), primary.PrimaryFs, primary.PrimaryFset)
		if err != nil {
			logger.Info("Primary fileset is not visible on primary cluster. Running fileset refresh task", "fileset name", primary.PrimaryFset)
			err = scaleConnMap[config.Primary].FilesetRefreshTask(context.TODO())
			if err != nil {
				message := fmt.Sprintf("Error in fileset refresh task")
				logger.Error(err, message)
				SetStatusAndRaiseEvent(instance, r.Recorder, corev1.EventTypeWarning, string(config.StatusConditionSuccess),
					metav1.ConditionFalse, string(csiv1.FilesetRefreshFailed), message,
				)

				// retry listing fileset again after some time after refresh
				time.Sleep(8 * time.Second)
				_, err = scaleConnMap[config.Primary].ListFileset(context.TODO(), primary.PrimaryFs, primary.PrimaryFset)
				if err != nil {
					message := fmt.Sprintf("Primary fileset %s is not visible on primary cluster even after running fileset refresh task", primary.PrimaryFset)
					logger.Error(err, message)
					SetStatusAndRaiseEvent(instance, r.Recorder, corev1.EventTypeWarning, string(config.StatusConditionSuccess),
						metav1.ConditionFalse, string(csiv1.GetFilesetFailed), message,
					)
					return "", err
				}
			}

		}
	}

	//A directory can be created from accessing cluster, so get the path on accessing cluster
	if fsMountPoint != primaryFSMount {
		fsetLinkPath = strings.Replace(fsetLinkPath, fsMountPoint, primaryFSMount, 1)
	}

	// Create directory where volume symlinks will reside
	symlinkDirPath, _, err := r.createSymlinksDir(instance, scaleConnMap[config.Primary], primary.PrimaryFs, primaryFSMount, fsetLinkPath)
	if err != nil {
		message := fmt.Sprintf("Failed to create the directory %s on the primary filesystem %s", config.SymlinkDir, primary.PrimaryFs)
		logger.Error(err, message)
		SetStatusAndRaiseEvent(instance, r.Recorder, corev1.EventTypeWarning, string(config.StatusConditionSuccess),
			metav1.ConditionFalse, string(csiv1.CreateDirFailed), message,
		)
		return "", err
	}
	logger.Info("The symlinks directory path is:", "symlinkDirPath", symlinkDirPath)
	return symlinkDirPath, nil
}

//getPrimaryCluster returns primary cluster of the passed instance.
func (r *CSIScaleOperatorReconciler) getPrimaryCluster(instance *csiscaleoperator.CSIScaleOperator) *v1.CSIFilesystem {
	var primary *v1.CSIFilesystem
	for _, cluster := range instance.Spec.Clusters {
		if cluster.Primary != nil {
			primary = cluster.Primary
		}
	}
	return primary
}

//createPrimaryFileset creates a primary fileset and returns it's path
//where it is linked. If primary fileset exists and is already linked,
//the link path is returned. If primary fileset already exists and not linked,
<<<<<<< HEAD
//it is linked and link path is returned.
func createPrimaryFileset(sc connectors.SpectrumScaleConnector, fsNameOnOwningCluster string,
	fsMountPoint string, filesetName string, inodeLimit string) (string, error) {
=======
//it is linked and link path is returned. For operator restart case, just
//the primary fileset path with a nil error is returned.
func (r *CSIScaleOperatorReconciler) createPrimaryFileset(instance *csiscaleoperator.CSIScaleOperator, sc connectors.SpectrumScaleConnector, fsNameOnOwningCluster string,
	fsMountPoint string, filesetName string, inodeLimit string, operatorRestarted bool) (string, error) {
>>>>>>> a4839585

	logger := csiLog.WithName("createPrimaryFileset")
	logger.Info("Creating primary fileset", " primaryFS", fsNameOnOwningCluster,
		"mount point", fsMountPoint, "filesetName", filesetName)

	newLinkPath := path.Join(fsMountPoint, filesetName) //Link path to set if the fileset is not linked

	// create primary fileset if not already created
	fsetResponse, err := sc.ListFileset(context.TODO(), fsNameOnOwningCluster, filesetName)
	if err != nil {
		logger.Info("Primary fileset not found, so creating it", "fileseName", filesetName)
		opts := make(map[string]interface{})
		if inodeLimit != "" {
			opts[connectors.UserSpecifiedInodeLimit] = inodeLimit
		}

		err = sc.CreateFileset(context.TODO(), fsNameOnOwningCluster, filesetName, opts)
		if err != nil {
			message := fmt.Sprintf("Failed to create the primary fileset %s on the filesystem %s", filesetName, fsNameOnOwningCluster)
			logger.Error(err, message)
			SetStatusAndRaiseEvent(instance, r.Recorder, corev1.EventTypeWarning, string(config.StatusConditionSuccess),
				metav1.ConditionFalse, string(csiv1.CreateFilesetFailed), message,
			)
			return "", err
		}
	} else {
		linkPath := fsetResponse.Config.Path
		if linkPath == "" || linkPath == "--" {
			logger.Info("Primary fileset not linked. Linking it", "filesetName", filesetName)
			err = sc.LinkFileset(context.TODO(), fsNameOnOwningCluster, filesetName, newLinkPath)
			if err != nil {
				message := fmt.Sprintf("Failed to link the primary fileset %s to the linkpath %s on the filesystem %s", filesetName, newLinkPath, fsNameOnOwningCluster)
				logger.Error(err, message)
				SetStatusAndRaiseEvent(instance, r.Recorder, corev1.EventTypeWarning, string(config.StatusConditionSuccess),
					metav1.ConditionFalse, string(csiv1.LinkFilesetFailed), message,
				)
				return "", err
			} else {
				logger.Info("Linked primary fileset", "filesetName", filesetName, "linkpath", newLinkPath)
			}
		} else {
			logger.Info("Primary fileset exists and linked", "filesetName", filesetName, "linkpath", linkPath)
		}
	}
	return newLinkPath, nil
}

//createSymlinksDir creates a .volumes directory on the fileset path fsetLinkPath,
//and returns absolute, relative paths and error if there is any.
func (r *CSIScaleOperatorReconciler) createSymlinksDir(instance *csiscaleoperator.CSIScaleOperator, sc connectors.SpectrumScaleConnector, fs string, fsMountPath string,
	fsetLinkPath string) (string, string, error) {

	logger := csiLog.WithName("createSymlinkPath")
	logger.Info("Creating a directory for symlinks", "directory", config.SymlinkDir,
		"filesystem", fs, "fsMountPath", fsMountPath, "filesetlinkpath", fsetLinkPath)

	fsetRelativePath, symlinkDirPath := getSymlinkDirPath(fsetLinkPath, fsMountPath)
	symlinkDirRelativePath := fmt.Sprintf("%s/%s", fsetRelativePath, config.SymlinkDir)

	err := sc.MakeDirectory(context.TODO(), fs, symlinkDirRelativePath, config.DefaultUID, config.DefaultGID) //MakeDirectory doesn't return error if the directory already exists
	if err != nil {
		message := fmt.Sprintf("Failed to create a symlink directory with relative path %s on filesystem %s", symlinkDirRelativePath, fs)
		logger.Error(err, message)
		SetStatusAndRaiseEvent(instance, r.Recorder, corev1.EventTypeWarning, string(config.StatusConditionSuccess),
			metav1.ConditionFalse, string(csiv1.CreateDirFailed), message,
		)
		return symlinkDirPath, symlinkDirRelativePath, err
	}

	return symlinkDirPath, symlinkDirRelativePath, nil
}

//getSymlinkDirPath formats and returns the paths of the directory,
//where symlinks are stored for version 1 volumes.
func getSymlinkDirPath(fsetLinkPath string, fsMountPath string) (string, string) {
	fsetRelativePath := strings.Replace(fsetLinkPath, fsMountPath, "", 1)
	fsetRelativePath = strings.Trim(fsetRelativePath, "!/")
	fsetLinkPath = strings.TrimSuffix(fsetLinkPath, "/")

	symlinkDirPath := fmt.Sprintf("%s/%s", fsetLinkPath, config.SymlinkDir)
	return fsetRelativePath, symlinkDirPath
}

//ValidateCRParams validates driver configuration parameters and returns error if any validation fails
func ValidateCRParams(instance *csiscaleoperator.CSIScaleOperator) error {
	logger := csiLog.WithName("ValidateCRParams")
	logger.Info(fmt.Sprintf("Validating the Spectrum Scale CSI configurations of the resource %s/%s", instance.Kind, instance.Name))

	if len(instance.Spec.Clusters) == 0 {
		return fmt.Errorf("Missing cluster information in Spectrum Scale configuration")
	}

	primaryClusterFound, issueFound := false, false
	remoteClusterID := ""
	var nonPrimaryClusters = make(map[string]bool)

	for i := 0; i < len(instance.Spec.Clusters); i++ {
		cluster := instance.Spec.Clusters[i]

		if cluster.Id == "" {
			issueFound = true
			logger.Error(fmt.Errorf("Mandatory parameter 'id' is not specified"), "")
		}
		if len(cluster.RestApi) == 0 {
			issueFound = true
			logger.Error(fmt.Errorf("Mandatory section 'restApi' is not specified for cluster %v", cluster.Id), "")
		}
		if len(cluster.RestApi) != 0 && cluster.RestApi[0].GuiHost == "" {
			issueFound = true
			logger.Error(fmt.Errorf("Mandatory parameter 'guiHost' is not specified for cluster %v", cluster.Id), "")
		}

		if cluster.Primary != nil && *cluster.Primary != (v1.CSIFilesystem{}) {
			if primaryClusterFound {
				issueFound = true
				logger.Error(fmt.Errorf("More than one primary clusters specified"), "")
			}

			primaryClusterFound = true
			if cluster.Primary.PrimaryFs == "" {
				issueFound = true
				logger.Error(fmt.Errorf("Mandatory parameter 'primaryFs' is not specified for primary cluster %v", cluster.Id), "")
			}

			remoteClusterID = cluster.Primary.RemoteCluster
		} else {
			//when its a not primary cluster
			nonPrimaryClusters[cluster.Id] = true
		}

		if cluster.Secrets == "" {
			issueFound = true
			logger.Error(fmt.Errorf("Mandatory parameter 'secrets' is not specified for cluster %v", cluster.Id), "")
		}

		if cluster.SecureSslMode && cluster.Cacert == "" {
			issueFound = true
			logger.Error(fmt.Errorf("CA certificate not specified in secure SSL mode for cluster %v", cluster.Id), "")
		}
	}

	if !primaryClusterFound {
		issueFound = true
		logger.Error(fmt.Errorf("No primary clusters specified"), "")
	}
	_, nonPrimaryClusterExists := nonPrimaryClusters[remoteClusterID]
	if remoteClusterID != "" && !nonPrimaryClusterExists {
		issueFound = true
		logger.Error(fmt.Errorf("Remote cluster specified for primary filesystem: %s, but no entry found for it in driver manifest", remoteClusterID), "")
	}

	if issueFound {
		message := "One or more issues found while validating driver manifest, check operator logs for details"
		return fmt.Errorf(message)
	}
	return nil
}

// getConfigMap fetches data from the "ibm-spectrum-scale-csi-config" configmap from the cluster
// and returns a configmap reference.
func (r *CSIScaleOperatorReconciler) getConfigMap(instance *csiscaleoperator.CSIScaleOperator, name string) (*corev1.ConfigMap, error) {

	logger := csiLog.WithName("getConfigMap").WithValues("Kind", corev1.ResourceConfigMaps, "Name", name)
	logger.Info("Reading optional CSI configmap resource from the cluster.")

	cm := &corev1.ConfigMap{}
	err := r.Client.Get(context.TODO(), types.NamespacedName{
		Name:      name,
		Namespace: instance.Namespace,
	}, cm)
	if err != nil && errors.IsNotFound(err) {
		message := fmt.Sprintf("Optional ConfigMap resource %s not found", name)
		logger.Info(message)
	} else if err != nil {
		message := fmt.Sprintf("Failed to get the optional ConfigMap: %s", name)
		logger.Error(err, message)
		SetStatusAndRaiseEvent(instance, r.Recorder, corev1.EventTypeWarning, string(config.StatusConditionSuccess),
			metav1.ConditionFalse, string(csiv1.GetFailed), message,
		)
	}
	return cm, err
}

// parseConfigMap parses the data in the configMap in the desired format(VAR_DRIVER_ENV_NAME: VALUE to ENV_NAME: VALUE).
func parseConfigMap(cm *corev1.ConfigMap) map[string]string {

	logger := csiLog.WithName("parseConfigMap").WithValues("Name", config.CSIEnvVarConfigMap)
	logger.Info("Parsing the data from the optional configmap.", "configmap", config.CSIEnvVarConfigMap)

	data := map[string]string{}
	invalidEnv := []string{}
	for key, value := range cm.Data {
		if strings.HasPrefix(strings.ToUpper(key), config.CSIEnvVarPrefix) {
			data[strings.ToUpper(key[11:])] = value
		} else {
			invalidEnv = append(invalidEnv, key)
		}
	}
	if len(invalidEnv) > 0 {
		logger.Info(fmt.Sprintf("There are few entries %v without %s prefix in configmap %s which will not be processed", invalidEnv, config.CSIEnvVarPrefix, config.CSIEnvVarConfigMap))
	}
	logger.Info("Parsing the data from the optional configmap is successful", "configmap", config.CSIEnvVarConfigMap)
	return data
}

func SetStatusAndRaiseEvent(instance runtime.Object, rec record.EventRecorder,
	eventType string, conditionType string, status metav1.ConditionStatus, reason string, msg string) {
	meta.SetStatusCondition(&crStatus.Conditions, metav1.Condition{
		Type:    conditionType,
		Status:  status,
		Reason:  reason,
		Message: msg,
	})
	rec.Event(instance, eventType, reason, msg)
}<|MERGE_RESOLUTION|>--- conflicted
+++ resolved
@@ -443,15 +443,9 @@
 		logger.Info("Optional ConfigMap is either not found or is empty, skipped parsing it", "ConfigMap", config.CSIEnvVarConfigMap)
 	}
 
-<<<<<<< HEAD
 	csiNodeSyncer := clustersyncer.GetCSIDaemonsetSyncer(r.Client, r.Scheme, instance, daemonSetRestartedKey, daemonSetRestartedValue, CGPrefix, cmData)
-	if err := syncer.Sync(context.TODO(), csiNodeSyncer, r.recorder); err != nil {
-		message := "Synchronization of node/driver interface failed."
-=======
-	csiNodeSyncer := clustersyncer.GetCSIDaemonsetSyncer(r.Client, r.Scheme, instance, daemonSetRestartedKey, daemonSetRestartedValue, CGPrefix, symlinkDirPath, cmData)
 	if err := syncer.Sync(context.TODO(), csiNodeSyncer, nil); err != nil {
 		message := "Synchronization of node/driver " + config.GetNameForResource(config.CSINode, instance.Name) + " DaemonSet failed for the CSISCaleOperator instance " + instance.Name
->>>>>>> a4839585
 		logger.Error(err, message)
 		SetStatusAndRaiseEvent(instance, r.Recorder, corev1.EventTypeWarning, string(config.StatusConditionSuccess),
 			metav1.ConditionFalse, string(csiv1.UpdateFailed), message,
@@ -590,14 +584,9 @@
 		message := fmt.Sprintf("Failed to unmarshal data of ConfigMap: %v", config.CSIConfigMap)
 		err := fmt.Errorf(message)
 		logger.Error(err, "")
-		//TODO: Use new method to set status/event when event framework
-		//is in.
-		meta.SetStatusCondition(&crStatus.Conditions, metav1.Condition{
-			Type:    string(config.StatusConditionSuccess),
-			Status:  metav1.ConditionFalse,
-			Reason:  string(csiv1.ResourceConfigError),
-			Message: message,
-		})
+		SetStatusAndRaiseEvent(instance, r.Recorder, corev1.EventTypeWarning, string(config.StatusConditionSuccess),
+			metav1.ConditionFalse, string(csiv1.UnmarshalFailed), message,
+		)
 		return err
 	}
 
@@ -1956,11 +1945,7 @@
 
 	fsMountPoint := fsMountInfo.MountPoint
 
-<<<<<<< HEAD
-	fsetLinkPath, err := createPrimaryFileset(sc, fsNameOnOwningCluster, fsMountPoint, primary.PrimaryFset, primary.InodeLimit)
-=======
-	fsetLinkPath, err := r.createPrimaryFileset(instance, sc, fsNameOnOwningCluster, fsMountPoint, primary.PrimaryFset, primary.InodeLimit, operatorRestarted)
->>>>>>> a4839585
+	fsetLinkPath, err := r.createPrimaryFileset(instance, sc, fsNameOnOwningCluster, fsMountPoint, primary.PrimaryFset, primary.InodeLimit)
 	if err != nil {
 		message := fmt.Sprintf("Failed to create the primary fileset %s on the primary filesystem %s", primary.PrimaryFset, primary.PrimaryFs)
 		logger.Error(err, message)
@@ -2032,16 +2017,9 @@
 //createPrimaryFileset creates a primary fileset and returns it's path
 //where it is linked. If primary fileset exists and is already linked,
 //the link path is returned. If primary fileset already exists and not linked,
-<<<<<<< HEAD
 //it is linked and link path is returned.
-func createPrimaryFileset(sc connectors.SpectrumScaleConnector, fsNameOnOwningCluster string,
+func (r *CSIScaleOperatorReconciler) createPrimaryFileset(instance *csiscaleoperator.CSIScaleOperator, sc connectors.SpectrumScaleConnector, fsNameOnOwningCluster string,
 	fsMountPoint string, filesetName string, inodeLimit string) (string, error) {
-=======
-//it is linked and link path is returned. For operator restart case, just
-//the primary fileset path with a nil error is returned.
-func (r *CSIScaleOperatorReconciler) createPrimaryFileset(instance *csiscaleoperator.CSIScaleOperator, sc connectors.SpectrumScaleConnector, fsNameOnOwningCluster string,
-	fsMountPoint string, filesetName string, inodeLimit string, operatorRestarted bool) (string, error) {
->>>>>>> a4839585
 
 	logger := csiLog.WithName("createPrimaryFileset")
 	logger.Info("Creating primary fileset", " primaryFS", fsNameOnOwningCluster,
