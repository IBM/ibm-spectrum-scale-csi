--- conflicted
+++ resolved
@@ -53,7 +53,6 @@
 	"sigs.k8s.io/controller-runtime/pkg/reconcile"
 	"sigs.k8s.io/controller-runtime/pkg/source"
 
-	"github.com/IBM/ibm-spectrum-scale-csi/driver/csiplugin/settings"
 	csiv1 "github.com/IBM/ibm-spectrum-scale-csi/operator/api/v1"
 	v1 "github.com/IBM/ibm-spectrum-scale-csi/operator/api/v1"
 	config "github.com/IBM/ibm-spectrum-scale-csi/operator/controllers/config"
@@ -63,7 +62,9 @@
 	//TODO: This is temporary change, once the SpectrumRestV2 is exported
 	//in driver code and merged in some IBM branch, change this line and
 	//adjust the dependencies.
+	"github.com/IBM/ibm-spectrum-scale-csi/driver/csiplugin/utils"
 	"github.com/amdabhad/ibm-spectrum-scale-csi/driver/csiplugin/connectors"
+	"github.com/amdabhad/ibm-spectrum-scale-csi/driver/csiplugin/settings"
 )
 
 // CSIScaleOperatorReconciler reconciles a CSIScaleOperator object
@@ -92,6 +93,10 @@
 //a map of connectors to make REST calls to GUI
 var scaleConnMap = make(map[string]connectors.SpectrumScaleConnector)
 var symlinkDirPath = ""
+
+//A context used only for the purpose of calling REST calls from driver code
+//as driver code logs statements now need a logger ID.
+var ctx = getContext()
 
 // watchResources stores resource kind and resource names of the resources
 // that the controller is going to watch.
@@ -474,9 +479,6 @@
 		return ctrl.Result{}, err
 	}
 
-<<<<<<< HEAD
-	csiNodeSyncer := clustersyncer.GetCSIDaemonsetSyncer(r.Client, r.Scheme, instance, daemonSetRestartedKey, daemonSetRestartedValue, CGPrefix, symlinkDirPath)
-=======
 	cmData := map[string]string{}
 	cm, err := r.getConfigMap(instance, config.CSIEnvVarConfigMap)
 	if err != nil && !errors.IsNotFound(err) {
@@ -488,8 +490,7 @@
 		logger.Info("Optional configmap is either not found or is empty, skipped parsing it", "configmap", config.CSIEnvVarConfigMap)
 	}
 
-	csiNodeSyncer := clustersyncer.GetCSIDaemonsetSyncer(r.Client, r.Scheme, instance, daemonSetRestartedKey, daemonSetRestartedValue, CGPrefix, cmData)
->>>>>>> 7f5cd110
+	csiNodeSyncer := clustersyncer.GetCSIDaemonsetSyncer(r.Client, r.Scheme, instance, daemonSetRestartedKey, daemonSetRestartedValue, CGPrefix, symlinkDirPath, cmData)
 	if err := syncer.Sync(context.TODO(), csiNodeSyncer, r.recorder); err != nil {
 		message := "Synchronization of node/driver interface failed."
 		logger.Error(err, message)
@@ -1823,7 +1824,6 @@
 	}
 }
 
-<<<<<<< HEAD
 //newConnector creates and return a new connector to make REST calls for the passed cluster
 func (r *CSIScaleOperatorReconciler) newConnector(instance *csiscaleoperator.CSIScaleOperator,
 	cluster csiv1.CSICluster) (connectors.SpectrumScaleConnector, error) {
@@ -1974,7 +1974,7 @@
 					//no need to check if GUI is reachable or clusterID is valid.
 					continue
 				}
-				id, err := scaleConnMap[cluster.Id].GetClusterId()
+				id, err := scaleConnMap[cluster.Id].GetClusterId(ctx)
 				if err != nil {
 					message := fmt.Sprintf("Failed to connect to GUI of the cluster with ID %s", cluster.Id)
 					logger.Error(err, message)
@@ -2039,34 +2039,15 @@
 	sc := scaleConnMap[config.Primary]
 
 	// check if primary filesystem exists
-	fsMountInfo, err := sc.GetFilesystemMountDetails(primary.PrimaryFs)
+	logger.Info("AMOL: check logs after this: CTX")
+	fsMountInfo, err := sc.GetFilesystemMountDetails(ctx, primary.PrimaryFs)
 	if err != nil {
 		message := fmt.Sprintf("Failed to get details of filesystem %s", primary.PrimaryFs)
-=======
-// getConfigMap fetches data from the "ibm-spectrum-scale-csi-config" configmap from the cluster
-// and returns a configmap reference.
-func (r *CSIScaleOperatorReconciler) getConfigMap(instance *csiscaleoperator.CSIScaleOperator, name string) (*corev1.ConfigMap, error) {
-
-	logger := csiLog.WithName("getConfigMap").WithValues("Kind", corev1.ResourceConfigMaps, "Name", name)
-	logger.Info("Reading optional CSI configmap resource from the cluster.")
-
-	cm := &corev1.ConfigMap{}
-	err := r.Client.Get(context.TODO(), types.NamespacedName{
-		Name:      name,
-		Namespace: instance.Namespace,
-	}, cm)
-	if err != nil && errors.IsNotFound(err) {
-		message := fmt.Sprintf("Optional configmap resource %s not found.", name)
-		logger.Info(message)
-	} else if err != nil {
-		message := fmt.Sprintf("Failed to get configmap %s information from cluster.", name)
->>>>>>> 7f5cd110
 		logger.Error(err, message)
 		// TODO: Add event.
 		meta.SetStatusCondition(&crStatus.Conditions, metav1.Condition{
 			Type:    string(config.StatusConditionSuccess),
 			Status:  metav1.ConditionFalse,
-<<<<<<< HEAD
 			Reason:  string(csiv1.ResourceConfigError),
 			Message: message,
 		})
@@ -2115,7 +2096,8 @@
 	}
 
 	//check if primary filesystem exists on remote cluster and mounted on atleast one node
-	fsMountInfo, err = sc.GetFilesystemMountDetails(fsNameOnOwningCluster)
+	logger.Info("AMOL: check logs after this: CONTEXT.TODO()")
+	fsMountInfo, err = sc.GetFilesystemMountDetails(context.TODO(), fsNameOnOwningCluster)
 	if err != nil {
 		message := fmt.Sprintf("Failed to get details of filesystem %s", fsNameOnOwningCluster)
 		logger.Error(err, message)
@@ -2145,10 +2127,10 @@
 
 	// In case primary FS is remotely mounted, run fileset refresh task on primary cluster
 	if primary.RemoteCluster != "" {
-		_, err := scaleConnMap[config.Primary].ListFileset(primary.PrimaryFs, primary.PrimaryFset)
+		_, err := scaleConnMap[config.Primary].ListFileset(context.TODO(), primary.PrimaryFs, primary.PrimaryFset)
 		if err != nil {
 			logger.Info("Primary fileset is not visible on primary cluster. Running fileset refresh task", "fileset name", primary.PrimaryFset)
-			err = scaleConnMap[config.Primary].FilesetRefreshTask()
+			err = scaleConnMap[config.Primary].FilesetRefreshTask(context.TODO())
 			if err != nil {
 				message := fmt.Sprintf("Error in fileset refresh task")
 				logger.Error(err, message)
@@ -2161,7 +2143,7 @@
 
 				// retry listing fileset again after some time after refresh
 				time.Sleep(8 * time.Second)
-				_, err = scaleConnMap[config.Primary].ListFileset(primary.PrimaryFs, primary.PrimaryFset)
+				_, err = scaleConnMap[config.Primary].ListFileset(context.TODO(), primary.PrimaryFs, primary.PrimaryFset)
 				if err != nil {
 					message := fmt.Sprintf("Primary fileset %s is not visible on primary cluster even after running fileset refresh task", primary.PrimaryFset)
 					logger.Error(err, message)
@@ -2234,7 +2216,7 @@
 	}
 
 	// create primary fileset if not already created
-	fsetResponse, err := sc.ListFileset(fsNameOnOwningCluster, filesetName)
+	fsetResponse, err := sc.ListFileset(context.TODO(), fsNameOnOwningCluster, filesetName)
 	if err != nil {
 		logger.Info("Primary fileset not found, so creating it", "fileseName", filesetName)
 		opts := make(map[string]interface{})
@@ -2242,7 +2224,7 @@
 			opts[connectors.UserSpecifiedInodeLimit] = inodeLimit
 		}
 
-		err = sc.CreateFileset(fsNameOnOwningCluster, filesetName, opts)
+		err = sc.CreateFileset(context.TODO(), fsNameOnOwningCluster, filesetName, opts)
 		if err != nil {
 			message := fmt.Sprintf("Unable to create primary fileset %s. Error: %v", filesetName, err.Error())
 			logger.Error(err, message)
@@ -2258,7 +2240,7 @@
 		linkPath := fsetResponse.Config.Path
 		if linkPath == "" || linkPath == "--" {
 			logger.Info("Primary fileset not linked. Linking it", "filesetName", filesetName)
-			err = sc.LinkFileset(fsNameOnOwningCluster, filesetName, newLinkPath)
+			err = sc.LinkFileset(context.TODO(), fsNameOnOwningCluster, filesetName, newLinkPath)
 			if err != nil {
 				message := fmt.Sprintf("Failed to link primary fileset %s", filesetName)
 				logger.Error(err, message)
@@ -2291,7 +2273,7 @@
 	fsetRelativePath, symlinkDirPath := getSymlinkDirPath(fsetLinkPath, fsMountPath)
 	symlinkDirRelativePath := fmt.Sprintf("%s/%s", fsetRelativePath, config.SymlinkDir)
 
-	err := sc.MakeDirectory(fs, symlinkDirRelativePath, config.DefaultUID, config.DefaultGID) //MakeDirectory doesn't return error if the directory already exists
+	err := sc.MakeDirectory(context.TODO(), fs, symlinkDirRelativePath, config.DefaultUID, config.DefaultGID) //MakeDirectory doesn't return error if the directory already exists
 	if err != nil {
 		message := fmt.Sprintf("Failed to create a symlink directory with relative path %s on filesystem: %s", symlinkDirRelativePath, fs)
 		logger.Error(err, message)
@@ -2397,7 +2379,30 @@
 		return fmt.Errorf(message)
 	}
 	return nil
-=======
+}
+
+// getConfigMap fetches data from the "ibm-spectrum-scale-csi-config" configmap from the cluster
+// and returns a configmap reference.
+func (r *CSIScaleOperatorReconciler) getConfigMap(instance *csiscaleoperator.CSIScaleOperator, name string) (*corev1.ConfigMap, error) {
+
+	logger := csiLog.WithName("getConfigMap").WithValues("Kind", corev1.ResourceConfigMaps, "Name", name)
+	logger.Info("Reading optional CSI configmap resource from the cluster.")
+
+	cm := &corev1.ConfigMap{}
+	err := r.Client.Get(context.TODO(), types.NamespacedName{
+		Name:      name,
+		Namespace: instance.Namespace,
+	}, cm)
+	if err != nil && errors.IsNotFound(err) {
+		message := fmt.Sprintf("Optional configmap resource %s not found.", name)
+		logger.Info(message)
+	} else if err != nil {
+		message := fmt.Sprintf("Failed to get configmap %s information from cluster.", name)
+		logger.Error(err, message)
+		// TODO: Add event.
+		meta.SetStatusCondition(&crStatus.Conditions, metav1.Condition{
+			Type:    string(config.StatusConditionSuccess),
+			Status:  metav1.ConditionFalse,
 			Reason:  string(csiv1.ResourceReadError),
 			Message: message,
 		})
@@ -2425,5 +2430,11 @@
 	}
 	logger.Info("Parsing the data from the optional configmap is successful", "configmap", config.CSIEnvVarConfigMap)
 	return data
->>>>>>> 7f5cd110
+}
+
+// get context with a logger ID for REST calls made from operator to driver
+func getContext() context.Context {
+	var ctx context.Context = context.Background()
+	ctx = utils.SetLoggerId(ctx)
+	return ctx
 }