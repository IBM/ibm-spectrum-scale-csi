/*
Copyright 2022, 2024 IBM Corp.

Licensed under the Apache License, Version 2.0 (the "License");
you may not use this file except in compliance with the License.
You may obtain a copy of the License at

    http://www.apache.org/licenses/LICENSE-2.0

Unless required by applicable law or agreed to in writing, software
distributed under the License is distributed on an "AS IS" BASIS,
WITHOUT WARRANTIES OR CONDITIONS OF ANY KIND, either express or implied.
See the License for the specific language governing permissions and
limitations under the License.
*/

package controllers

import (
	"context"
	"crypto/tls"
	"crypto/x509"
	"encoding/json"
	"fmt"
	"net/http"
	"path"
	"reflect"
	"strconv"
	"strings"
	"time"

	uuid "github.com/google/uuid"
	configv1 "github.com/openshift/api/config/v1"
	"github.com/presslabs/controller-util/pkg/syncer"
	appsv1 "k8s.io/api/apps/v1"
	corev1 "k8s.io/api/core/v1"
	rbacv1 "k8s.io/api/rbac/v1"
	storagev1 "k8s.io/api/storage/v1"
	"k8s.io/apimachinery/pkg/api/errors"
	"k8s.io/apimachinery/pkg/api/meta"
	"k8s.io/apimachinery/pkg/api/resource"
	metav1 "k8s.io/apimachinery/pkg/apis/meta/v1"
	"k8s.io/apimachinery/pkg/runtime"
	"k8s.io/apimachinery/pkg/types"
	"k8s.io/client-go/tools/record"
	ctrl "sigs.k8s.io/controller-runtime"
	"sigs.k8s.io/controller-runtime/pkg/builder"
	"sigs.k8s.io/controller-runtime/pkg/client"
	"sigs.k8s.io/controller-runtime/pkg/controller/controllerutil"
	"sigs.k8s.io/controller-runtime/pkg/event"
	"sigs.k8s.io/controller-runtime/pkg/handler"
	"sigs.k8s.io/controller-runtime/pkg/log"
	"sigs.k8s.io/controller-runtime/pkg/predicate"
	"sigs.k8s.io/controller-runtime/pkg/reconcile"

	csiv1 "github.com/IBM/ibm-spectrum-scale-csi/operator/api/v1"

	//v1 "github.com/IBM/ibm-spectrum-scale-csi/operator/api/v1"
	config "github.com/IBM/ibm-spectrum-scale-csi/operator/controllers/config"
	csiscaleoperator "github.com/IBM/ibm-spectrum-scale-csi/operator/controllers/internal/csiscaleoperator"
	clustersyncer "github.com/IBM/ibm-spectrum-scale-csi/operator/controllers/syncer"

	"github.com/IBM/ibm-spectrum-scale-csi/driver/csiplugin/connectors"
	"github.com/IBM/ibm-spectrum-scale-csi/driver/csiplugin/settings"

	"k8s.io/client-go/kubernetes"
	"k8s.io/client-go/rest"
)

// CSIScaleOperatorReconciler reconciles a CSIScaleOperator object
type CSIScaleOperatorReconciler struct {
	Client   client.Client
	Scheme   *runtime.Scheme
	Recorder record.EventRecorder
	//serverVersion string
}

const MinControllerReplicas = 1

var restartedAtKey = ""
var restartedAtValue = ""

var csiLog = log.Log.WithName("csiscaleoperator_controller")

type reconciler func(instance *csiscaleoperator.CSIScaleOperator) error

var crStatus = csiv1.CSIScaleOperatorStatus{}

// A map of changed clusters, used to process only changed
// clusters in case of clusters stanza is modified
var changedClusters = make(map[string]bool)

// a map of connectors to make REST calls to GUI
var scaleConnMap = make(map[string]connectors.SpectrumScaleConnector)

var cmData = make(map[string]string)
var cmDataCopy = make(map[string]string)

var clusterTypeData = make(map[string]string)

//var symlinkDirPath = ""

// watchResources stores resource kind and resource names of the resources
// that the controller is going to watch.
// Namespace information is not stored in the variable
// as the operator is namespace scoped and watches only within the given namespaces.
// Reference: getWatchNamespace() in main.go
var watchResources = map[string]map[string]bool{corev1.ResourceConfigMaps.String(): {}, corev1.ResourceSecrets.String(): {}}

// +kubebuilder:rbac:groups=csi.ibm.com,resources=*,verbs=*

// +kubebuilder:rbac:groups="",resources={pods,persistentvolumeclaims,services,endpoints,events,configmaps,secrets,secrets/status,services/finalizers,serviceaccounts},verbs=*
// TODO: Does the operator need to access to all the resources mentioned above?
// TODO: Does all resources mentioned above required delete/patch/update permissions?

// +kubebuilder:rbac:groups="rbac.authorization.k8s.io",resources={clusterroles,clusterrolebindings},verbs=*
// +kubebuilder:rbac:groups="apps",resources={deployments,daemonsets,replicasets,statefulsets},verbs=create;delete;get;list;update;watch
// +kubebuilder:rbac:groups="apps",resourceNames=ibm-spectrum-scale-csi-operator,resources=deployments/finalizers,verbs=get;update
// +kubebuilder:rbac:groups="storage.k8s.io",resources={volumeattachments,storageclasses,csidrivers},verbs=create;delete;get;list;patch;update;watch
// +kubebuilder:rbac:groups="monitoring.coreos.com",resources=servicemonitors,verbs=get;create
// +kubebuilder:rbac:groups=security.openshift.io,resources=securitycontextconstraints,verbs=*
// +kubebuilder:rbac:groups=config.openshift.io,resources=clusterversions,verbs=get;list;watch

// TODO: In case of multiple controllers, define role and rolebinding separately for leases.
// +kubebuilder:rbac:groups="coordination.k8s.io",resources={leases},verbs=create;delete;get;list;update;watch

// Reconcile is part of the main kubernetes reconciliation loop which aims to
// move the current state of the cluster closer to the desired state.
// TODO(user): Modify the Reconcile function to compare the state specified by
// the CSIScaleOperator object against the actual cluster state, and then
// perform operations to make the cluster state reflect the state specified by
// the user.
//
// For more details, check Reconcile and its Result here:
// - https://pkg.go.dev/sigs.k8s.io/controller-runtime@v0.8.3/pkg/reconcile
func (r *CSIScaleOperatorReconciler) Reconcile(ctx context.Context, req ctrl.Request) (ctrl.Result, error) {
	_ = log.FromContext(ctx)

	logger := csiLog.WithName("Reconcile")
	logger.Info("CSI setup started.")

	//setENVIsOpenShift(r)

	// Fetch the CSIScaleOperator instance
	logger.Info("Fetching CSIScaleOperator instance.")
	instance := csiscaleoperator.New(&csiv1.CSIScaleOperator{})

	instanceUnwrap := instance.Unwrap()
	var err error
	err = r.Client.Get(ctx, req.NamespacedName, instanceUnwrap)
	if err != nil {
		if errors.IsNotFound(err) {
			// Request object not found, could have been deleted after reconcile request.
			// Owned objects are automatically garbage collected. For additional cleanup logic use finalizers.
			// Return and don't requeue
			logger.Error(err, "CSIScaleOperator resource not found. Ignoring since object must be deleted.")
			return ctrl.Result{}, nil
		}
		// Error reading the object - requeue the request.
		logger.Error(err, "Failed to get CSIScaleOperator.")
		return ctrl.Result{}, err
	}

	meta.SetStatusCondition(&crStatus.Conditions, metav1.Condition{
		Type:    string(config.StatusConditionSuccess),
		Status:  metav1.ConditionUnknown,
		Reason:  string(csiv1.Unknown),
		Message: "",
	})

	// Update status conditions after reconcile completed
	// crStatus := csiv1.CSIScaleOperatorStatus{}
	defer func() {
		cr := &csiv1.CSIScaleOperator{
			TypeMeta: metav1.TypeMeta{
				Kind:       config.Kind,
				APIVersion: config.APIGroup + "/" + config.APIVersion,
			},
			ObjectMeta: metav1.ObjectMeta{
				Name:      req.Name,
				Namespace: req.Namespace,
			},
		}
		if err := r.SetStatus(instance); err != nil {
			logger.Error(err, "Assigning values to status sub-resource object failed.")
		}
		cr.Status = crStatus
		err := r.Client.Status().Patch(ctx, cr, client.Merge, client.FieldOwner("CSIScaleOperator"))
		if err != nil {
			logger.Error(err, "Deferred update of resource status failed.", "Status", cr.Status)
		}
		logger.V(1).Info("Updated resource status.", "Status", cr.Status)
	}()

	for _, cluster := range instance.Spec.Clusters {
		if cluster.Cacert != "" {
			watchResources[corev1.ResourceConfigMaps.String()][cluster.Cacert] = true
		}
		if cluster.Secrets != "" {
			watchResources[corev1.ResourceSecrets.String()][cluster.Secrets] = true
		}
	}

	watchResources[corev1.ResourceConfigMaps.String()][config.EnvVarConfigMap] = true

	logger.Info("Adding Finalizer")
	if err := r.addFinalizerIfNotPresent(instance); err != nil {
		message := fmt.Sprintf("Failed to add the finalizer %s to the CSISCaleOperator instance %s", config.CSIFinalizer, instance.Name)
		logger.Error(err, message)
		SetStatusAndRaiseEvent(instance, r.Recorder, corev1.EventTypeWarning, string(config.StatusConditionSuccess),
			metav1.ConditionFalse, string(csiv1.UpdateFailed), message,
		)
		return ctrl.Result{}, err
	}

	logger.Info("Checking if CSIScaleOperator object got deleted")
	if !instance.GetDeletionTimestamp().IsZero() {

		logger.Info("Attempting cleanup of CSI driver")
		isFinalizerExists, err := r.hasFinalizer(instance)
		if err != nil {
			message := fmt.Sprintf("Failed to get the finalizer %s for the CSISCaleOperator instance %s", config.CSIFinalizer, instance.Name)
			logger.Error(err, message)
			SetStatusAndRaiseEvent(instance, r.Recorder, corev1.EventTypeWarning, string(config.StatusConditionSuccess),
				metav1.ConditionFalse, string(csiv1.GetFailed), message,
			)
			return ctrl.Result{}, err
		}

		if !isFinalizerExists {
			logger.Error(err, "No finalizer was found")
			return ctrl.Result{}, nil
		}

		if err := r.deleteClusterRolesAndBindings(instance); err != nil {
			message := fmt.Sprintf("Failed to delete the ClusterRoles and ClusterRoleBindings for the CSISCaleOperator instance %s."+
				" To get the list of the ClusterRoles and ClusterRoleBindings, use the selector as --selector='product=%s'", instance.Name, config.Product,
			)
			logger.Error(err, message)
			SetStatusAndRaiseEvent(instance, r.Recorder, corev1.EventTypeWarning, string(config.StatusConditionSuccess),
				metav1.ConditionFalse, string(csiv1.DeleteFailed), message,
			)
			return ctrl.Result{}, err
		}

		if err := r.deleteCSIDriver(instance); err != nil {
			message := fmt.Sprintf("Failed to delete the CSIDriver %s for the CSISCaleOperator instance %s", config.DriverName, instance.Name)
			logger.Error(err, message)
			SetStatusAndRaiseEvent(instance, r.Recorder, corev1.EventTypeWarning, string(config.StatusConditionSuccess),
				metav1.ConditionFalse, string(csiv1.DeleteFailed), message,
			)
			return ctrl.Result{}, err
		}

		if err := r.removeFinalizer(instance); err != nil {
			message := fmt.Sprintf("Failed to remove the finalizer %s for the CSISCaleOperator instance %s", config.CSIFinalizer, instance.Name)
			logger.Error(err, message)
			SetStatusAndRaiseEvent(instance, r.Recorder, corev1.EventTypeWarning, string(config.StatusConditionSuccess),
				metav1.ConditionFalse, string(csiv1.UpdateFailed), message,
			)
			return ctrl.Result{}, err
		}
		logger.Info("Removed CSI driver successfully")
		return ctrl.Result{}, nil
	}

	if pass, err := r.checkPrerequisite(instance); !pass {
		logger.Error(err, "Pre-requisite check failed.")
		return ctrl.Result{}, err
	} else {
		logger.Info("Pre-requisite check passed.")
	}

	cmExists, clustersStanzaModified, err := r.isClusterStanzaModified(req.Namespace, instance)
	if err != nil {
		return reconcile.Result{}, err
	}

	if !cmExists || clustersStanzaModified {
		err = ValidateCRParams(instance)
		if err != nil {
			message := "Failed to validate IBM Storage Scale CSI configurations." +
				" Please check the cluster stanza under the Spec.Clusters section in the CSISCaleOperator instance " + instance.Name
			logger.Error(fmt.Errorf(message), "")
			SetStatusAndRaiseEvent(instance, r.Recorder, corev1.EventTypeWarning, string(config.StatusConditionSuccess),
				metav1.ConditionFalse, string(csiv1.ValidationFailed), message,
			)
			return ctrl.Result{}, err
		}
		logger.Info("The IBM Storage Scale CSI configurations are validated successfully")
	}

	if len(instance.Spec.Clusters) != 0 {
		requeAfterDelay, err := r.handleSpectrumScaleConnectors(instance, cmExists, clustersStanzaModified)
		if err != nil {
			message := "Error in getting connectors"
			logger.Error(err, message)
			if requeAfterDelay == 0 {
				return ctrl.Result{}, err
			} else {
				return ctrl.Result{RequeueAfter: requeAfterDelay}, nil
			}
		}

	}

	//For first pass handle primary FS and fileset
	if !cmExists {
		requeAfterDelay, err := r.handlePrimaryFSandFileset(instance)
		if err != nil {
			if requeAfterDelay == 0 {
				return ctrl.Result{}, err
			} else {
				return ctrl.Result{RequeueAfter: requeAfterDelay}, nil
			}
		}
	}

	logger.Info("Create resources")
	// create the resources which never change if not exist
	for _, rec := range []reconciler{
		r.reconcileCSIDriver,
		r.reconcileServiceAccount,
		r.reconcileClusterRole,
		r.reconcileClusterRoleBinding,
	} {
		if err = rec(instance); err != nil {
			return ctrl.Result{}, err
		}
	}

	logger.Info("Successfully created resources like ServiceAccount, ClusterRoles and ClusterRoleBinding")

	// Rollout restart of node plugin pods, if modified driver
	// manifest file is applied.
	if cmExists && clustersStanzaModified {
		logger.Info("Some of the cluster fields of CSIScaleOperator instance are changed, so restarting node plugin pods")
		err = r.handleDriverRestart(instance)
		if err != nil {
			return ctrl.Result{}, err
		}
	}

	// Synchronizing the resources which change over time.
	// Resource list:
	// 1. Cluster configMap
	// 2. Attacher deployment
	// 3. Provisioner deployment
	// 4. Snapshotter deployment
	// 5. Resizer deployment
	// 6. Driver daemonset

	// Calling the function to get platform type and check whether CNSA is present or not in the cluster
	_, clusterConfigTypeExists := clusterTypeData[config.ENVClusterConfigurationType]
	_, cnsaOperatorPresenceExists := clusterTypeData[config.ENVClusterCNSAPresenceCheck]

	if !clusterConfigTypeExists || !cnsaOperatorPresenceExists {
		logger.Info("Checking the clusterType and presence of CNSA")
		err := getClusterTypeAndCNSAOperatorPresence(config.CNSAOperatorNamespace)
		if err != nil {
			logger.Error(err, "Failed to check cluster platform and cnsa presence")
			return ctrl.Result{}, err
		}
	}

	// Synchronizing optional configMap
	cm, err := r.getConfigMap(instance, config.EnvVarConfigMap)
	if err != nil && !errors.IsNotFound(err) {
		return ctrl.Result{}, err
	}
	if errors.IsNotFound(err) {
		cmData = map[string]string{}
		cmDataCopy = map[string]string{}
		//this means cm is deleted, so set defaults
		logger.Info("Optional ConfigMap is not found", "ConfigMap", config.EnvVarConfigMap)
		// setting default values if values are empty
		setDefaultDriverEnvValues(cmData)
		logger.Info("Final optional configmap values ", "when the optional configmap is absent", cmData)
	} else {
		isValidationNeeded := false
		// for the first iteration or if there is change in cm data, then validation is required
		if len(cmDataCopy) == 0 || !reflect.DeepEqual(cm.Data, cmDataCopy) {
			isValidationNeeded = true
		}
		cmDataCopy = cm.Data

		if isValidationNeeded {
			if err == nil && len(cm.Data) != 0 {
				cmData = r.parseConfigMap(instance, cm)
				logger.Info("Final optional configmap values ", "when the optional configmap is present", cmData)

			} else {
				cmData = map[string]string{}
				logger.Info("Optional ConfigMap is either not found or is empty, skipped parsing it", "ConfigMap", config.EnvVarConfigMap)
				// setting default values if values are empty
				setDefaultDriverEnvValues(cmData)
				logger.Info("Final optional configmap values ", "when the optional configmap is absent", cmData)
			}
		}
	}

	// Setting the clusterType and presence of CNSA in the final cmData before driver sync
	if _, exists := cmData[config.ENVClusterConfigurationType]; !exists {
		logger.Info("Setting the clusterType and presence of CNSA in final cmData")

		cmData[config.ENVClusterConfigurationType] = clusterTypeData[config.ENVClusterConfigurationType]
		cmData[config.ENVClusterCNSAPresenceCheck] = clusterTypeData[config.ENVClusterCNSAPresenceCheck]
	}

	logger.Info("Final optional configmap values", "when the sent to syncer is ", cmData)

	// Synchronizing node/driver daemonset
	CGPrefix := r.GetConsistencyGroupPrefix(instance)

	if instance.Spec.CGPrefix == "" {
		logger.Info("Updating consistency group prefix in CSIScaleOperator resource.")
		instance.Spec.CGPrefix = CGPrefix
		err := r.Client.Update(ctx, instance.Unwrap())
		if err != nil {
			logger.Error(err, "Reconciler Client.Update() failed.")
			message := "Failed to update the consistency group prefix in CSIScaleOperator resource " + instance.Name
			SetStatusAndRaiseEvent(instance, r.Recorder, corev1.EventTypeWarning, string(config.StatusConditionSuccess),
				metav1.ConditionFalse, string(csiv1.UpdateFailed), message,
			)
			return ctrl.Result{}, err
		}
		logger.Info("Successfully updated consistency group prefix in CSIScaleOperator resource.")

	}

	csiNodeSyncer := clustersyncer.GetCSIDaemonsetSyncer(r.Client, r.Scheme, instance, restartedAtKey, restartedAtValue, CGPrefix, cmData)
	if err := syncer.Sync(context.TODO(), csiNodeSyncer, nil); err != nil {
		message := "Synchronization of node/driver " + config.GetNameForResource(config.CSINode, instance.Name) + " DaemonSet failed for the CSISCaleOperator instance " + instance.Name
		logger.Error(err, message)
		SetStatusAndRaiseEvent(instance, r.Recorder, corev1.EventTypeWarning, string(config.StatusConditionSuccess),
			metav1.ConditionFalse, string(csiv1.UpdateFailed), message,
		)
		return ctrl.Result{}, err
	}
	logger.Info(fmt.Sprintf("Synchronization of node/driver %s DaemonSet is successful", config.GetNameForResource(config.CSINode, instance.Name)))

	// Setting resources limit values for sidecars
	cpuLimits := cmData[config.SidecarCPULimits]
	memoryLimits := cmData[config.SidecarMemoryLimits]

	// volNamePrefix for provisioner sidecar
	volNamePrefix := cmData[config.EnvVolNamePrefixKey]
	// Synchronizing attacher deployment
	if err := r.removeDeprecatedStatefulset(instance, config.GetNameForResource(config.CSIControllerAttacher, instance.Name)); err != nil {
		return ctrl.Result{}, err
	}

	csiControllerSyncer := clustersyncer.GetAttacherSyncer(r.Client, r.Scheme, instance, restartedAtKey, restartedAtValue, cpuLimits, memoryLimits)
	if err := syncer.Sync(context.TODO(), csiControllerSyncer, nil); err != nil {
		message := "Synchronization of " + config.GetNameForResource(config.CSIControllerAttacher, instance.Name) + " Deployment failed for the CSISCaleOperator instance " + instance.Name
		logger.Error(err, message)
		SetStatusAndRaiseEvent(instance, r.Recorder, corev1.EventTypeWarning, string(config.StatusConditionSuccess),
			metav1.ConditionFalse, string(csiv1.UpdateFailed), message,
		)
		return ctrl.Result{}, err
	}
	logger.Info(fmt.Sprintf("Synchronization of %s Deployment is successful", config.GetNameForResource(config.CSIControllerAttacher, instance.Name)))

	// Synchronizing provisioner deployment
	if err := r.removeDeprecatedStatefulset(instance, config.GetNameForResource(config.CSIControllerProvisioner, instance.Name)); err != nil {
		return ctrl.Result{}, err
	}

	csiControllerSyncerProvisioner := clustersyncer.GetProvisionerSyncer(r.Client, r.Scheme, instance, restartedAtKey, restartedAtValue, cpuLimits, memoryLimits, volNamePrefix)
	if err := syncer.Sync(context.TODO(), csiControllerSyncerProvisioner, nil); err != nil {
		message := "Synchronization of " + config.GetNameForResource(config.CSIControllerProvisioner, instance.Name) + " Deployment failed for the CSISCaleOperator instance " + instance.Name
		logger.Error(err, message)
		SetStatusAndRaiseEvent(instance, r.Recorder, corev1.EventTypeWarning, string(config.StatusConditionSuccess),
			metav1.ConditionFalse, string(csiv1.UpdateFailed), message,
		)
		return ctrl.Result{}, err
	}
	logger.Info(fmt.Sprintf("Synchronization of %s Deployment is successful", config.GetNameForResource(config.CSIControllerProvisioner, instance.Name)))

	// Synchronizing snapshotter deployment
	if err := r.removeDeprecatedStatefulset(instance, config.GetNameForResource(config.CSIControllerSnapshotter, instance.Name)); err != nil {
		return ctrl.Result{}, err
	}
	csiControllerSyncerSnapshotter := clustersyncer.GetSnapshotterSyncer(r.Client, r.Scheme, instance, restartedAtKey, restartedAtValue, cpuLimits, memoryLimits)
	if err := syncer.Sync(context.TODO(), csiControllerSyncerSnapshotter, nil); err != nil {
		message := "Synchronization of " + config.GetNameForResource(config.CSIControllerSnapshotter, instance.Name) + " Deployment failed for the CSISCaleOperator instance " + instance.Name
		logger.Error(err, message)
		SetStatusAndRaiseEvent(instance, r.Recorder, corev1.EventTypeWarning, string(config.StatusConditionSuccess),
			metav1.ConditionFalse, string(csiv1.UpdateFailed), message,
		)
		return ctrl.Result{}, err
	}
	logger.Info(fmt.Sprintf("Synchronization of %s Deployment is successful", config.GetNameForResource(config.CSIControllerSnapshotter, instance.Name)))

	// Synchronizing resizer deployment
	if err := r.removeDeprecatedStatefulset(instance, config.GetNameForResource(config.CSIControllerResizer, instance.Name)); err != nil {
		return ctrl.Result{}, err
	}
	csiControllerSyncerResizer := clustersyncer.GetResizerSyncer(r.Client, r.Scheme, instance, restartedAtKey, restartedAtValue, cpuLimits, memoryLimits)
	if err := syncer.Sync(context.TODO(), csiControllerSyncerResizer, nil); err != nil {
		message := "Synchronization of " + config.GetNameForResource(config.CSIControllerResizer, instance.Name) + " Deployment failed for the CSISCaleOperator instance " + instance.Name
		logger.Error(err, message)
		SetStatusAndRaiseEvent(instance, r.Recorder, corev1.EventTypeWarning, string(config.StatusConditionSuccess),
			metav1.ConditionFalse, string(csiv1.UpdateFailed), message,
		)
		return ctrl.Result{}, err
	}
	logger.Info(fmt.Sprintf("Synchronization of %s Deployment is successful", config.GetNameForResource(config.CSIControllerResizer, instance.Name)))

	// Synchronizing cluster configMap
	csiConfigmapSyncer := clustersyncer.CSIConfigmapSyncer(r.Client, r.Scheme, instance)
	if err := syncer.Sync(context.TODO(), csiConfigmapSyncer, nil); err != nil {
		message := "Synchronization of " + config.CSIConfigMap + " ConfigMap failed for the CSISCaleOperator instance " + instance.Name
		logger.Error(err, message)
		SetStatusAndRaiseEvent(instance, r.Recorder, corev1.EventTypeWarning, string(config.StatusConditionSuccess),
			metav1.ConditionFalse, string(csiv1.UpdateFailed), message,
		)
		return ctrl.Result{}, err
	}
	logger.Info(fmt.Sprintf("Synchronization of ConfigMap %s is successful", config.CSIConfigMap))

	message := "The CSI driver resources have been created/updated successfully"
	logger.Info(message)

	SetStatusAndRaiseEvent(instance, r.Recorder, corev1.EventTypeNormal, string(config.StatusConditionSuccess),
		metav1.ConditionTrue, string(csiv1.CSIConfigured), message,
	)

	logger.Info("CSI setup completed successfully.")

	if len(instance.Spec.Clusters) != 0 {
		logger.Info("Checking GUI password expiry")
		// For validating gui password expires in every 24hours.
		passwordExipredClusters := r.listGUIPasswdExpiredClusters(instance, instance.Spec.Clusters)
		if len(passwordExipredClusters) > 0 {
			message := fmt.Sprintf("Either the username/password is incorrect or the password has been expired for the Scale GUI clusterIds: %v", passwordExipredClusters)
			logger.Info(message)

			RaiseCSOEvent(instance, r.Recorder, corev1.EventTypeWarning,
				string(csiv1.AuthError), message,
			)
		}
		logger.Info("Done with checking GUI password expiry")
		return ctrl.Result{RequeueAfter: 24 * time.Hour}, nil
	}
	return ctrl.Result{}, nil
}

// handleDriverRestart gets a driver daemonset from the cluster and
// restarts driver pods, returns error if there is any.
func (r *CSIScaleOperatorReconciler) handleDriverRestart(instance *csiscaleoperator.CSIScaleOperator) error {
	logger := csiLog.WithName("handleDriverRestart")
	var err error
	var daemonSet *appsv1.DaemonSet
	daemonSet, err = r.getNodeDaemonSet(instance)
	if err != nil {
		if !errors.IsNotFound(err) {
			message := "Failed to get the driver DaemonSet: " + config.GetNameForResource(config.CSINode, instance.Name)
			logger.Error(err, message)
			SetStatusAndRaiseEvent(instance, r.Recorder, corev1.EventTypeWarning, string(config.StatusConditionSuccess),
				metav1.ConditionFalse, string(csiv1.GetFailed), message,
			)
		} else {
			message := "The driver DaemonSet " + config.GetNameForResource(config.CSINode, instance.Name) + " is not found"
			logger.Error(err, message)
			SetStatusAndRaiseEvent(instance, r.Recorder, corev1.EventTypeWarning, string(config.StatusConditionSuccess),
				metav1.ConditionFalse, string(csiv1.GetFailed), message,
			)
		}
	} else {
		err = r.rolloutRestartNode(daemonSet)
		if err != nil {
			message := "Failed to rollout restart of driver pods"
			logger.Error(err, message)
			SetStatusAndRaiseEvent(instance, r.Recorder, corev1.EventTypeWarning, string(config.StatusConditionSuccess),
				metav1.ConditionFalse, string(csiv1.UpdateFailed), message,
			)
		} else {
			restartedAtKey, restartedAtValue = r.getRestartedAtAnnotation(daemonSet.Spec.Template.ObjectMeta.Annotations)
		}
	}
	return err
}

// isClusterStanzaModified checks if spectrum-scale-config configmap exists
// and if it exists checks if the clusters stanza is modified by
// comparing it with the configmap data.
// It returns 1st value (cmExists) which indicates if clusters configmap exists,
// 2nd value (clustersStanzaModified) which idicates whether clusters stanza is
// modified in case the configmap exists, and 3rd value as an error if any.
func (r *CSIScaleOperatorReconciler) isClusterStanzaModified(namespace string, instance *csiscaleoperator.CSIScaleOperator) (bool, bool, error) {
	logger := csiLog.WithName("isClusterStanzaModified")
	cmExists := false
	clustersStanzaModified := false
	currentCMDataString := ""
	configMap := &corev1.ConfigMap{}
	cerr := r.Client.Get(context.TODO(), types.NamespacedName{
		Name:      config.CSIConfigMap,
		Namespace: namespace,
	}, configMap)
	if cerr != nil {
		if !errors.IsNotFound(cerr) {
			message := "Failed to get the ConfigMap: " + config.CSIConfigMap
			logger.Error(cerr, message)

			SetStatusAndRaiseEvent(instance, r.Recorder, corev1.EventTypeWarning, string(config.StatusConditionSuccess),
				metav1.ConditionFalse, string(csiv1.GetFailed), message,
			)
			return cmExists, clustersStanzaModified, cerr
		} else {
			//configmap not found - first pass
			return cmExists, clustersStanzaModified, nil
		}
	} else {
		cmExists = true
		clustersBytes, err := json.Marshal(&instance.Spec.Clusters)
		if err != nil {
			logger.Error(err, "Failed to marshal clusters data of this instance")
			return cmExists, clustersStanzaModified, err
		}
		clustersString := string(clustersBytes)
		configMapDataBytes, err := json.Marshal(&configMap.Data)
		if err != nil {
			logger.Error(err, "Failed to marshal ConfigMap data "+config.CSIConfigMap)
			return cmExists, clustersStanzaModified, err
		}
		currentCMDataString = string(configMapDataBytes)
		currentCMDataString = strings.Replace(currentCMDataString, " ", "", -1)
		currentCMDataString = strings.Replace(currentCMDataString, "\\\"", "\"", -1)

		if !strings.Contains(currentCMDataString, clustersString) {
			logger.Info("Clusters stanza in driver manifest is changed")
			clustersStanzaModified = true
		}

		//if isClusterStanzaModified, check and update modified clusters in changedClusters
		if clustersStanzaModified {
			logger.Info("The clusters stanza is modified ")
			changedClusters = make(map[string]bool)
			err := r.updateChangedClusters(instance, currentCMDataString, instance.Spec.Clusters)
			if err != nil {
				return cmExists, clustersStanzaModified, err
			}
		}
	}
	return cmExists, clustersStanzaModified, nil
}

// updateChangedClusters updates var changedClusters and also returns
// error if primary stanza of the primary cluster is also modified.
// It also deletes unnecessary cluster entries from connector map, for
// which clusterID is present in current configmap data but not in new CR data.
func (r *CSIScaleOperatorReconciler) updateChangedClusters(instance *csiscaleoperator.CSIScaleOperator, currentCMcmString string, newCRClusters []csiv1.CSICluster) error {
	logger := csiLog.WithName("updateChangedClusters")

	currentCMclusters := []csiv1.CSICluster{}
	prefix := "{\"" + config.CSIConfigMap + ".json\":\"{\"clusters\":"
	postfix := "}\"}"
	currentCMcmString = strings.Replace(currentCMcmString, prefix, "", 1)
	currentCMcmString = strings.Replace(currentCMcmString, postfix, "", 1)

	configMapDataBytes := []byte(currentCMcmString)
	err := json.Unmarshal(configMapDataBytes, &currentCMclusters)
	if err != nil {
		message := fmt.Sprintf("Failed to unmarshal data of ConfigMap: %v", config.CSIConfigMap)
		err := fmt.Errorf(message)
		logger.Error(err, "")
		SetStatusAndRaiseEvent(instance, r.Recorder, corev1.EventTypeWarning, string(config.StatusConditionSuccess),
			metav1.ConditionFalse, string(csiv1.UnmarshalFailed), message,
		)
		return err
	}

	//This is a map to track which clusters from current configmap are also
	//present in new CR, so that the connectors for the ones which are not
	//present in new CR but are present in current configmap can be deleted.
	currentCMProcessedClusters := make(map[string]bool)

	for _, crCluster := range newCRClusters {
		//For the cluster ID of each clusters of updated CR, get the clusters
		//data of the current configmap and compare that with new CR data
		oldCMCluster := r.getClusterByID(crCluster.Id, currentCMclusters)
		if reflect.DeepEqual(oldCMCluster, csiv1.CSICluster{}) {
			//case 1: new cluster is added in CR
			//no matching cluster is found, that means it is a new
			//cluster added in CR --> add entry in changedClusters,
			//so that the new clusters data can be validated later.
			changedClusters[crCluster.Id] = true
		} else {
			//exisiting cluster in current configmap
			if !reflect.DeepEqual(crCluster, oldCMCluster) {
				//case 2: clusters data of current configmap is different than
				//the new CR --> add entry in changedClusters, so that the new
				//clusters data can be validated later.
				changedClusters[crCluster.Id] = true
				currentCMProcessedClusters[crCluster.Id] = true

				//Check if the primary stanza from current configmap is changed
				//and return err if it is changed, as we don't want to change
				//the primary after first successful iteration.
				if oldCMCluster.Primary != nil && !reflect.DeepEqual(oldCMCluster.Primary, crCluster.Primary) {
					primaryString := fmt.Sprintf("{filesystem:%v, fileset:%v",
						oldCMCluster.Primary.PrimaryFs, oldCMCluster.Primary.PrimaryFset)
					if oldCMCluster.Primary.RemoteCluster != "" {
						primaryString += fmt.Sprintf(", remote cluster: %v}", oldCMCluster.Primary.RemoteCluster)
					} else {
						primaryString += "}"
					}
					message := fmt.Sprintf("Primary stanza is modified for cluster with ID %s. Use the orignal primary %s and try again",
						crCluster.Id, primaryString)
					err := fmt.Errorf(message)
					logger.Error(err, "")
					SetStatusAndRaiseEvent(instance, r.Recorder, corev1.EventTypeWarning, string(config.StatusConditionSuccess),
						metav1.ConditionFalse, string(csiv1.PrimaryClusterStanzaModified), message,
					)
					return err
				}
			}
		}
	}

	//case 3: clusters data in current configmap and new CR mataches, nothing to be done here.
	//case 4: delete - current configmap has an entry, which is not there in new CR --> delete
	//the connector for that cluster as we no longer need it.
	for _, cluster := range currentCMclusters {
		if _, processed := currentCMProcessedClusters[cluster.Id]; !processed {
			delete(scaleConnMap, cluster.Id)
		}
	}
	logger.Info("The changed clusters to process", "changedClusters", changedClusters)
	return nil
}

// getClusterByID returns a cluster matching the passed clusterID
// from the passed list of clusters.
func (r *CSIScaleOperatorReconciler) getClusterByID(id string, clusters []csiv1.CSICluster) csiv1.CSICluster {
	for _, cluster := range clusters {
		if id == cluster.Id {
			return cluster
		}
	}
	return csiv1.CSICluster{}
}

// SetupWithManager sets up the controller with the Manager.
func (r *CSIScaleOperatorReconciler) SetupWithManager(mgr ctrl.Manager) error {

	logger := csiLog.WithName("SetupWithManager")

	logger.Info("Running IBM Storage Scale CSI operator", "version", config.OperatorVersion)
	logger.Info("Setting up the controller with the manager.")

	CSIReconcileRequestFunc := func(ctx context.Context, obj client.Object) []reconcile.Request {
		var requests = []reconcile.Request{}
		var CSIScales = csiv1.CSIScaleOperatorList{}
		_ = mgr.GetClient().List(context.TODO(), &CSIScales)
		//Note:  All CSIScaleOperator objects present in cluster are added to request.
		for _, CSIScale := range CSIScales.Items {
			requests = append(requests, reconcile.Request{
				NamespacedName: types.NamespacedName{
					Name:      CSIScale.Name,
					Namespace: CSIScale.Namespace,
				},
			})
		}
		return requests
	}

	isCSIResource := func(resourceName string, resourceKind string) bool {
		return watchResources[resourceKind][resourceName]
	}

	//update daemonset and restart its pods(driver pods) when optional configmap ibm-spectrum-scale-csi having valid env vars
	//ie. in the format VAR_DRIVER_ENV: VAL, is created/deleted
	//Do not restart driver pods when the configmap contains invalid Envs.
	shouldRequeueOnCreateOrDelete := func(cfgmapData map[string]string) bool {
		for key := range cfgmapData {
			if containsStringInSlice(config.CSIOptionalConfigMapKeys, strings.ToUpper(key)) {
				return true
			}
		}
		logger.Info(fmt.Sprintf("No env vars found with prefix %s in the configmap %s, skipping proccessing them", config.EnvVarPrefix, config.EnvVarConfigMap))
		return false
	}

	//Allow implicit restart of driver pods when returns true
	//implicit restart occurs automatically based on daemonset updateStretegy when a daemonset gets updated
	shouldRequeueOnUpdate := func(oldCfgMapData, newCfgMapData map[string]string) bool {
		for key, newVal := range newCfgMapData {
			//Allow restart of driver pods when a new valid env var is found or the value of existing valid env var is updated
			if oldVal, ok := oldCfgMapData[key]; !ok {
				if containsStringInSlice(config.CSIOptionalConfigMapKeys, strings.ToUpper(key)) {
					return true
				}
			} else if oldVal != newVal && containsStringInSlice(config.CSIOptionalConfigMapKeys, strings.ToUpper(key)) {
				return true
			}
		}

		for key := range oldCfgMapData {
			//look for deleted valid env vars of the old configmap in the new configmap
			//if deleted restart driver pods
			if _, ok := newCfgMapData[key]; !ok {
				if containsStringInSlice(config.CSIOptionalConfigMapKeys, strings.ToUpper(key)) {
					return true
				}
			}
		}
		return false
	}

	predicateFuncs := func(resourceKind string) predicate.Funcs {
		logger := csiLog.WithName("predicateFuncs")
		return predicate.Funcs{
			CreateFunc: func(e event.CreateEvent) bool {
				if isCSIResource(e.Object.GetName(), resourceKind) {
					if resourceKind == corev1.ResourceConfigMaps.String() && e.Object.GetName() == config.EnvVarConfigMap {
						if shouldRequeueOnCreateOrDelete(e.Object.(*corev1.ConfigMap).Data) {
							r.setRestartedAtValues()
							logger.Info("Restarting driver and sidecar pods due to creation of", "Resource", resourceKind, "Name", e.Object.GetName())
							return true
						}
					} else {
						logger.Info("Restarting driver and sidecar pods due to creation of", "Resource", resourceKind, "Name", e.Object.GetName())
						r.setRestartedAtValues()
						return true
					}
				}
				return false
			},
			UpdateFunc: func(e event.UpdateEvent) bool {
				if isCSIResource(e.ObjectNew.GetName(), resourceKind) {
					/*if resourceKind == corev1.ResourceSecrets.String() && !reflect.DeepEqual(e.ObjectOld.(*corev1.Secret).Data, e.ObjectNew.(*corev1.Secret).Data) {
						r.setRestartedAtValues()
						logger.Info("Restarting driver and sidecar pods due to update of", "Resource", resourceKind, "Name", e.ObjectOld.GetName())
						scaleGuiSecretChanged = true
						return true
					} else */
					if resourceKind == corev1.ResourceConfigMaps.String() {
						if e.ObjectNew.GetName() == config.EnvVarConfigMap && !reflect.DeepEqual(e.ObjectOld.(*corev1.ConfigMap).Data, e.ObjectNew.(*corev1.ConfigMap).Data) {
							if shouldRequeueOnUpdate(e.ObjectOld.(*corev1.ConfigMap).Data, e.ObjectNew.(*corev1.ConfigMap).Data) {
								r.setRestartedAtValues()
								logger.Info("Restarting driver and sidecar pods due to update of", "Resource", resourceKind, "Name", e.ObjectOld.GetName())
								return true
							}
						}
					}
				}
				return false
			},
			DeleteFunc: func(e event.DeleteEvent) bool {
				if isCSIResource(e.Object.GetName(), resourceKind) {
					if resourceKind == corev1.ResourceConfigMaps.String() && e.Object.GetName() == config.EnvVarConfigMap {
						if shouldRequeueOnCreateOrDelete(e.Object.(*corev1.ConfigMap).Data) {
							r.setRestartedAtValues()
							logger.Info("Restarting driver and sidecar pods due to deletion of", "Resource", resourceKind, "Name", e.Object.GetName())
							return true
						}
					} else {
						r.setRestartedAtValues()
						logger.Info("Restarting driver and sidecar pods due to deletion of", "Resource", resourceKind, "Name", e.Object.GetName())
						return true
					}
				}
				return false
			},
		}
	}

	return ctrl.NewControllerManagedBy(mgr).
		For(&csiv1.CSIScaleOperator{}, builder.WithPredicates(predicate.GenerationChangedPredicate{})).
		Watches(&corev1.Secret{},
			handler.EnqueueRequestsFromMapFunc(CSIReconcileRequestFunc),
			builder.WithPredicates(predicateFuncs(corev1.ResourceSecrets.String())),
		).
		Watches(
			&corev1.ConfigMap{},
			handler.EnqueueRequestsFromMapFunc(CSIReconcileRequestFunc),
			builder.WithPredicates(predicateFuncs(corev1.ResourceConfigMaps.String())),
		).
		Owns(&appsv1.Deployment{}).
		Complete(r)
}

func (r *CSIScaleOperatorReconciler) setRestartedAtValues() {

	restartedAtKey = fmt.Sprintf("%s/restartedAt", config.APIGroup)
	restartedAtValue = time.Now().String()

}

func Contains(list []string, s string) bool {
	for _, v := range list {
		if v == s {
			return true
		}
	}
	return false
}

func (r *CSIScaleOperatorReconciler) hasFinalizer(instance *csiscaleoperator.CSIScaleOperator) (bool, error) {

	logger := csiLog.WithName("hasFinalizer")

	accessor, finalizerName, err := r.getAccessorAndFinalizerName(instance)
	if err != nil {
		logger.Error(err, "No finalizer found")
		return false, err
	}

	logger.Info("Returning with finalizer", "name", finalizerName)
	return Contains(accessor.GetFinalizers(), finalizerName), nil
}

// This removes an entry from list of strings
func removeListEntry(list []string, s string) []string {
	var newList []string
	for _, v := range list {
		if v != s {
			newList = append(newList, v)
		}
	}
	return newList
}

func (r *CSIScaleOperatorReconciler) removeFinalizer(instance *csiscaleoperator.CSIScaleOperator) error {
	logger := csiLog.WithName("removeFinalizer")

	accessor, finalizerName, err := r.getAccessorAndFinalizerName(instance)
	if err != nil {
		logger.Error(err, "Couldn't get finalizer")
		return err
	}

	accessor.SetFinalizers(removeListEntry(accessor.GetFinalizers(), finalizerName))
	if err := r.Client.Update(context.TODO(), instance.Unwrap()); err != nil {
		logger.Error(err, "Failed to remove", "finalizer", finalizerName, "from", accessor.GetName())
		return err
	}

	logger.Info("Finalizer was removed.")
	return nil
}

func (r *CSIScaleOperatorReconciler) addFinalizerIfNotPresent(instance *csiscaleoperator.CSIScaleOperator) error {
	logger := csiLog.WithName("addFinalizerIfNotPresent")

	accessor, finalizerName, err := r.getAccessorAndFinalizerName(instance)
	if err != nil {
		logger.Error(err, "Failed to get finalizer name")
		return err
	}

	if !Contains(accessor.GetFinalizers(), finalizerName) {
		logger.Info("Adding", "finalizer", finalizerName, "on", accessor.GetName())
		accessor.SetFinalizers(append(accessor.GetFinalizers(), finalizerName))

		if err := r.Client.Update(context.TODO(), instance.Unwrap()); err != nil {
			logger.Error(err, "Failed to add", "finalizer", finalizerName, "on", accessor.GetName())
			return err
		}
	}
	logger.Info("Finalizer was added with", "name", finalizerName)
	return nil
}

func (r *CSIScaleOperatorReconciler) getAccessorAndFinalizerName(instance *csiscaleoperator.CSIScaleOperator) (metav1.Object, string, error) {
	logger := csiLog.WithName("getAccessorAndFinalizerName")

	finalizerName := config.CSIFinalizer

	accessor, err := meta.Accessor(instance)
	if err != nil {
		logger.Error(err, "Failed to get meta information of instance")
		return nil, "", err
	}

	logger.Info("Got finalizer with", "name", finalizerName)
	return accessor, finalizerName, nil
}

func (r *CSIScaleOperatorReconciler) deleteClusterRolesAndBindings(instance *csiscaleoperator.CSIScaleOperator) error {
	logger := csiLog.WithName("deleteClusterRolesAndBindings")

	logger.Info("Calling deleteClusterRoleBindings()")
	if err := r.deleteClusterRoleBindings(instance); err != nil {
		logger.Error(err, "Deletion of ClusterRoleBindings failed")
		return err
	}

	logger.Info("Calling deleteClusterRoles()")
	if err := r.deleteClusterRoles(instance); err != nil {
		logger.Error(err, "Deletion of ClusterRoles failed")
		return err
	}

	logger.Info("Deletion of ClusterRoles and ClusterRoleBindings succeeded.")
	return nil
}

func (r *CSIScaleOperatorReconciler) deleteClusterRoles(instance *csiscaleoperator.CSIScaleOperator) error {
	logger := csiLog.WithName("deleteClusterRoles")

	logger.Info("Deleting ClusterRoles")
	clusterRoles := r.getClusterRoles(instance)

	for _, cr := range clusterRoles {
		found := &rbacv1.ClusterRole{}
		err := r.Client.Get(context.TODO(), types.NamespacedName{
			Name:      cr.Name,
			Namespace: cr.Namespace,
		}, found)
		if err != nil && errors.IsNotFound(err) {
			logger.Info("Continuing working on ClusterRoles for deletion")
			continue
		} else if err != nil {
			logger.Error(err, "Failed to get ClusterRole", "Name", cr.GetName())
			return err
		} else {
			logger.Info("Deleting ClusterRole", "Name", cr.GetName())
			if err := r.Client.Delete(context.TODO(), found); err != nil {
				logger.Error(err, "Failed to delete ClusterRole", "Name", cr.GetName())
				return err
			}
		}
	}
	logger.Info("Exiting deleteClusterRoles method.")
	return nil
}

// reconcileCSIDriver creates a new CSIDriver object in the cluster.
// It returns nil if CSIDriver object is created successfully or it already exists.
func (r *CSIScaleOperatorReconciler) reconcileCSIDriver(instance *csiscaleoperator.CSIScaleOperator) error {
	logger := csiLog.WithName("reconcileCSIDriver").WithValues("Name", config.DriverName)
	logger.Info("Creating a new CSIDriver resource.")

	cd := instance.GenerateCSIDriver()
	found := &storagev1.CSIDriver{}
	err := r.Client.Get(context.TODO(), types.NamespacedName{
		Name:      cd.Name,
		Namespace: "",
	}, found)
	if err != nil && errors.IsNotFound(err) {
		err = r.Client.Create(context.TODO(), cd)
		if err != nil {
			message := fmt.Sprintf("Failed to create the CSIDriver %s for the CSISCaleOperator instance %s", config.DriverName, instance.Name)
			logger.Error(err, message)
			SetStatusAndRaiseEvent(instance, r.Recorder, corev1.EventTypeWarning, string(config.StatusConditionSuccess),
				metav1.ConditionFalse, string(csiv1.CreateFailed), message,
			)
			return err
		}
	} else if err != nil {
		message := fmt.Sprintf("Failed to get the CSIDriver %s for the CSISCaleOperator instance %s", config.DriverName, instance.Name)
		logger.Error(err, message)
		SetStatusAndRaiseEvent(instance, r.Recorder, corev1.EventTypeWarning, string(config.StatusConditionSuccess),
			metav1.ConditionFalse, string(csiv1.GetFailed), message,
		)
		return err
	} else {
		// Resource already exists - don't requeue
		logger.Info("Resource CSIDriver already exists.")
	}
	logger.V(1).Info("Exiting reconcileCSIDriver method.")
	return nil
}

func (r *CSIScaleOperatorReconciler) reconcileServiceAccount(instance *csiscaleoperator.CSIScaleOperator) error {
	logger := csiLog.WithName("reconcileServiceAccount")
	logger.Info("Creating the required ServiceAccount resources.")

	// controller := instance.GenerateControllerServiceAccount()
	node := instance.GenerateNodeServiceAccount()
	attacher := instance.GenerateAttacherServiceAccount()
	provisioner := instance.GenerateProvisionerServiceAccount()
	snapshotter := instance.GenerateSnapshotterServiceAccount()
	resizer := instance.GenerateResizerServiceAccount()

	// controllerServiceAccountName := config.GetNameForResource(config.CSIControllerServiceAccount, instance.Name)
	nodeServiceAccountName := config.GetNameForResource(config.CSINodeServiceAccount, instance.Name)
	// attacherServiceAccountName := config.GetNameForResource(config.CSIAttacherServiceAccount, instance.Name)
	// provisionerServiceAccountName := config.GetNameForResource(config.CSIProvisionerServiceAccount, instance.Name)
	// snapshotterServiceAccountName := config.GetNameForResource(config.CSISnapshotterServiceAccount, instance.Name)

	for _, sa := range []*corev1.ServiceAccount{
		// controller,
		node,
		attacher,
		provisioner,
		snapshotter,
		resizer,
	} {
		if err := controllerutil.SetControllerReference(instance.Unwrap(), sa, r.Scheme); err != nil {
			message := "Failed to set the controller reference for ServiceAccount: " + sa.GetName()
			logger.Error(err, message)
			SetStatusAndRaiseEvent(instance, r.Recorder, corev1.EventTypeWarning, string(config.StatusConditionSuccess),
				metav1.ConditionFalse, string(csiv1.UpdateFailed), message,
			)
			return err
		}
		found := &corev1.ServiceAccount{}
		err := r.Client.Get(context.TODO(), types.NamespacedName{
			Name:      sa.Name,
			Namespace: sa.Namespace,
		}, found)
		if err != nil && errors.IsNotFound(err) {
			logger.Info("Creating a new ServiceAccount.", "Namespace", sa.GetNamespace(), "Name", sa.GetName())
			err = r.Client.Create(context.TODO(), sa)
			if err != nil {
				message := "Failed to create the ServiceAccount: " + sa.GetName()
				logger.Error(err, message)
				SetStatusAndRaiseEvent(instance, r.Recorder, corev1.EventTypeWarning, string(config.StatusConditionSuccess),
					metav1.ConditionFalse, string(csiv1.CreateFailed), message,
				)
				return err
			}
			logger.Info("Creation of ServiceAccount " + sa.GetName() + " is successful")

			//if controllerServiceAccountName == sa.Name {
			//	rErr := r.restartControllerPod(logger, instance)
			//	if rErr != nil {
			//		message := "Failed to restart controller pod."
			//		logger.Error(rErr, message)
			//		// TODO: Add event.
			//		meta.SetStatusCondition(&crStatus.Conditions, metav1.Condition{
			//			Type:    string(config.StatusConditionSuccess),
			//			Status:  metav1.ConditionFalse,
			//			Reason:  string(csiv1.CSINotConfigured),
			//			Message: message,
			//		})
			//		return rErr
			//	}
			//}

			if nodeServiceAccountName == sa.Name {

				nodeDaemonSet, err := r.getNodeDaemonSet(instance)
				if err != nil && errors.IsNotFound(err) {
					logger.Info("Daemonset doesn't exist. Restart not required.")
				} else if err != nil {
					message := "Failed to get the driver DaemonSet: " + config.GetNameForResource(config.CSINode, instance.Name)
					logger.Error(err, message)
					SetStatusAndRaiseEvent(instance, r.Recorder, corev1.EventTypeWarning, string(config.StatusConditionSuccess),
						metav1.ConditionFalse, string(csiv1.GetFailed), message,
					)
					return err
				} else {
					logger.Info("DaemonSet exists, node rollout requires restart",
						"DesiredNumberScheduled", nodeDaemonSet.Status.DesiredNumberScheduled,
						"NumberAvailable", nodeDaemonSet.Status.NumberAvailable)

					rErr := r.rolloutRestartNode(nodeDaemonSet)
					if rErr != nil {
						message := "Failed to rollout restart of node DaemonSet: " + config.GetNameForResource(config.CSINode, instance.Name)
						logger.Error(rErr, message)
						SetStatusAndRaiseEvent(instance, r.Recorder, corev1.EventTypeWarning, string(config.StatusConditionSuccess),
							metav1.ConditionFalse, string(csiv1.UpdateFailed), message,
						)
						return rErr
					}

					restartedAtKey, restartedAtValue = r.getRestartedAtAnnotation(nodeDaemonSet.Spec.Template.ObjectMeta.Annotations)
					logger.Info("Rollout restart of node DaemonSet is successful")
				}
				// TODO: Should restart sidecar pods if respective ServiceAccount is created afterwards?
			}
		} else if err != nil {
			message := "Failed to get the ServiceAccount: " + sa.GetName()
			logger.Error(err, message)
			SetStatusAndRaiseEvent(instance, r.Recorder, corev1.EventTypeWarning, string(config.StatusConditionSuccess),
				metav1.ConditionFalse, string(csiv1.GetFailed), message,
			)
			return err
		} else {
			// Cannot update the service account of an already created pod.
			// Reference: https://kubernetes.io/docs/tasks/configure-pod-container/configure-service-account/
			logger.Info("ServiceAccount " + sa.GetName() + " already exists.")
		}
	}
	logger.V(1).Info("Reconciliation of all the ServiceAccounts is successful")
	return nil
}

func (r *CSIScaleOperatorReconciler) getNodeDaemonSet(instance *csiscaleoperator.CSIScaleOperator) (*appsv1.DaemonSet, error) {
	node := &appsv1.DaemonSet{}
	err := r.Client.Get(context.TODO(), types.NamespacedName{
		Name:      config.GetNameForResource(config.CSINode, instance.Name),
		Namespace: instance.Namespace,
	}, node)

	return node, err
}

/*
func (r *CSIScaleOperatorReconciler) restartControllerPod(logger logr.Logger, instance *csiscaleoperator.CSIScaleOperator) error {

	logger.Info("Restarting Controller Pod")
	controllerPod := &corev1.Pod{}
	controllerDeployment, err := r.getControllerDeployment(instance)
	if err != nil {
		logger.Error(err, "Failed to get controller deployment")
		return err
	}

	logger.Info("Controller requires restart",
		"ReadyReplicas", controllerDeployment.Status.ReadyReplicas,
		"Replicas", controllerDeployment.Status.Replicas)
	logger.Info("Restarting csi controller")

	err = r.getControllerPod(controllerDeployment, controllerPod)
	if errors.IsNotFound(err) {
		return nil
	} else if err != nil {
		logger.Error(err, "Failed to get controller pod")
		return err
	}

	return r.restartControllerPodfromDeployment(logger, controllerDeployment, controllerPod)
}
*/
/*
func (r *CSIScaleOperatorReconciler) getControllerPod(controllerDeployment *appsv1.Deployment, controllerPod *corev1.Pod) error {
	controllerPodName := controllerPod.Name
	err := r.Client.Get(context.TODO(), types.NamespacedName{
		Name:      controllerPodName,
		Namespace: controllerDeployment.Namespace,
	}, controllerPod)
	if errors.IsNotFound(err) {
		return nil
	}
	return err
}
*/
/*
func (r *CSIScaleOperatorReconciler) restartControllerPodfromDeployment(logger logr.Logger,
	controllerDeployment *appsv1.Deployment, controllerPod *corev1.Pod) error {
	logger.Info("Controller requires restart",
		"ReadyReplicas", controllerDeployment.Status.ReadyReplicas,
		"Replicas", controllerDeployment.Status.Replicas)
	logger.Info("Restarting csi controller")

	return r.Client.Delete(context.TODO(), controllerPod)
}
*/

func (r *CSIScaleOperatorReconciler) rolloutRestartNode(node *appsv1.DaemonSet) error {
	restartedAt := fmt.Sprintf("%s/restartedAt", config.APIGroup)
	timestamp := time.Now().String()
	node.Spec.Template.ObjectMeta.Annotations[restartedAt] = timestamp
	return r.Client.Update(context.TODO(), node)
}

func (r *CSIScaleOperatorReconciler) getRestartedAtAnnotation(Annotations map[string]string) (string, string) {
	restartedAt := fmt.Sprintf("%s/restartedAt", config.APIGroup)
	for key, element := range Annotations {
		if key == restartedAt {
			return key, element
		}
	}
	return "", ""
}

/*
func (r *CSIScaleOperatorReconciler) getControllerDeployment(instance *csiscaleoperator.CSIScaleOperator) (*appsv1.Deployment, error) {
	controllerDeployment := &appsv1.Deployment{}
	err := r.Client.Get(context.TODO(), types.NamespacedName{
		Name:      config.GetNameForResource(config.CSIController, instance.Name),
		Namespace: instance.Namespace,
	}, controllerDeployment)

	return controllerDeployment, err
}
*/

func (r *CSIScaleOperatorReconciler) reconcileClusterRole(instance *csiscaleoperator.CSIScaleOperator) error {
	logger := csiLog.WithName("reconcileClusterRole")
	logger.Info("Creating the required ClusterRole resources.")

	clusterRoles := r.getClusterRoles(instance)

	for _, cr := range clusterRoles {
		found := &rbacv1.ClusterRole{}
		err := r.Client.Get(context.TODO(), types.NamespacedName{
			Name:      cr.Name,
			Namespace: cr.Namespace,
		}, found)
		if err != nil && errors.IsNotFound(err) {
			logger.Info("Creating a new ClusterRole", "Name", cr.GetName())
			err = r.Client.Create(context.TODO(), cr)
			if err != nil {
				message := "Failed to create the ClusterRole: " + cr.GetName()
				logger.Error(err, message)
				SetStatusAndRaiseEvent(instance, r.Recorder, corev1.EventTypeWarning, string(config.StatusConditionSuccess),
					metav1.ConditionFalse, string(csiv1.CreateFailed), message,
				)
				return err
			}
		} else if err != nil {
			message := "Failed to get the ClusterRole: " + cr.GetName()
			logger.Error(err, message)
			SetStatusAndRaiseEvent(instance, r.Recorder, corev1.EventTypeWarning, string(config.StatusConditionSuccess),
				metav1.ConditionFalse, string(csiv1.GetFailed), message,
			)
			return err
		} else {
			logger.Info("Clusterrole " + cr.GetName() + " already exists. Updating clusterrole.")
			err = r.Client.Update(context.TODO(), cr)
			if err != nil {
				message := "Failed to update the ClusterRole: " + cr.GetName()
				logger.Error(err, message)
				SetStatusAndRaiseEvent(instance, r.Recorder, corev1.EventTypeWarning, string(config.StatusConditionSuccess),
					metav1.ConditionFalse, string(csiv1.UpdateFailed), message,
				)
				return err
			}
		}
	}
	logger.V(1).Info("Reconciliation of ClusterRoles is successful")
	return nil
}

func (r *CSIScaleOperatorReconciler) getClusterRoles(instance *csiscaleoperator.CSIScaleOperator) []*rbacv1.ClusterRole {
	externalProvisioner := instance.GenerateProvisionerClusterRole()
	externalAttacher := instance.GenerateAttacherClusterRole()
	externalSnapshotter := instance.GenerateSnapshotterClusterRole()
	externalResizer := instance.GenerateResizerClusterRole()
	nodePlugin := instance.GenerateNodePluginClusterRole()
	// controllerSCC := instance.GenerateSCCForControllerClusterRole()
	// nodeSCC := instance.GenerateSCCForNodeClusterRole()

	return []*rbacv1.ClusterRole{
		externalProvisioner,
		externalAttacher,
		externalSnapshotter,
		externalResizer,
		nodePlugin,
		// controllerSCC,
		// nodeSCC,
	}
}

func (r *CSIScaleOperatorReconciler) getClusterRoleBindings(instance *csiscaleoperator.CSIScaleOperator) []*rbacv1.ClusterRoleBinding {
	externalProvisioner := instance.GenerateProvisionerClusterRoleBinding()
	externalAttacher := instance.GenerateAttacherClusterRoleBinding()
	externalSnapshotter := instance.GenerateSnapshotterClusterRoleBinding()
	externalResizer := instance.GenerateResizerClusterRoleBinding()
	nodePlugin := instance.GenerateNodePluginClusterRoleBinding()
	// controllerSCC := instance.GenerateSCCForControllerClusterRoleBinding()
	// nodeSCC := instance.GenerateSCCForNodeClusterRoleBinding()

	return []*rbacv1.ClusterRoleBinding{
		externalProvisioner,
		externalAttacher,
		externalSnapshotter,
		externalResizer,
		nodePlugin,
		//controllerSCC,
		//nodeSCC,
	}
}

func (r *CSIScaleOperatorReconciler) reconcileClusterRoleBinding(instance *csiscaleoperator.CSIScaleOperator) error {
	logger := csiLog.WithName("reconcileClusterRoleBinding")
	logger.Info("Creating the required ClusterRoleBinding resources.")

	clusterRoleBindings := r.getClusterRoleBindings(instance)

	for _, crb := range clusterRoleBindings {
		found := &rbacv1.ClusterRoleBinding{}
		err := r.Client.Get(context.TODO(), types.NamespacedName{
			Name:      crb.Name,
			Namespace: crb.Namespace,
		}, found)
		if err != nil && errors.IsNotFound(err) {
			logger.Info("Creating a new ClusterRoleBinding.", "Name", crb.GetName())
			err = r.Client.Create(context.TODO(), crb)
			if err != nil {
				message := "Failed to create the ClusterRoleBinding: " + crb.GetName()
				logger.Error(err, message)
				SetStatusAndRaiseEvent(instance, r.Recorder, corev1.EventTypeWarning, string(config.StatusConditionSuccess),
					metav1.ConditionFalse, string(csiv1.CreateFailed), message,
				)
				return err
			}
		} else if err != nil {
			message := "Failed to get the ClusterRoleBinding: " + crb.GetName()
			logger.Error(err, message)
			SetStatusAndRaiseEvent(instance, r.Recorder, corev1.EventTypeWarning, string(config.StatusConditionSuccess),
				metav1.ConditionFalse, string(csiv1.GetFailed), message,
			)
			return err
		} else {
			// Resource already exists - don't requeue

			logger.Info("Clusterrolebinding " + crb.GetName() + " already exists. Updating clusterolebinding.")
			err = r.Client.Update(context.TODO(), crb)
			if err != nil {
				message := "Failed to update the ClusterRoleBinding: " + crb.GetName()
				logger.Error(err, message)
				SetStatusAndRaiseEvent(instance, r.Recorder, corev1.EventTypeWarning, string(config.StatusConditionSuccess),
					metav1.ConditionFalse, string(csiv1.UpdateFailed), message,
				)
				return err
			}
		}
	}
	logger.V(1).Info("Reconciliation of ClusterRoleBindings is successful")
	return nil
}

func (r *CSIScaleOperatorReconciler) deleteClusterRoleBindings(instance *csiscaleoperator.CSIScaleOperator) error {
	logger := csiLog.WithName("deleteClusterRoleBindings")

	logger.Info("Deleting ClusterRoleBindings")
	clusterRoleBindings := r.getClusterRoleBindings(instance)

	for _, crb := range clusterRoleBindings {
		found := &rbacv1.ClusterRoleBinding{}
		err := r.Client.Get(context.TODO(), types.NamespacedName{
			Name:      crb.Name,
			Namespace: crb.Namespace,
		}, found)
		if err != nil && errors.IsNotFound(err) {
			logger.Info("Continue looking for ClusterRoleBindings", "Name", crb.GetName())
			continue
		} else if err != nil {
			logger.Error(err, "Failed to get ClusterRoleBinding", "Name", crb.GetName())
			return err
		} else {
			logger.Info("Deleting ClusterRoleBinding", "Name", crb.GetName())
			if err := r.Client.Delete(context.TODO(), found); err != nil {
				logger.Error(err, "Failed to delete ClusterRoleBinding", "Name", crb.GetName())
				return err
			}
		}
	}
	logger.Info("Exiting deleteClusterRoleBindings method.")
	return nil
}

// TODO: Status should show state of the driver.
// SetStatus() function assigns values to following fields of status sub-resource.
// Phase: ["", Creating, Running, Failed]
// ControllerReady: True/False
// NodeReady: True/False
// Version: Driver version picked from ibm-spectrum-scale-csi\controllers\config\constants.go
func (r *CSIScaleOperatorReconciler) SetStatus(instance *csiscaleoperator.CSIScaleOperator) error {

	logger := csiLog.WithName("SetStatus")
	logger.Info("Assigning values to status sub-resource object.")

	/*
		controllerPod := &corev1.Pod{}
		controllerDeployment, err := r.getControllerDeployment(instance)
		if err != nil {

			logger.Error(err, "failed to get controller deployment")
			return err
		}

		nodeDaemonSet, err := r.getNodeDaemonSet(instance)
		if err != nil {
			logger.Error(err, "Failed to get node daemonSet.")
			return err
		}

		crStatus.ControllerReady = r.isControllerReady(controllerDeployment)
		crStatus.NodeReady = r.isNodeReady(nodeDaemonSet)

		phase := csiv1.DriverPhaseNone
		if instance.Status.ControllerReady && instance.Status.NodeReady {
			phase = csiv1.DriverPhaseRunning
		} else {
			if !instance.Status.ControllerReady {
				err := r.getControllerPod(controllerDeployment, controllerPod)
				if err != nil {
					logger.Error(err, "failed to get controller pod")
					return err
				}

				if !r.areAllPodImagesSynced(controllerDeployment, controllerPod) {
					r.restartControllerPodfromDeployment(logger, controllerDeployment, controllerPod)

				}
			}
			phase = csiv1.DriverPhaseCreating
		}
		crStatus.Phase = phase
	*/

	crStatus.Versions = []csiv1.Version{
		{
			Name:    instance.Name,
			Version: config.DriverVersion,
		},
	}

	logger.V(1).Info("Setting status of CSIScaleOperator is successful")
	return nil
}

/*
func (r *CSIScaleOperatorReconciler) isControllerReady(controller *appsv1.Deployment) bool {
	logger := csiLog.WithName("isControllerReady")
	logMessage := "Controller status"
	logKey := "ReadyReplicas == MinControllerReplicas"
	logValueTrue := "True"
	logValueFalse := "False"
	logger.Info(logMessage+":", "ReadyReplicas:", controller.Status.ReadyReplicas)
	if controller.Status.ReadyReplicas == MinControllerReplicas {
		logger.Info(logMessage+":", logKey+":", logValueTrue)
		return true
	} else {
		logger.Info(logMessage+":", logKey+":", logValueFalse)
		return false
	}
}
*/
/*
func (r *CSIScaleOperatorReconciler) isNodeReady(node *appsv1.DaemonSet) bool {
	return node.Status.DesiredNumberScheduled == node.Status.NumberAvailable
}

*/
/*
func (r *CSIScaleOperatorReconciler) areAllPodImagesSynced(controllerDeployment *appsv1.Deployment, controllerPod *corev1.Pod) bool {

	logger := csiLog.WithName("areAllPodImagesSynced")
	statefulSetContainers := controllerDeployment.Spec.Template.Spec.Containers
	podContainers := controllerPod.Spec.Containers
	if len(statefulSetContainers) != len(podContainers) {
		return false
	}
	for i := 0; i < len(statefulSetContainers); i++ {
		statefulSetImage := statefulSetContainers[i].Image
		podImage := podContainers[i].Image

		if statefulSetImage != podImage {
			logger.Info("csi controller image not in sync",
				"statefulSetImage", statefulSetImage, "podImage", podImage)
			return false
		}
	}
	return true
}
*/

// TODO: Unused code. Remove if not required.
// Helper function to check for a string in a slice of strings.
/*func containsString(slice []string, s string) bool {
	for _, item := range slice {
		if item == s {
			return true
		}
	}
	return false
}*/

func (r *CSIScaleOperatorReconciler) deleteCSIDriver(instance *csiscaleoperator.CSIScaleOperator) error {
	logger := csiLog.WithName("deleteCSIDriver")

	logger.Info("Deleting CSIDriver")
	csiDriver := instance.GenerateCSIDriver()
	found := &storagev1.CSIDriver{}
	err := r.Client.Get(context.TODO(), types.NamespacedName{
		Name:      csiDriver.Name,
		Namespace: csiDriver.Namespace,
	}, found)
	if err == nil {
		logger.Info("Deleting CSIDriver", "Name", csiDriver.GetName())
		if err := r.Client.Delete(context.TODO(), found); err != nil {
			logger.Error(err, "Failed to delete CSIDriver", "Name", csiDriver.GetName())
			return err
		}
	} else if errors.IsNotFound(err) {
		logger.Info("CSIDriver not found for deletion")
		return nil
	} else {
		logger.Error(err, "Failed to get CSIDriver", "Name", csiDriver.GetName())
		return err
	}
	logger.Info("Deletion of CSIDriver is successful")
	return nil
}

// setENVIsOpenShift checks for an OpenShift service to identify whether
// CSI operator is running on an OpenShift cluster. If running on an
// OpenShift cluster, an environment variable is set, which is later
// used to reconcile resources needed only for OpenShift.
/*func setENVIsOpenShift(r *CSIScaleOperatorReconciler) {
	logger := csiLog.WithName("setENVIsOpenShift")
	_, isOpenShift := os.LookupEnv(config.ENVIsOpenShift)
	if !isOpenShift {
		service := &corev1.Service{}
		err := r.Client.Get(context.TODO(), types.NamespacedName{
			Name:      "controller-manager",
			Namespace: "openshift-controller-manager",
		}, service)
		if err == nil {
			logger.Info("CSI Operator is running on an OpenShift cluster.")
			setEnvErr := os.Setenv(config.ENVIsOpenShift, "True")
			if setEnvErr != nil {
				logger.Error(err, "Error setting environment variable ENVIsOpenShift")
			}
		}
	}
}*/

// GetConsistencyGroupPrefix returns a universal unique ideintiier(UUID) of string format.
// For Redhat Openshift Cluster Platform, Cluster ID as string is returned.
// For Vanilla kubernetes cluster, generated UUID is returned.
func (r *CSIScaleOperatorReconciler) GetConsistencyGroupPrefix(instance *csiscaleoperator.CSIScaleOperator) string {
	logger := csiLog.WithName("GetConsistencyGroupPrefix")

	logger.Info("Checking if consistency group prefix is passed in CSIScaleOperator specs.")
	if instance.Spec.CGPrefix != "" {
		logger.Info("Consistency group prefix found in CSIScaleOperator specs.")
		return instance.Spec.CGPrefix
	}

	logger.Info("Consistency group prefix is not found in CSIScaleOperator specs.")
	logger.Info("Fetching cluster information.")

	if clusterTypeData[config.ENVClusterConfigurationType] != config.ENVClusterTypeOpenshift {
		logger.Info("Cluster is a Kubernetes Platform.")
		UUID := r.GenerateUUID()
		return UUID.String()
	}

	logger.Info("Cluster is Redhat Openshift Cluster Platform.")
	logger.Info("Fetching cluster ID from ClusterVersion resource.")
	CV := &configv1.ClusterVersion{}
	err := r.Client.Get(context.TODO(), types.NamespacedName{
		Name: "version",
	}, CV)
	if err != nil {
		logger.Info("Unable to fetch the cluster scoped resource.")
		UUID := r.GenerateUUID()
		return UUID.String()
	}
	UUID := string(CV.Spec.ClusterID)
	return UUID

}

// GenerateUUID returns a new random UUID.
func (r *CSIScaleOperatorReconciler) GenerateUUID() uuid.UUID {
	logger := csiLog.WithName("GenerateUUID")
	logger.Info("Generating a unique cluster ID.")
	UUID := uuid.New()
	return UUID
}

func (r *CSIScaleOperatorReconciler) removeDeprecatedStatefulset(instance *csiscaleoperator.CSIScaleOperator, name string) error {
	logger := csiLog.WithName("removeDeprecatedStatefulset").WithValues("Name", name)
	logger.Info("Removing deprecated statefulset resource from the cluster.")

	STS := &appsv1.StatefulSet{}
	err := r.Client.Get(context.TODO(), types.NamespacedName{
		Name:      name,
		Namespace: instance.Namespace,
	}, STS)

	if err != nil && errors.IsNotFound(err) {
		logger.Info("Statefulset resource not found in the cluster.")
	} else if err != nil {
		message := "Failed to get the StatefulSet: " + name
		logger.Error(err, message)
		SetStatusAndRaiseEvent(instance, r.Recorder, corev1.EventTypeWarning, string(config.StatusConditionSuccess),
			metav1.ConditionFalse, string(csiv1.GetFailed), message,
		)
		return err
	} else {
		logger.Info("Found statefulset resource. Sidecar controllers as statefulsets are replaced by deployments in CSI >= 2.6.0. Removing statefulset.")
		if err := r.Client.Delete(context.TODO(), STS); err != nil {
			message := "Failed to delete the StatefulSet: " + name
			logger.Error(err, message)
			SetStatusAndRaiseEvent(instance, r.Recorder, corev1.EventTypeWarning, string(config.StatusConditionSuccess),
				metav1.ConditionFalse, string(csiv1.DeleteFailed), message,
			)
			return err
		}
	}
	return nil
}

func (r *CSIScaleOperatorReconciler) checkPrerequisite(instance *csiscaleoperator.CSIScaleOperator) (bool, error) {

	logger := csiLog.WithName("checkPrerequisite")
	logger.Info("Checking pre-requisites.")

	// get list of secrets from custom resource
	secrets := []string{}
	for _, cluster := range instance.Spec.Clusters {
		if len(cluster.Secrets) != 0 {
			secrets = append(secrets, cluster.Secrets)
		}
	}

	// get list of configMaps from custom resource
	configMaps := []string{}
	for _, cluster := range instance.Spec.Clusters {
		if len(cluster.Cacert) != 0 {
			configMaps = append(configMaps, cluster.Cacert)
		}
	}

	if len(secrets) != 0 {
		for _, secret := range secrets {
			if exists, err := r.resourceExists(instance, secret, string(config.Secret)); !exists {
				return false, err
			}
			logger.Info(fmt.Sprintf("Secret resource %s found.", secret))
		}
	}

	if len(configMaps) != 0 {
		for _, configMap := range configMaps {
			if exists, err := r.resourceExists(instance, configMap, string(config.ConfigMap)); !exists {
				return false, err
			}
			logger.Info(fmt.Sprintf("ConfigMap resource %s found.", configMap))
		}
	}

	return true, nil
}

func (r *CSIScaleOperatorReconciler) resourceExists(instance *csiscaleoperator.CSIScaleOperator, name string, kind string) (bool, error) {

	logger := csiLog.WithName("resourceExists").WithValues("Kind", kind, "Name", name)
	logger.Info("Checking resource exists")

	var err error
	if kind == string(config.Secret) {
		found := &corev1.Secret{}
		err = r.Client.Get(context.TODO(), types.NamespacedName{
			Name:      name,
			Namespace: instance.Namespace,
		}, found)
	}

	if kind == string(config.ConfigMap) {
		found := &corev1.ConfigMap{}
		err = r.Client.Get(context.TODO(), types.NamespacedName{
			Name:      name,
			Namespace: instance.Namespace,
		}, found)
	}

	if err != nil && errors.IsNotFound(err) {
		message := fmt.Sprintf("The %s %s is not found. Please make sure to create %s named %s", kind, name, kind, name)
		logger.Error(err, message)
		SetStatusAndRaiseEvent(instance, r.Recorder, corev1.EventTypeWarning, string(config.StatusConditionSuccess),
			metav1.ConditionFalse, string(csiv1.GetFailed), message,
		)
		return false, err
	} else if err != nil {
		message := "Failed to get the " + kind + ": " + name
		logger.Error(err, message)
		SetStatusAndRaiseEvent(instance, r.Recorder, corev1.EventTypeWarning, string(config.StatusConditionSuccess),
			metav1.ConditionFalse, string(csiv1.GetFailed), message,
		)
		return false, err
	} else {
		return true, nil
	}
}

// newConnector creates and return a new connector to make REST calls for the passed cluster
func (r *CSIScaleOperatorReconciler) newConnector(instance *csiscaleoperator.CSIScaleOperator,
	cluster csiv1.CSICluster) (connectors.SpectrumScaleConnector, error) {
	logger := csiLog.WithName("newConnector")
	logger.Info("Creating new IBM Storage Scale Connector for cluster with", "ID", cluster.Id)

	var rest *connectors.SpectrumRestV2
	var tr *http.Transport
	username := ""
	password := ""

	if cluster.Secrets != "" {
		secret := &corev1.Secret{}
		err := r.Client.Get(context.TODO(), types.NamespacedName{
			Name:      cluster.Secrets,
			Namespace: instance.Namespace,
		}, secret)
		if err != nil && errors.IsNotFound(err) {
			message := fmt.Sprintf("The Secret %v is not found. Please create a basic-auth Secret with your GUI host credentials", cluster.Secrets)
			logger.Error(err, message)
			SetStatusAndRaiseEvent(instance, r.Recorder, corev1.EventTypeWarning, string(config.StatusConditionSuccess),
				metav1.ConditionFalse, string(csiv1.GetFailed), message,
			)
			return &connectors.SpectrumRestV2{}, err
		} else if err != nil {
			message := fmt.Sprintf("Failed to get the Secret: %v", cluster.Secrets)
			logger.Error(err, message)
			SetStatusAndRaiseEvent(instance, r.Recorder, corev1.EventTypeWarning, string(config.StatusConditionSuccess),
				metav1.ConditionFalse, string(csiv1.GetFailed), message,
			)
			return nil, err
		}
		username = strings.TrimSpace(string(secret.Data[config.SecretUsername]))
		password = strings.TrimSuffix(string(secret.Data[config.SecretPassword]), "\n")
	}

	if cluster.SecureSslMode && cluster.Cacert != "" {
		configMap := &corev1.ConfigMap{}
		err := r.Client.Get(context.TODO(), types.NamespacedName{
			Name:      cluster.Cacert,
			Namespace: instance.Namespace,
		}, configMap)

		if err != nil && errors.IsNotFound(err) {
			message := fmt.Sprintf("The ConfigMap %v to specify GUI certificates, is not found. Please create one", cluster.Cacert)
			logger.Error(err, message)
			SetStatusAndRaiseEvent(instance, r.Recorder, corev1.EventTypeWarning, string(config.StatusConditionSuccess),
				metav1.ConditionFalse, string(csiv1.GetFailed), message,
			)
			return nil, err
		} else if err != nil {
			message := fmt.Sprintf("Failed to get the ConfigMap %v storing GUI certificates", cluster.Cacert)
			logger.Error(err, message)
			SetStatusAndRaiseEvent(instance, r.Recorder, corev1.EventTypeWarning, string(config.StatusConditionSuccess),
				metav1.ConditionFalse, string(csiv1.GetFailed), message,
			)
			return nil, err
		}
		cacertValue := []byte(configMap.Data[cluster.Cacert])
		caCertPool := x509.NewCertPool()
		if ok := caCertPool.AppendCertsFromPEM(cacertValue); !ok {
			return nil, fmt.Errorf("parsing CA cert %v failed", cluster.Cacert)
		}
		tr = &http.Transport{TLSClientConfig: &tls.Config{RootCAs: caCertPool, MinVersion: tls.VersionTLS12}}
		logger.Info("Created IBM Storage Scale connector with SSL mode for guiHost(s)")

	} else {
		//#nosec G402 InsecureSkipVerify was requested by user.
		tr = &http.Transport{TLSClientConfig: &tls.Config{InsecureSkipVerify: true, MinVersion: tls.VersionTLS12}} //nolint:gosec
		logger.Info("Created IBM Storage Scale connector without SSL mode for guiHost(s)")
	}
	logger.Info("Created IBM Storage Scale connector rest : ", " username ", username)
	rest = &connectors.SpectrumRestV2{
		HTTPclient: &http.Client{
			Transport: tr,
			Timeout:   time.Second * config.HTTPClientTimeout,
		},
		ClusterConfig: settings.Clusters{
			MgmtUsername: username,
			MgmtPassword: password,
		},
		EndPointIndex:   0, //Use first GUI as primary by default
		RequestCalledBy: "operator",
	}

	for i := range cluster.RestApi {
		guiHost := cluster.RestApi[i].GuiHost
		guiPort := cluster.RestApi[i].GuiPort
		if guiPort == 0 {
			guiPort = settings.DefaultGuiPort
		}
		endpoint := fmt.Sprintf("%s://%s:%d/", settings.GuiProtocol, guiHost, guiPort)
		rest.Endpoint = append(rest.Endpoint, endpoint)
	}
	return rest, nil
}

// handleSpectrumScaleConnectors gets the connectors for all the clusters in driver
// manifest and sets those in scaleConnMap also checks if GUI is reachable and
// cluster ID is valid.
func (r *CSIScaleOperatorReconciler) handleSpectrumScaleConnectors(instance *csiscaleoperator.CSIScaleOperator, cmExists bool, clustersStanzaModified bool) (time.Duration, error) {
	logger := csiLog.WithName("handleSpectrumScaleConnectors")
	logger.Info("Checking IBM Storage Scale connectors")

	//scaleGuiSecretChanged := false
	requeAfterDelay := time.Duration(0)
	operatorRestarted := (len(scaleConnMap) == 0) && cmExists
	for _, cluster := range instance.Spec.Clusters {
		isPrimaryCluster := cluster.Primary != nil
		if !cmExists || clustersStanzaModified || operatorRestarted {
			//These are the prerequisite checks and preprocessing done at
			//multiple passes of operator/driver:
			//1st pass: check all clusters - check if GUI is reachable and clusterID is valid for all clusters.
			//Pass no. 2+ (without clusters stanza modification in manifest): check no cluster.
			//Pass no. 2+ (with applying modified clusters stanza in manifest): check GUI of changed cluster is reachable + clusterID is valid.
			//Operator restarted: check if only primary GUI is reachable.
			//Driver started/restarted: check if only primary GUI is reachable.
			_, connectorExists := scaleConnMap[cluster.Id]
			_, isClusterChanged := changedClusters[cluster.Id]

			//Create a new connector if it does not exists already or
			//if it exists but cluster stanza is modified and this cluster
			//data is changed
			if !connectorExists || (clustersStanzaModified && isClusterChanged) {
				connector, err := r.newConnector(instance, cluster)
				if err != nil {
					return requeAfterDelay, err
				}
				scaleConnMap[cluster.Id] = connector
				if isPrimaryCluster {
					scaleConnMap[config.Primary] = connector
				}
			}

			//Validate GUI connection and cluster ID in CR.
			//1. Check if GUI is reachable for the 1st pass.
			// For pass no. 2+ if clusterstanza modified, check for only changed cluster
			if !cmExists || (clustersStanzaModified && isClusterChanged) {
				if operatorRestarted && !isPrimaryCluster {
					//if operator is restarted and this is not a primary cluster,
					//no need to check if GUI is reachable or clusterID is valid.
					continue
				}
				id, err := scaleConnMap[cluster.Id].GetClusterId(context.TODO())
				if err != nil {
					message := fmt.Sprintf("Failed to connect to the GUI of the cluster with ID: %s", cluster.Id)
					if strings.Contains(err.Error(), config.ErrorUnauthorized) {
						message += ". " + config.ErrorUnauthorized + ", the Secret " + cluster.Secrets +
							" has incorrect credentials, please correct the credentials"
						requeAfterDelay = 1 * time.Minute
					} else if strings.Contains(err.Error(), config.ErrorForbidden) {
						message += ". " + config.ErrorForbidden +
							", GUI user specified in the Secret " + cluster.Secrets +
							" is locked due to multiple connection attempts with incorrect credentials," +
							" please contact IBM Storage Scale Administrator"
						requeAfterDelay = 1 * time.Minute
					}

					logger.Error(err, message)
					SetStatusAndRaiseEvent(instance, r.Recorder, corev1.EventTypeWarning, string(config.StatusConditionSuccess),
						metav1.ConditionFalse, string(csiv1.GUIConnFailed), message,
					)
					//remove the connector if GUI connection fails
					delete(scaleConnMap, cluster.Id)
					return requeAfterDelay, err
				} else {
					logger.Info("The GUI connection for the cluster is successful", "Cluster ID", cluster.Id)
				}
				//2. Check if cluster ID from manifest matches with the one obtained from GUI
				if operatorRestarted {
					//If this is the operator restart case, no need to validate cluster ID again for any cluster,
					//as it gets validated in 1st pass already.
					continue
				}
				if id != cluster.Id {
					message := fmt.Sprintf("The cluster ID %v in IBM Storage Scale CSI configurations does not match with the cluster ID %v obtained from cluster."+
						" Please check the Spec.Clusters section in the resource %s/%s", cluster.Id, id, instance.Kind, instance.Name,
					)
					logger.Error(err, message)
					SetStatusAndRaiseEvent(instance, r.Recorder, corev1.EventTypeWarning, string(config.StatusConditionSuccess),
						metav1.ConditionFalse, string(csiv1.ClusterIDMismatch), message,
					)
					return requeAfterDelay, fmt.Errorf(message)
				} else {
					logger.Info(fmt.Sprintf("The cluster ID %s is validated successfully", cluster.Id))
				}
			}
		}
	}
	return requeAfterDelay, nil
}

// handlePrimaryFSandFileset checks if primary FS exists, also checkes if primary fileset exists.
// If primary fileset does not exist, it is created and also if a directory
// to store symlinks is created if it does not exist. It returns the absolute path of symlink
// directory and error if there is any.
func (r *CSIScaleOperatorReconciler) handlePrimaryFSandFileset(instance *csiscaleoperator.CSIScaleOperator) (time.Duration, error) {
	logger := csiLog.WithName("handlePrimaryFSandFileset")
	requeAfterDelay := time.Duration(0)
	primaryReference := r.getPrimaryCluster(instance)
	if primaryReference == nil {
		message := fmt.Sprintf("No primary cluster is defined in the IBM Storage Scale CSI configurations under Spec.Clusters section in the CSISCaleOperator instance %s/%s", instance.Kind, instance.Name)
		err := fmt.Errorf(message)
		logger.Error(err, "")
		SetStatusAndRaiseEvent(instance, r.Recorder, corev1.EventTypeWarning, string(config.StatusConditionSuccess),
			metav1.ConditionFalse, string(csiv1.PrimaryClusterUndefined), message,
		)
		return requeAfterDelay, err
	}

	primary := *primaryReference
	sc := scaleConnMap[config.Primary]

	// check if primary filesystem exists
	fsMountInfo, err := sc.GetFilesystemMountDetails(context.TODO(), primary.PrimaryFs)
	if err != nil {
		requeAfterDelay = 2 * time.Minute
		message := fmt.Sprintf("Failed to get the details of the primary filesystem: %s, retrying after 2 minutes", primary.PrimaryFs)
		logger.Error(err, message)
		SetStatusAndRaiseEvent(instance, r.Recorder, corev1.EventTypeWarning, string(config.StatusConditionSuccess),
			metav1.ConditionFalse, string(csiv1.GetFileSystemFailed), message,
		)
		return requeAfterDelay, err
	}

	// In case primary fset value is not specified in configuation then use default
	if primary.PrimaryFset == "" {
		primary.PrimaryFset = config.DefaultPrimaryFileset
		logger.Info("Primary fileset is not specified", "using default primary fileset %s", config.DefaultPrimaryFileset)
	}

	primaryFSMount := fsMountInfo.MountPoint

	// Get FS name on owning cluster
	// Examples of remoteDeviceName:
	// 1. Local FS fs2 -
	//		"remoteDeviceName" : "<scale local cluster name>:fs2"
	// 2. Remote FS fs1 which can be mounted locally with a different name
	//		"remoteDeviceName" : "<scale remote cluster name>:fs1"
	remoteDeviceName := strings.Split(fsMountInfo.RemoteDeviceName, ":")
	fsNameOnOwningCluster := remoteDeviceName[len(remoteDeviceName)-1]

	// //check if multiple GUIs are passed
	// if len(cluster.RestAPI) > 1 {
	// 	err := driver.cs.checkGuiHASupport(sc)
	// 	if err != nil {
	// 		return "", err
	// 	}
	// }

	if primary.RemoteCluster != "" {
		//if remote cluster is present, use connector of remote cluster
		sc = scaleConnMap[primary.RemoteCluster]
		if fsNameOnOwningCluster == "" {
			message := "failed to get the name of the remote filesystem from the cluster"
			logger.Error(err, message)
			SetStatusAndRaiseEvent(instance, r.Recorder, corev1.EventTypeWarning, string(config.StatusConditionSuccess),
				metav1.ConditionFalse, string(csiv1.GetRemoteFileSystemFailed), message,
			)
			return requeAfterDelay, fmt.Errorf(message)
		}
	}

	//check if primary filesystem exists on remote cluster and mounted on atleast one node
	fsMountInfo, err = sc.GetFilesystemMountDetails(context.TODO(), fsNameOnOwningCluster)
	if err != nil {
		message := fmt.Sprintf("Failed to the get details of the filesystem: %s", fsNameOnOwningCluster)
		logger.Error(err, message)
		SetStatusAndRaiseEvent(instance, r.Recorder, corev1.EventTypeWarning, string(config.StatusConditionSuccess),
			metav1.ConditionFalse, string(csiv1.GetFileSystemFailed), message,
		)
		return requeAfterDelay, err
	}

	fsMountPoint := fsMountInfo.MountPoint

	fsetLinkPath, err := r.createPrimaryFileset(instance, sc, fsNameOnOwningCluster, fsMountPoint, primary.PrimaryFset, primary.InodeLimit)
	if err != nil {
		message := fmt.Sprintf("Failed to create the primary fileset %s on the primary filesystem %s", primary.PrimaryFset, primary.PrimaryFs)
		logger.Error(err, message)
		return requeAfterDelay, err
	}

	// In case primary FS is remotely mounted, run fileset refresh task on primary cluster
	if primary.RemoteCluster != "" {
		_, err := scaleConnMap[config.Primary].ListFileset(context.TODO(), primary.PrimaryFs, primary.PrimaryFset)
		if err != nil {
			logger.Info("Primary fileset is not visible on primary cluster. Running fileset refresh task", "fileset name", primary.PrimaryFset)
			err = scaleConnMap[config.Primary].FilesetRefreshTask(context.TODO())
			if err != nil {
				message := "error in fileset refresh task"
				logger.Error(err, message)
				SetStatusAndRaiseEvent(instance, r.Recorder, corev1.EventTypeWarning, string(config.StatusConditionSuccess),
					metav1.ConditionFalse, string(csiv1.FilesetRefreshFailed), message,
				)
				return requeAfterDelay, err
			}

			// retry listing fileset again after some time after refresh
			time.Sleep(8 * time.Second)
			_, err = scaleConnMap[config.Primary].ListFileset(context.TODO(), primary.PrimaryFs, primary.PrimaryFset)
			if err != nil {
				message := fmt.Sprintf("Primary fileset %s is not visible on primary cluster even after running fileset refresh task", primary.PrimaryFset)
				logger.Error(err, message)
				SetStatusAndRaiseEvent(instance, r.Recorder, corev1.EventTypeWarning, string(config.StatusConditionSuccess),
					metav1.ConditionFalse, string(csiv1.GetFilesetFailed), message,
				)
				return requeAfterDelay, err
			}
		}
	}

	//A directory can be created from accessing cluster, so get the path on accessing cluster
	if fsMountPoint != primaryFSMount {
		fsetLinkPath = strings.Replace(fsetLinkPath, fsMountPoint, primaryFSMount, 1)
	}

	// Create directory where volume symlinks will reside
	symlinkDirPath, _, err := r.createSymlinksDir(instance, scaleConnMap[config.Primary], primary.PrimaryFs, primaryFSMount, fsetLinkPath)
	if err != nil {
		message := fmt.Sprintf("Failed to create the directory %s on the primary filesystem %s", config.SymlinkDir, primary.PrimaryFs)
		logger.Error(err, message)
		return requeAfterDelay, err
	}
	logger.Info("The symlinks directory path is:", "symlinkDirPath", symlinkDirPath)
	return requeAfterDelay, nil
}

// getPrimaryCluster returns primary cluster of the passed instance.
func (r *CSIScaleOperatorReconciler) getPrimaryCluster(instance *csiscaleoperator.CSIScaleOperator) *csiv1.CSIFilesystem {
	var primary *csiv1.CSIFilesystem
	for _, cluster := range instance.Spec.Clusters {
		if cluster.Primary != nil {
			primary = cluster.Primary
		}
	}
	return primary
}

// createPrimaryFileset creates a primary fileset and returns it's path
// where it is linked. If primary fileset exists and is already linked,
// the link path is returned. If primary fileset already exists and not linked,
// it is linked and link path is returned.
func (r *CSIScaleOperatorReconciler) createPrimaryFileset(instance *csiscaleoperator.CSIScaleOperator, sc connectors.SpectrumScaleConnector, fsNameOnOwningCluster string,
	fsMountPoint string, filesetName string, inodeLimit string) (string, error) {

	logger := csiLog.WithName("createPrimaryFileset")
	logger.Info("Creating primary fileset", " primaryFS", fsNameOnOwningCluster,
		"mount point", fsMountPoint, "filesetName", filesetName)

	newLinkPath := path.Join(fsMountPoint, filesetName) //Link path to set if the fileset is not linked

	// create primary fileset if not already created
	fsetResponse, err := sc.ListFileset(context.TODO(), fsNameOnOwningCluster, filesetName)
	if err != nil {
		logger.Info("Primary fileset not found, so creating it", "fileseName", filesetName)
		opts := make(map[string]interface{})
		if inodeLimit != "" {
			opts[connectors.UserSpecifiedInodeLimit] = inodeLimit
		}

		err = sc.CreateFileset(context.TODO(), fsNameOnOwningCluster, filesetName, opts)
		if err != nil {
			message := fmt.Sprintf("Failed to create the primary fileset %s on the filesystem %s", filesetName, fsNameOnOwningCluster)
			logger.Error(err, message)
			SetStatusAndRaiseEvent(instance, r.Recorder, corev1.EventTypeWarning, string(config.StatusConditionSuccess),
				metav1.ConditionFalse, string(csiv1.CreateFilesetFailed), message,
			)
			return "", err
		}
		logger.Info("Primary fileset is created successfully", "filesetName", filesetName)
	} else {
		linkPath := fsetResponse.Config.Path
		if linkPath == "" || linkPath == "--" {
			logger.Info("Primary fileset not linked. Linking it", "filesetName", filesetName)
			err = sc.LinkFileset(context.TODO(), fsNameOnOwningCluster, filesetName, newLinkPath)
			if err != nil {
				message := fmt.Sprintf("Failed to link the primary fileset %s to the linkpath %s on the filesystem %s", filesetName, newLinkPath, fsNameOnOwningCluster)
				logger.Error(err, message)
				SetStatusAndRaiseEvent(instance, r.Recorder, corev1.EventTypeWarning, string(config.StatusConditionSuccess),
					metav1.ConditionFalse, string(csiv1.LinkFilesetFailed), message,
				)
				return "", err
			} else {
				logger.Info("Linked primary fileset", "filesetName", filesetName, "linkpath", newLinkPath)
			}
		} else {
			logger.Info("Primary fileset exists and linked", "filesetName", filesetName, "linkpath", linkPath)
		}
	}
	return newLinkPath, nil
}

// createSymlinksDir creates a .volumes directory on the fileset path fsetLinkPath,
// and returns absolute, relative paths and error if there is any.
func (r *CSIScaleOperatorReconciler) createSymlinksDir(instance *csiscaleoperator.CSIScaleOperator, sc connectors.SpectrumScaleConnector, fs string, fsMountPath string,
	fsetLinkPath string) (string, string, error) {

	logger := csiLog.WithName("createSymlinkPath")
	logger.Info("Creating a directory for symlinks", "directory", config.SymlinkDir,
		"filesystem", fs, "fsMountPath", fsMountPath, "filesetlinkpath", fsetLinkPath)

	fsetRelativePath, symlinkDirPath := getSymlinkDirPath(fsetLinkPath, fsMountPath)
	symlinkDirRelativePath := fmt.Sprintf("%s/%s", fsetRelativePath, config.SymlinkDir)

	err := sc.MakeDirectory(context.TODO(), fs, symlinkDirRelativePath, config.DefaultUID, config.DefaultGID) //MakeDirectory doesn't return error if the directory already exists
	if err != nil {
		message := fmt.Sprintf("Failed to create a symlink directory with relative path %s on filesystem %s", symlinkDirRelativePath, fs)
		logger.Error(err, message)
		SetStatusAndRaiseEvent(instance, r.Recorder, corev1.EventTypeWarning, string(config.StatusConditionSuccess),
			metav1.ConditionFalse, string(csiv1.CreateDirFailed), message,
		)
		return symlinkDirPath, symlinkDirRelativePath, err
	}

	return symlinkDirPath, symlinkDirRelativePath, nil
}

// getSymlinkDirPath formats and returns the paths of the directory,
// where symlinks are stored for version 1 volumes.
func getSymlinkDirPath(fsetLinkPath string, fsMountPath string) (string, string) {
	fsetRelativePath := strings.Replace(fsetLinkPath, fsMountPath, "", 1)
	fsetRelativePath = strings.Trim(fsetRelativePath, "!/")
	fsetLinkPath = strings.TrimSuffix(fsetLinkPath, "/")

	symlinkDirPath := fmt.Sprintf("%s/%s", fsetLinkPath, config.SymlinkDir)
	return fsetRelativePath, symlinkDirPath
}

// ValidateCRParams validates driver configuration parameters and returns error if any validation fails
func ValidateCRParams(instance *csiscaleoperator.CSIScaleOperator) error {
	logger := csiLog.WithName("ValidateCRParams")
	logger.Info(fmt.Sprintf("Validating the IBM Storage Scale CSI configurations of the resource %s/%s", instance.Kind, instance.Name))

	if len(instance.Spec.Clusters) == 0 {
		return fmt.Errorf("missing cluster information in IBM Storage Scale configuration")
	}

	primaryClusterFound, issueFound := false, false
	remoteClusterID := ""
	var nonPrimaryClusters = make(map[string]bool)

	for i := 0; i < len(instance.Spec.Clusters); i++ {
		cluster := instance.Spec.Clusters[i]

		if cluster.Id == "" {
			issueFound = true
			logger.Error(fmt.Errorf("mandatory parameter 'id' is not specified"), "")
		}
		if len(cluster.RestApi) == 0 {
			issueFound = true
			logger.Error(fmt.Errorf("mandatory section 'restApi' is not specified for cluster %v", cluster.Id), "")
		}
		if len(cluster.RestApi) != 0 && cluster.RestApi[0].GuiHost == "" {
			issueFound = true
			logger.Error(fmt.Errorf("mandatory parameter 'guiHost' is not specified for cluster %v", cluster.Id), "")
		}

		if cluster.Primary != nil && *cluster.Primary != (csiv1.CSIFilesystem{}) {
			if primaryClusterFound {
				issueFound = true
				logger.Error(fmt.Errorf("more than one primary clusters specified"), "")
			}

			primaryClusterFound = true
			if cluster.Primary.PrimaryFs == "" {
				issueFound = true
				logger.Error(fmt.Errorf("mandatory parameter 'primaryFs' is not specified for primary cluster %v", cluster.Id), "")
			}

			remoteClusterID = cluster.Primary.RemoteCluster
		} else {
			//when its a not primary cluster
			nonPrimaryClusters[cluster.Id] = true
		}

		if cluster.Secrets == "" {
			issueFound = true
			logger.Error(fmt.Errorf("mandatory parameter 'secrets' is not specified for cluster %v", cluster.Id), "")
		}

		if cluster.SecureSslMode && cluster.Cacert == "" {
			issueFound = true
			logger.Error(fmt.Errorf("ca certificate not specified in secure SSL mode for cluster %v", cluster.Id), "")
		}
	}

	if !primaryClusterFound {
		issueFound = true
		logger.Error(fmt.Errorf("no primary clusters specified"), "")
	}
	_, nonPrimaryClusterExists := nonPrimaryClusters[remoteClusterID]
	if remoteClusterID != "" && !nonPrimaryClusterExists {
		issueFound = true
		logger.Error(fmt.Errorf("remote cluster specified for primary filesystem: %s, but no entry found for it in driver manifest", remoteClusterID), "")
	}

	if issueFound {
		message := "one or more issues found while validating driver manifest, check operator logs for details"
		return fmt.Errorf(message)
	}
	return nil
}

// getConfigMap fetches data from the "ibm-spectrum-scale-csi-config" configmap from the cluster
// and returns a configmap reference.
func (r *CSIScaleOperatorReconciler) getConfigMap(instance *csiscaleoperator.CSIScaleOperator, name string) (*corev1.ConfigMap, error) {

	logger := csiLog.WithName("getConfigMap").WithValues("Kind", corev1.ResourceConfigMaps, "Name", name)
	logger.Info("Reading optional CSI configmap resource from the cluster.")

	cm := &corev1.ConfigMap{}
	err := r.Client.Get(context.TODO(), types.NamespacedName{
		Name:      name,
		Namespace: instance.Namespace,
	}, cm)
	if err != nil && errors.IsNotFound(err) {
		message := fmt.Sprintf("Optional ConfigMap resource %s not found", name)
		logger.Info(message)
	} else if err != nil {
		message := fmt.Sprintf("Failed to get the optional ConfigMap: %s", name)
		logger.Error(err, message)
		SetStatusAndRaiseEvent(instance, r.Recorder, corev1.EventTypeWarning, string(config.StatusConditionSuccess),
			metav1.ConditionFalse, string(csiv1.GetFailed), message,
		)
	}
	return cm, err
}

// parseConfigMap parses the data in the configMap in the desired format(VAR_DRIVER_ENV_NAME: VALUE to ENV_NAME: VALUE).
func (r *CSIScaleOperatorReconciler) parseConfigMap(instance *csiscaleoperator.CSIScaleOperator, cm *corev1.ConfigMap) map[string]string {

	logger := csiLog.WithName("parseConfigMap").WithValues("Name", config.EnvVarConfigMap)
	logger.Info("Parsing the data from the optional configmap.", "configmap", config.EnvVarConfigMap)

	validEnvMap := map[string]string{}
	invalidEnvKeys := []string{}
	invalidEnvValueMap := map[string]string{}
	for key, value := range cm.Data {
		keyUpper := strings.ToUpper(key)
		if containsStringInSlice(config.CSIOptionalConfigMapKeys[:], keyUpper) {
			switch keyUpper {
			case config.EnvLogLevelKeyPrefixed:
				validateEnvVarValue(config.EnvLogLevelValues[:], keyUpper, value, validEnvMap, invalidEnvValueMap)
			case config.EnvPersistentLogKeyPrefixed:
				validateEnvVarValue(config.EnvPersistentLogValues[:], keyUpper, value, validEnvMap, invalidEnvValueMap)
			case config.EnvNodePublishMethodKeyPrefixed:
				validateEnvVarValue(config.EnvNodePublishMethodValues[:], keyUpper, value, validEnvMap, invalidEnvValueMap)
			case config.EnvVolumeStatsCapabilityKeyPrefixed:
				validateEnvVarValue(config.EnvVolumeStatsCapabilityValues[:], keyUpper, value, validEnvMap, invalidEnvValueMap)
			case config.EnvDiscoverCGFilesetKeyPrefixed:
				validateEnvVarValue(config.EnvDiscoverCGFilesetValues[:], keyUpper, value, validEnvMap, invalidEnvValueMap)
			case config.EnvVolNamePrefixKeyPrefixed:
				validateVolNamePrefix(keyUpper, value, validEnvMap, invalidEnvValueMap)
			case config.DaemonSetUpgradeMaxUnavailableKey:
				validateMaxUnavailableValue(keyUpper, value, validEnvMap, invalidEnvValueMap)
			case config.HostNetworkKey:
				validateHostNetworkValue(config.EnvHostNetworkValues[:], keyUpper, value, validEnvMap, invalidEnvValueMap)
			case config.DriverCPULimits:
				validateCPULimitsValue(keyUpper, value, validEnvMap, invalidEnvValueMap)
			case config.DriverMemoryLimits:
				validateMemoryLimitsValue(keyUpper, value, validEnvMap, invalidEnvValueMap)
			case config.SidecarCPULimits:
				validateCPULimitsValue(keyUpper, value, validEnvMap, invalidEnvValueMap)
			case config.SidecarMemoryLimits:
				validateMemoryLimitsValue(keyUpper, value, validEnvMap, invalidEnvValueMap)
			}
		} else {
			invalidEnvKeys = append(invalidEnvKeys, key)
		}
	}
	// setting default values if values are empty/wrong
	setDefaultDriverEnvValues(validEnvMap)
	logger.Info("Final accepted value ", "from the optional configmap", validEnvMap)
	var message string = ""
	if len(invalidEnvKeys) > 0 && len(invalidEnvValueMap) > 0 {
		message = fmt.Sprintf("There are few entries %v with wrong key which will not be processed and few entries having wrong values %v in the configmap %s, default values will be used", invalidEnvKeys, invalidEnvValueMap, config.EnvVarConfigMap)

	} else if len(invalidEnvKeys) > 0 {
		message = fmt.Sprintf("There are few entries %v with wrong key in the configmap %s which will not be processed", invalidEnvKeys, config.EnvVarConfigMap)

	} else if len(invalidEnvValueMap) > 0 {
		message = fmt.Sprintf("There are few entries having wrong values %v in the configmap %s, default values will be used", invalidEnvValueMap, config.EnvVarConfigMap)
	}

	if len(message) > 0 {
		logger.Info(message)
		RaiseCSOEvent(instance, r.Recorder, corev1.EventTypeWarning,
			string(csiv1.ValidationWarning), message,
		)
	}

	logger.Info("Parsing the data from the optional configmap is successful", "configmap", config.EnvVarConfigMap)
	return validEnvMap
}

func SetStatusAndRaiseEvent(instance runtime.Object, rec record.EventRecorder,
	eventType string, conditionType string, status metav1.ConditionStatus, reason string, msg string) {
	meta.SetStatusCondition(&crStatus.Conditions, metav1.Condition{
		Type:    conditionType,
		Status:  status,
		Reason:  reason,
		Message: msg,
	})
	rec.Event(instance, eventType, reason, msg)
}

func RaiseCSOEvent(instance runtime.Object, rec record.EventRecorder,
	eventType string, reason string, msg string) {
	rec.Event(instance, eventType, reason, msg)
}

func validateMaxUnavailableValue(key string, value string, data map[string]string, invalidEnvValue map[string]string) {
	logger := csiLog.WithName("validateMaxUnavailableValue")
	logger.Info("Validating daemonset maxunavailable input ", "inputMaxunavailable", value)
	input := strings.TrimSuffix(value, "%")
	if s, err := strconv.Atoi(input); err == nil && (s > 0 && s < 100) && strings.HasSuffix(value, "%") {
		logger.Info("daemonset maxunavailable parsed integer ", "inputMaxunavailableInt", s)
		data[key] = value
	} else {
		logger.Error(err, " Failed to parse the input maxunvaialble value")
		invalidEnvValue[key] = value
	}
}

func validateVolNamePrefix(key string, value string, data map[string]string, invalidEnvValue map[string]string) {
	logger := csiLog.WithName("validateVolNamePrefix")
	logger.Info("Validating volume name prefix input ", "volNamePrefix", value)

<<<<<<< HEAD
	if len(value) > 2 && len(value) < 6 && !strings.ContainsAny(value, " ") {
		logger.Info("validateVolNamePrefix parsed :", "volNamePrefix", value)
		data[key[11:]] = value
	} else {
		logger.Error(fmt.Errorf("the input volume name prefix is not right,the string value must be between [3 to 5] length and doesn't contains any empty char,  volNamePrefix : %v", value), "Volume Name Prefix Error")
=======
	if len(value) > 2 && len(value) < 6 {
		logger.Info("validateVolNamePrefix parsed :", "volNamePrefix", value)
		data[key[11:]] = value
	} else {
		logger.Error(fmt.Errorf("the input volume name prefix is not right,the string value must be between [3 to 5] length,  volNamePrefix : %v", value), "Volume Name Prefix Error")
>>>>>>> e827c06f
		invalidEnvValue[key] = value
	}
}

func validateHostNetworkValue(inputSlice []string, key, value string, envMap, invalidEnvValue map[string]string) {
	logger := csiLog.WithName("validateHostNetworkValue")
	logger.Info("Validating host network input", "inputHostNetwork", value)

	if containsStringInSlice(inputSlice, strings.ToUpper(value)) {
		envMap[key] = value
	} else {
		invalidEnvValue[key] = value
	}
}

// validateCPULimitsValue: To set only accepted CPU limit from configMap
func validateCPULimitsValue(key string, value string, data map[string]string, invalidEnvValue map[string]string) {
	logger := csiLog.WithName("validateCPULimitsValue")
	logger.Info("Validating CPU limits Value input ", "cpuLimits", value)

	isResourceRequestValid, err := checkMinResourceRequirement(value, config.PodsCPULimitsLowerValue)
	if isResourceRequestValid {
		logger.Info("Validation of CPU limits Value successful ", "cpuLimits", value)
		data[key] = value
	} else {
		logger.Error(fmt.Errorf("failed to parse [inputCPULimitValue=%s] or wrong value passed. The value must be greater than or equal to %s, error : %v", value, config.PodsCPULimitsLowerValue, err), "CPU limits validation error")
		invalidEnvValue[key] = value
	}
}

// validateMemoryLimitsValue: To set only accepted memory limit from configMap
func validateMemoryLimitsValue(key string, value string, data map[string]string, invalidEnvValue map[string]string) {
	logger := csiLog.WithName("validateMemoryLimitsValue")
	logger.Info("Validating memory limits Value input ", "memoryLimits", value)

	isResourceRequestValid, err := checkMinResourceRequirement(value, config.PodsMemoryLimitsLowerValue)
	if isResourceRequestValid {
		logger.Info("Validation of memomry limits Value successful ", "memoryLimits", value)
		data[key] = value
	} else {
		logger.Error(fmt.Errorf("failed to parse [inputMemoryLimitValue=%s] or wrong value passed. The value must be greater than or equal to %s, error : %v", value, config.PodsMemoryLimitsLowerValue, err), "Memory limits validation error")
		invalidEnvValue[key] = value
	}
}

// checkMinResourceRequirement: Requested resource must be greater or equal to it's lower limit.
// Return true when requestedresource is greater than min required resource
func checkMinResourceRequirement(resourceRequested string, minResourceRequired string) (bool, error) {
	logger := csiLog.WithName("checkMinResourceRequirement")
	logger.Info("Validating resource limit requirement ", "resourceRequested", resourceRequested, "minResourceRequired", minResourceRequired)
	var minResourceSizeMilli, resourceRequestedMilliValue int64
	minResourceSize, err := resource.ParseQuantity(minResourceRequired)
	if err != nil {
		return false, err
	} else {
		minResourceSizeMilli = minResourceSize.MilliValue()
	}
	resourceSize, err := resource.ParseQuantity(resourceRequested)
	if err != nil {
		return false, err
	} else {
		resourceRequestedMilliValue = resourceSize.MilliValue()
	}
	if minResourceSizeMilli <= resourceRequestedMilliValue {
		return true, nil
	} else {
		return false, nil
	}
}

// containsStringInSlice checks if a string is present in a slice
func containsStringInSlice(inputSlice []string, stringToFind string) bool {
	for _, v := range inputSlice {
		if v == stringToFind {
			return true
		}
	}
	return false
}

// validateEnvVarValue checks if the input environment variable value is valid (one of the allowed values), and if
// it is valid then removes predefined prefix from the key which is associated only for driver pod env var
// and adds the env var to validEnvMap. If the value is not valid, then adds the env var to invalidEnvMap
func validateEnvVarValue(inputSlice []string, key string, value string, validEnvMap map[string]string, invalidEnvMap map[string]string) {
	if containsStringInSlice(inputSlice, strings.ToUpper(value)) {
		validEnvMap[key[11:]] = value
	} else {
		invalidEnvMap[key] = value
	}
}

func setDefaultDriverEnvValues(envMap map[string]string) {
	logger := csiLog.WithName("setDefaultDriverEnvValues")
	// Set default LogLevel when it is not present in envMap
	if _, ok := envMap[config.EnvLogLevelKey]; !ok {
		logger.Info("logger level is empty or incorrect.", "Defaulting logLevel to", config.EnvLogLevelDefaultValue)
		envMap[config.EnvLogLevelKey] = config.EnvLogLevelDefaultValue
	}
	// Set default PersistentLog when it is not present in envMap
	if _, ok := envMap[config.EnvPersistentLogKey]; !ok {
		logger.Info("PersistentLog is empty or incorrect.", "Defaulting PersistentLog to", config.EnvPersistentLogDefaultValue)
		envMap[config.EnvPersistentLogKey] = config.EnvPersistentLogDefaultValue
	}
	// Set default NodePublishMethod when it is not present in envMap
	if _, ok := envMap[config.EnvNodePublishMethodKey]; !ok {
		logger.Info("NodePublishMethod is empty or incorrect.", "Defaulting NodePublishMethod to", config.EnvNodePublishMethodDefaultValue)
		envMap[config.EnvNodePublishMethodKey] = config.EnvNodePublishMethodDefaultValue
	}
	// Set default VolumeStatsCapability when it is not present in envMap
	if _, ok := envMap[config.EnvVolumeStatsCapabilityKey]; !ok {
		logger.Info("VolumeStatsCapability is empty or incorrect.", "Defaulting VolumeStatsCapability to", config.EnvVolumeStatsCapabilityDefaultValue)
		envMap[config.EnvVolumeStatsCapabilityKey] = config.EnvVolumeStatsCapabilityDefaultValue
	}
	// Set default VolNamePrefix when it is not present in envMap
	if _, ok := envMap[config.EnvVolNamePrefixKey]; !ok {
		logger.Info("VolNamePrefix is empty or incorrect.", "Defaulting VolNamePrefix to", config.EnvVolNamePrefixDefaultValue)
		envMap[config.EnvVolNamePrefixKey] = config.EnvVolNamePrefixDefaultValue
	}
	// Make empty DaemonSetUpgradeMaxUnavailable when it is not present in envMap
	if _, ok := envMap[config.DaemonSetUpgradeMaxUnavailableKey]; !ok {
		logger.Info("DaemonSetUpgradeMaxUnavailable is empty or incorrect.", "Defaulting DaemonSetUpgradeMaxUnavailable to", "1")
		envMap[config.DaemonSetUpgradeMaxUnavailableKey] = ""
	}
	// Set default DiscoverCGFileset when it is not present in envMap
	if _, ok := envMap[config.EnvDiscoverCGFilesetKey]; !ok {
		envDiscoverCGFilesetDefaultValue := getDiscoverCGFilesetDefaultValue()
		logger.Info("DiscoverCGFileset is empty or incorrect.", "Defaulting DiscoverCGFileset to", envDiscoverCGFilesetDefaultValue)
		envMap[config.EnvDiscoverCGFilesetKey] = envDiscoverCGFilesetDefaultValue
	}

	// set default HostNetwork env when it is not present in envMap
	if _, ok := envMap[config.HostNetworkKey]; !ok {
		logger.Info("Host Network is empty or incorrect.", "Defaulting Host Network to", config.EnvHostNetworkDefaultValue)
		envMap[config.HostNetworkKey] = config.EnvHostNetworkDefaultValue
	}

	// set default CPU limits for driver container when it is not present in envMap
	if _, ok := envMap[config.DriverCPULimits]; !ok {
		logger.Info("Driver CPU limits is empty or incorrect.", "Defaulting CPU limits to", config.DriverCPULimitsDefaultValue)
		envMap[config.DriverCPULimits] = config.DriverCPULimitsDefaultValue
	}
	// set default Memory limits for driver container when it is not present in envMap
	if _, ok := envMap[config.DriverMemoryLimits]; !ok {
		logger.Info("Driver Memory limits is empty or incorrect.", "Defaulting Memory limits to", config.DriverMemoryLimitsDefaultValue)
		envMap[config.DriverMemoryLimits] = config.DriverMemoryLimitsDefaultValue
	}
	// set default CPU limits for sidecars container when it is not present in envMap
	if _, ok := envMap[config.SidecarCPULimits]; !ok {
		logger.Info("Sidecars CPU limits is empty or incorrect.", "Defaulting CPU limits to", config.SidecarCPULimitsDefaultValue)
		envMap[config.SidecarCPULimits] = config.SidecarCPULimitsDefaultValue
	}
	// set default Memory limits for sidecars container when it is not present in envMap
	if _, ok := envMap[config.SidecarMemoryLimits]; !ok {
		logger.Info("Sidecars Memory limits is empty or incorrect.", "Defaulting Memory limits to", config.SidecarMemoryLimitsDefaultValue)
		envMap[config.SidecarMemoryLimits] = config.SidecarMemoryLimitsDefaultValue
	}
}

// getDiscoverCGFilesetDefaultValue returns default value for CG fileset discovery
func getDiscoverCGFilesetDefaultValue() string {
	logger := csiLog.WithName("getDiscoverCGFilesetDefaultValue")
	logger.Info("Getting DISCOVER_CG_FILESET default value")

	if CNSAClusterPresence, ok := clusterTypeData[config.ENVClusterCNSAPresenceCheck]; ok {

		if CNSAClusterPresence == "True" {
			//CG fileset discovery is enabled by default with CNSA cluster required for RDR
			return "ENABLED"
		}
	}
	//CG fileset discovery is disabled by default on k8s cluster
	return "DISABLED"
}

// listGUIPasswdExpiredClusters returns a list having clusterIds whose password is expired
func (r *CSIScaleOperatorReconciler) listGUIPasswdExpiredClusters(instance *csiscaleoperator.CSIScaleOperator, clusters []csiv1.CSICluster) []string {
	logger := csiLog.WithName("listPasswdExpiredClusters")
	logger.Info("Checking each cluster if its GUI password expired")

	expiredGui := []string{}
	for _, cls := range clusters {
		logger.Info("Checking each cluster ", "cluster", cls)
		connector, err := r.newConnector(instance, cls)
		if err != nil {
			logger.Error(err, "Failed to create scale connector")
		} else {
			_, err = connector.GetClusterId(context.TODO())
			if err != nil && isGUIUnauthorized(err) {
				expiredGui = append(expiredGui, cls.Id)
			}
		}
	}
	return expiredGui
}

func isGUIUnauthorized(err error) bool {
	return strings.Contains(err.Error(), config.ErrorUnauthorized)
}

// getClusterTypeAndCNSAOperatorPresence fetches CNSA operator deployment from the cluster
// and sets two parameters in the clusterTypeData map which is being set later in environment of the driver
func getClusterTypeAndCNSAOperatorPresence(namespace string) (err error) {

	// Checking the presence of CNSA operator into the cluster
	logger := csiLog.WithName("getClusterTypeAndCNSAOperatorPresence")
	logger.Info("Reading resources from the cluster in the", "Namespace", namespace)

	// Default env/cluster type setup
	clusterTypeData[config.ENVClusterConfigurationType] = config.ENVClusterTypeKubernetes
	clusterTypeData[config.ENVClusterCNSAPresenceCheck] = "False"

	inClusterConfig, err := rest.InClusterConfig()
	if err != nil {
		logger.Error(err, "Failed to set inclusterconfig instance")
		return err
	}
	// creates the clientset
	clientset, err := kubernetes.NewForConfig(inClusterConfig)
	if err != nil {
		logger.Error(err, "Failed to set clientset with config")
		return err
	}

	// get deployments in a ibm-spectrum-scale-operator namespace
	deployments, err := clientset.AppsV1().Deployments(namespace).List(context.TODO(), metav1.ListOptions{})
	if err != nil {
		logger.Error(err, "Failed to list of all deployments from the ibm-spectrum-scale-operator namespace")
		return err
	}

	for _, deployment := range deployments.Items {
		if strings.Contains(deployment.GetName(), config.CNSAOperatorDeploymentName) {
			logger.Info("Cluster is having CNSA deployment")
			clusterTypeData[config.ENVClusterCNSAPresenceCheck] = "True"
			break
		}
	}

	// Checking if the platform is OpenShift
	apiList, err := clientset.ServerGroups()
	if err != nil {
		logger.Error(err, "Failed to get ServerGroups while getting openshift platform type")
		return err
	}

	apiGroups := apiList.Groups
	for i := 0; i < len(apiGroups); i++ {
		if apiGroups[i].Name == "route.openshift.io" {
			logger.Info("Found apiGroup having route.openshift.io :", "apiGroup", apiGroups[i])
			logger.Info("Platform is a Openshift")
			clusterTypeData[config.ENVClusterConfigurationType] = config.ENVClusterTypeOpenshift
			break
		}
	}
	return nil
}<|MERGE_RESOLUTION|>--- conflicted
+++ resolved
@@ -2396,19 +2396,11 @@
 	logger := csiLog.WithName("validateVolNamePrefix")
 	logger.Info("Validating volume name prefix input ", "volNamePrefix", value)
 
-<<<<<<< HEAD
 	if len(value) > 2 && len(value) < 6 && !strings.ContainsAny(value, " ") {
 		logger.Info("validateVolNamePrefix parsed :", "volNamePrefix", value)
 		data[key[11:]] = value
 	} else {
 		logger.Error(fmt.Errorf("the input volume name prefix is not right,the string value must be between [3 to 5] length and doesn't contains any empty char,  volNamePrefix : %v", value), "Volume Name Prefix Error")
-=======
-	if len(value) > 2 && len(value) < 6 {
-		logger.Info("validateVolNamePrefix parsed :", "volNamePrefix", value)
-		data[key[11:]] = value
-	} else {
-		logger.Error(fmt.Errorf("the input volume name prefix is not right,the string value must be between [3 to 5] length,  volNamePrefix : %v", value), "Volume Name Prefix Error")
->>>>>>> e827c06f
 		invalidEnvValue[key] = value
 	}
 }
