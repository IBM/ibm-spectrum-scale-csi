--- conflicted
+++ resolved
@@ -709,7 +709,6 @@
 }
 
 // GetAttacherPodAntiAffinity returns kubernetes podAntiAffinity for the attacher sidecar controller pod.
-<<<<<<< HEAD
 func (c *CSIScaleOperator) GetPodAntiAffinity(resource string) *corev1.PodAntiAffinity {
 
 	podAffinityTerms := c.GetPodAffinityTerms(resource)
@@ -717,9 +716,6 @@
 	if podAffinityTerms == nil {
 		return nil
 	}
-=======
-func (c *CSIScaleOperator) GetAttacherPodAntiAffinity() *corev1.PodAntiAffinity {
->>>>>>> 805fce0a
 
 	podAntiAffinity := corev1.PodAntiAffinity{
 		RequiredDuringSchedulingIgnoredDuringExecution: podAffinityTerms,
