--- conflicted
+++ resolved
@@ -56,11 +56,7 @@
 	go.uber.org/multierr v1.6.0 // indirect
 	golang.org/x/crypto v0.0.0-20210817164053-32db794688a5 // indirect
 	golang.org/x/net v0.7.0 // indirect
-<<<<<<< HEAD
-	golang.org/x/oauth2 v0.0.0-20210819190943-2bc19b11175f // indirect
-=======
 	golang.org/x/oauth2 v0.0.0-20220223155221-ee480838109b // indirect
->>>>>>> c6992271
 	golang.org/x/sys v0.5.0 // indirect
 	golang.org/x/term v0.5.0 // indirect
 	golang.org/x/text v0.7.0 // indirect
