apiVersion: apiextensions.k8s.io/v1beta1
kind: CustomResourceDefinition
metadata:
  labels:
    app.kubernetes.io/instance: ssco-csiscaleoperators.scale.ibm.com
    app.kubernetes.io/managed-by: operator
    app.kubernetes.io/name: spectrum-scale-csi-operator
  name: csiscaleoperators.scale.ibm.com
spec:
  group: scale.ibm.com
  names:
    kind: CSIScaleOperator
    listKind: CSIScaleOperatorList
    plural: csiscaleoperators
    singular: csiscaleoperator
  scope: Namespaced
  subresources:
    status: {}
  validation:
    openAPIV3Schema:
      properties:
        apiVersion:
          description: 'APIVersion defines the versioned schema of this representation
            of an object. Servers should convert recognized schemas to the latest
            internal value, and may reject unrecognized values. More info: https://git.k8s.io/community/contributors/devel/api-conventions.md#resources'
          type: string
        kind:
          description: 'Kind is a string value representing the REST resource this
            object represents. Servers may infer this from the endpoint the client
            submits requests to. Cannot be updated. In CamelCase. More info: https://git.k8s.io/community/contributors/devel/api-conventions.md#types-kinds'
          type: string
        metadata:
          type: object
        spec:
          properties:
            attacher:
              description: Attacher image for csi (actually attaches to the storage).
              type: string
<<<<<<< HEAD
=======

            spectrumScale: 
              description: "Image name for the csi spectrum scale plugin container."
              type: string

            scaleHostpath:
              description: "The path to the gpfs file system mounted on the host machine."
              type: string

            attacherNodeSelector:
              description: "Node selector for attacher sidecar."
              type: array
              items:
                type: object
                properties:
                  key:
                    description: "Key for node selector."
                    type: string
                  value:
                    description: "Value for key."
                    type: string

            provisionerNodeSelector:
              description: "Node selector for provisioner sidecar."
              type: array
              items:
                type: object
                properties:
                  key:
                    description: "Key for node selector."
                    type: string
                  value:
                    description: "Value for key."
                    type: string

            pluginNodeSelector:
              description: "Node selector for SpectrumScale CSI Plugin."
              type: array
              items:
                type: object
                properties:
                  key:
                    description: "Key for node selector."
                    type: string
                  value:
                    description: "Value for key."
                    type: string

            secretCounter:
              description: "An internal counter used by the operator to trigger reloads on secret change."
              type: integer

            nodeMapping:
              description: "Mapping of K8s node with SpectrumScale node."
              type: array
              items:
                type: object
                properties:
                  k8sNode:
                    description: "K8s node name."
                    type: string
                  spectrumscaleNode:
                    description: "SpectrumScale node name."
                    type: string
>>>>>>> b72c4864
            clusters:
              description: A collection of gpfs cluster properties for the csi driver
                to mount.
              items:
                cacert:
                  description: A string specifying a cacert resource name.
                  type: string
                properties:
                  id:
                    description: The cluster id of the gpfs cluster specified (mandatory).
                    type: string
                  primary:
                    description: The primary file system for the GPFS cluster.
                    properties:
                      primaryFS:
                        description: The name of the primary filesystem.
                        type: string
                      primaryFset:
                        description: The name of the primary fileset, created in primaryFS.
                        type: string
<<<<<<< HEAD
                    type: object
=======

                      inodeLimit:
                        description: "Inode limit for Primary Fileset."
                        type: string

                      remoteCluster:
                        description: "Remote cluster ID."
                        type: string

                      remoteFs:
                        description: "Filesystem name on remote cluster."
                        type: string

                secureSslMode:
                    description: "Require a secure SSL connection to connect to GPFS."
                    type: boolean

                secrets:
                  description: "A string specifying a secret resource name."
                  type: string

                cacert: 
                  description: "A string specifying a cacert resource name."
                  type: string

>>>>>>> b72c4864
                restApi:
                  description: A collection of targets for REST calls.
                  items:
                    properties:
                      guiHost:
                        description: The hostname of the REST server.
                        type: string
                      guiPort:
                        description: The port number running the REST server.
                        type: string
                    type: object
                  type: array
                secrets:
                  description: A string specifying a secret resource name.
                  type: string
                secureSslMode:
                  description: Require a secure SSL connection to connect to GPFS.
                  type: boolean
                type: object
              required:
              - id
              type: array
            driverRegistrar:
              description: Sidecar container image for the csi spectrum scale plugin
                pods.
              type: string
            provisioner:
              description: Provisioner image for csi (actually issues provision requests).
              type: string
            scaleHostpath:
              description: The path to the gpfs file system mounted on the host machine.
              type: string
            secretCounter:
              description: An internal counter used by the operator to trigger reloads
                on secret change.
              type: integer
            spectrumScale:
              description: Image name for the csi spectrum scale plugin container.
              type: string
          type: object
        status:
          properties:
            conditions:
              description: The active status of the operator
              items:
                properties:
                  isRunning:
                    description: Indicates that the plugin is running.
                    type: bool
                type: object
              type: array
          type: object
      type: object
  version: v1alpha1
  versions:
  - name: v1alpha1
    served: true
    storage: true<|MERGE_RESOLUTION|>--- conflicted
+++ resolved
@@ -36,8 +36,6 @@
             attacher:
               description: Attacher image for csi (actually attaches to the storage).
               type: string
-<<<<<<< HEAD
-=======
 
             spectrumScale: 
               description: "Image name for the csi spectrum scale plugin container."
@@ -102,7 +100,7 @@
                   spectrumscaleNode:
                     description: "SpectrumScale node name."
                     type: string
->>>>>>> b72c4864
+
             clusters:
               description: A collection of gpfs cluster properties for the csi driver
                 to mount.
@@ -117,15 +115,14 @@
                   primary:
                     description: The primary file system for the GPFS cluster.
                     properties:
+
                       primaryFS:
                         description: The name of the primary filesystem.
                         type: string
+
                       primaryFset:
                         description: The name of the primary fileset, created in primaryFS.
                         type: string
-<<<<<<< HEAD
-                    type: object
-=======
 
                       inodeLimit:
                         description: "Inode limit for Primary Fileset."
@@ -151,7 +148,6 @@
                   description: "A string specifying a cacert resource name."
                   type: string
 
->>>>>>> b72c4864
                 restApi:
                   description: A collection of targets for REST calls.
                   items:
