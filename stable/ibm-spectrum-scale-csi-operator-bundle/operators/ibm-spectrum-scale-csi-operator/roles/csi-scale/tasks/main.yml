--- conflicted
+++ resolved
@@ -20,8 +20,6 @@
   include_tasks: cluster_check.yml
   loop: "{{ clustersCamelCase }}"
 
-<<<<<<< HEAD
-=======
 - name: "Generate final secret checksum"
   set_fact:
     secret_checksum: "{{ secret_checksums | join('') | checksum }}"
@@ -65,7 +63,6 @@
       namespace: "{{namespace}}"
       definition: "{{ lookup('template', 'scc.yaml.j2') | from_yaml }}"
 
->>>>>>> 7ebf002b
 - name: "Ensure csi-scale objects are {{ state }}"
   k8s:
     state: "{{ state }}"
