--- conflicted
+++ resolved
@@ -73,19 +73,10 @@
               name: host-dev
             - name: "spectrum-scale-config"
               mountPath: /var/lib/ibm/config
-
+            - name: gpfs-classic
+              mountPath: "/ibm/{{ cluster.primary.primaryFS }}"
             # Grab user clusters
 {% for cluster in clusters %}
-<<<<<<< HEAD
-            # TODO can there be  multiples?
-{% if  cluster.primary is defined  and  cluster.primary.primaryFS is defined %}
-            - name: gpfs-classic
-              mountPath: "/ibm/{{ cluster.primary.primaryFS }}"
-{% endif %}
-        
-=======
-
->>>>>>> 861555be
 {% if cluster.secrets is defined %}
             - name: "{{ cluster.secrets }}"
               mountPath: "/var/lib/ibm/{{ cluster.secrets }}"
