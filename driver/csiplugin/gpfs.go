--- conflicted
+++ resolved
@@ -54,11 +54,8 @@
 	FILE_INDEPENDENTFILESET_VOLUME = "2"
 
 	//	BLOCK_FILESET_VOLUME = 3
-<<<<<<< HEAD
 
 	ENVSymDirPath = "SYMLINK_DIR_PATH"
-=======
->>>>>>> 7f5cd110
 )
 
 type SnapCopyJobDetails struct {
@@ -242,15 +239,6 @@
 	klog.Infof("[%s] gpfs PluginInitialize", utils.GetLoggerId(ctx))
 	scaleConfig := settings.LoadScaleConfigSettings(ctx)
 
-<<<<<<< HEAD
-=======
-	isValid, err := driver.ValidateScaleConfigParameters(ctx, scaleConfig)
-	if !isValid {
-		klog.Errorf("[%s] Parameter validation failure", utils.GetLoggerId(ctx))
-		return nil, settings.ScaleSettingsConfigMap{}, settings.Primary{}, err
-	}
-
->>>>>>> 7f5cd110
 	scaleConnMap := make(map[string]connectors.SpectrumScaleConnector)
 	primaryInfo := settings.Primary{}
 
@@ -263,70 +251,27 @@
 			return nil, scaleConfig, primaryInfo, err
 		}
 
-<<<<<<< HEAD
 		scaleConnMap[cluster.ID] = sc
-=======
-		// validate cluster ID
-		clusterId, err := sc.GetClusterId(ctx)
-		if err != nil {
-			klog.Errorf("[%s] Error getting cluster ID: %v", utils.GetLoggerId(ctx), err)
-			return nil, scaleConfig, primaryInfo, err
-		}
-		if cluster.ID != clusterId {
-			klog.Errorf("[%s] Cluster ID %s from scale config doesnt match the ID from cluster %s.", utils.GetLoggerId(ctx), cluster.ID, clusterId)
-			return nil, scaleConfig, primaryInfo, fmt.Errorf("Cluster ID doesnt match the cluster")
-		}
-
-		scaleConnMap[clusterId] = sc
->>>>>>> 7f5cd110
 
 		if cluster.Primary != (settings.Primary{}) {
 
-<<<<<<< HEAD
 			// Check if GUI is reachable - only for primary cluster
-			clusterId, err := sc.GetClusterId()
+			clusterId, err := sc.GetClusterId(ctx)
 			if err != nil {
-				glog.Errorf("Error getting cluster ID: %v", err)
+				klog.Errorf("[%s] Error getting cluster ID: %v", utils.GetLoggerId(ctx), err)
 				return nil, scaleConfig, primaryInfo, err
 			}
 
 			scaleConnMap["primary"] = sc
-=======
-			// check if primary filesystem exists
-			fsMount, err := sc.GetFilesystemMountDetails(ctx, cluster.Primary.GetPrimaryFs())
-			if err != nil {
-				klog.Errorf("[%s] Error in getting filesystem details for %s", utils.GetLoggerId(ctx), cluster.Primary.GetPrimaryFs())
-				return nil, scaleConfig, cluster.Primary, err
-			}
-
-			// check if filesystem is mounted on GUI node
-			isFsMounted, err := sc.IsFilesystemMountedOnGUINode(ctx, cluster.Primary.GetPrimaryFs())
-			if err != nil {
-				klog.Errorf("[%s] Error in getting filesystem mount details for %s on Primary cluster", utils.GetLoggerId(ctx), cluster.Primary.GetPrimaryFs())
-				return nil, scaleConfig, cluster.Primary, err
-			}
-			if !isFsMounted {
-				klog.Errorf("[%s] Primary filesystem %s is not mounted on GUI node of Primary cluster", utils.GetLoggerId(ctx), cluster.Primary.GetPrimaryFs())
-				return nil, scaleConfig, cluster.Primary, fmt.Errorf("Primary filesystem %s not mounted on GUI node Primary cluster", cluster.Primary.GetPrimaryFs())
-			}
-
-			// In case primary fset value is not specified in configuation then use default
-			if scaleConfig.Clusters[i].Primary.PrimaryFset == "" {
-				scaleConfig.Clusters[i].Primary.PrimaryFset = DefaultPrimaryFileset
-				klog.V(4).Infof("[%s] primaryFset is not specified in configuration using default %s", utils.GetLoggerId(ctx), DefaultPrimaryFileset)
-			}
-			scaleConfig.Clusters[i].Primary.PrimaryFSMount = fsMount.MountPoint
->>>>>>> 7f5cd110
 			scaleConfig.Clusters[i].Primary.PrimaryCid = clusterId
 			primaryInfo = scaleConfig.Clusters[i].Primary
-<<<<<<< HEAD
 		}
 	}
 
 	symlinkDirPath := utils.GetEnv(ENVSymDirPath, notFound)
 	if symlinkDirPath == notFound {
-		message := fmt.Sprintf("Unable to get environmental variable %s", ENVSymDirPath)
-		glog.Errorf(message)
+		message := fmt.Sprintf("[%s] Unable to get environmental variable %s", utils.GetLoggerId(ctx), ENVSymDirPath)
+		klog.Errorf(message)
 		return nil, scaleConfig, primaryInfo, fmt.Errorf(message)
 	}
 
@@ -338,239 +283,15 @@
 	symlinkDirRelPath := pathTokens[len-2] + "/" + pathTokens[len-1]
 	primaryInfo.SymlinkRelativePath = symlinkDirRelPath
 
-	glog.Infof("Symlink directory paths, absolute:%s, relative:%s",
-		symlinkDirPath, symlinkDirRelPath)
-=======
-
-			// RemoteFS name from Local Filesystem details
-			remoteDeviceName := strings.Split(fsMount.RemoteDeviceName, ":")
-			remoteFilesystemName = remoteDeviceName[len(remoteDeviceName)-1]
-		}
-		// //check if multiple GUIs are passed
-		// if len(cluster.RestAPI) > 1 {
-		// 	err := driver.cs.checkGuiHASupport(sc)
-		// 	if err != nil {
-		// 		return nil, scaleConfig, cluster.Primary, err
-		// 	}
-		// }
-	}
-
-	fs := primaryInfo.GetPrimaryFs()
-	sconn := scaleConnMap["primary"]
-	fsmount := primaryInfo.PrimaryFSMount
-	if primaryInfo.RemoteCluster != "" {
-		sconn = scaleConnMap[primaryInfo.RemoteCluster]
-		if remoteFilesystemName == "" {
-			return scaleConnMap, scaleConfig, primaryInfo, fmt.Errorf("Failed to get the name of remote Filesystem")
-		}
-		fs = remoteFilesystemName
-		// check if primary filesystem exists on remote cluster and mounted on atleast one node
-		fsMount, err := sconn.GetFilesystemMountDetails(ctx, fs)
-		if err != nil {
-			klog.Errorf("[%s] Error in getting filesystem details for %s from cluster %s", utils.GetLoggerId(ctx), fs, primaryInfo.RemoteCluster)
-			return scaleConnMap, scaleConfig, primaryInfo, err
-		}
-
-		klog.Infof("[%s] remote fsMount = %v", utils.GetLoggerId(ctx), fsMount)
-		fsmount = fsMount.MountPoint
-
-		// check if filesystem is mounted on GUI node
-		isPfsMounted, err := sconn.IsFilesystemMountedOnGUINode(ctx, fs)
-		if err != nil {
-			klog.Errorf("[%s] Error in getting filesystem mount details for %s from cluster %s", utils.GetLoggerId(ctx), fs, primaryInfo.RemoteCluster)
-			return scaleConnMap, scaleConfig, primaryInfo, err
-		}
-
-		if !isPfsMounted {
-			klog.Errorf("[%s] Filesystem %s is not mounted on GUI node of cluster %s", utils.GetLoggerId(ctx), fs, primaryInfo.RemoteCluster)
-			return scaleConnMap, scaleConfig, primaryInfo, fmt.Errorf("Filesystem %s is not mounted on GUI node of cluster %s", fs, primaryInfo.RemoteCluster)
-		}
-	}
-
-	fsetlinkpath, err := driver.CreatePrimaryFileset(ctx, sconn, fs, fsmount, primaryInfo.PrimaryFset, primaryInfo.GetInodeLimit())
-	if err != nil {
-		klog.Errorf("[%s] Error in creating primary fileset", utils.GetLoggerId(ctx))
-		return scaleConnMap, scaleConfig, primaryInfo, err
-	}
-
-	// In case primary FS is remotely mounted, run fileset refresh task on primary cluster
-	if primaryInfo.RemoteCluster != "" {
-		_, err := scaleConnMap["primary"].ListFileset(ctx, primaryInfo.GetPrimaryFs(), primaryInfo.PrimaryFset)
-		if err != nil {
-			klog.Infof("[%s] Primary fileset %v not visible on primary cluster. Running fileset refresh task", utils.GetLoggerId(ctx), primaryInfo.PrimaryFset)
-			err = scaleConnMap["primary"].FilesetRefreshTask(ctx)
-			if err != nil {
-				klog.Errorf("[%s] Error in fileset refresh task", utils.GetLoggerId(ctx))
-				return scaleConnMap, scaleConfig, primaryInfo, err
-			}
-		}
-
-		// retry listing fileset again after some time after refresh
-		time.Sleep(8 * time.Second)
-		_, err = scaleConnMap["primary"].ListFileset(ctx, primaryInfo.GetPrimaryFs(), primaryInfo.PrimaryFset)
-		if err != nil {
-			klog.Errorf("[%s] Primary fileset %v not visible on primary cluster even after running fileset refresh task", utils.GetLoggerId(ctx), primaryInfo.PrimaryFset)
-			return scaleConnMap, scaleConfig, primaryInfo, err
-		}
-	}
-
-	if fsmount != primaryInfo.PrimaryFSMount {
-		fsetlinkpath = strings.Replace(fsetlinkpath, fsmount, primaryInfo.PrimaryFSMount, 1)
-	}
-
-	// Create directory where volume symlinks will reside
-	symlinkPath, relativePath, err := driver.CreateSymlinkPath(ctx, scaleConnMap["primary"], primaryInfo.GetPrimaryFs(), primaryInfo.PrimaryFSMount, fsetlinkpath)
-	if err != nil {
-		klog.Errorf("[%s] Error in creating volumes directory", utils.GetLoggerId(ctx))
-		return scaleConnMap, scaleConfig, primaryInfo, err
-	}
-	primaryInfo.SymlinkAbsolutePath = symlinkPath
-	primaryInfo.SymlinkRelativePath = relativePath
-	primaryInfo.PrimaryFsetLink = fsetlinkpath
->>>>>>> 7f5cd110
+	klog.Infof("[%s] Symlink directory paths, absolute:%s, relative:%s",
+		utils.GetLoggerId(ctx), symlinkDirPath, symlinkDirRelPath)
 
 	klog.Infof("[%s] IBM Spectrum Scale: Plugin initialized", utils.GetLoggerId(ctx))
 	return scaleConnMap, scaleConfig, primaryInfo, nil
 }
 
-<<<<<<< HEAD
-func (driver *ScaleDriver) Run(endpoint string) {
-	glog.Infof("Driver: %v version: %v", driver.name, driver.vendorVersion)
-=======
-func (driver *ScaleDriver) CreatePrimaryFileset(ctx context.Context, sc connectors.SpectrumScaleConnector, primaryFS string, fsmount string, filesetName string, inodeLimit string) (string, error) {
-	klog.Infof("[%s] gpfs CreatePrimaryFileset. primaryFS: %s, mountpoint: %s, filesetName: %s", utils.GetLoggerId(ctx), primaryFS, fsmount, filesetName)
-
-	// create primary fileset if not already created
-	fsetResponse, err := sc.ListFileset(ctx, primaryFS, filesetName)
-	linkpath := fsetResponse.Config.Path
-	newlinkpath := path.Join(fsmount, filesetName)
-
-	if err != nil {
-		klog.Errorf("[%s] Primary fileset %s not found. Creating it.", utils.GetLoggerId(ctx), filesetName)
-		opts := make(map[string]interface{})
-		if inodeLimit != "" {
-			opts[connectors.UserSpecifiedInodeLimit] = inodeLimit
-		}
-
-		err = sc.CreateFileset(ctx, primaryFS, filesetName, opts)
-		if err != nil {
-			klog.Errorf("[%s] Unable to create primary fileset %s", utils.GetLoggerId(ctx), filesetName)
-			return "", err
-		}
-		linkpath = newlinkpath
-	} else if linkpath == "" || linkpath == "--" {
-		klog.Infof("[%s] Primary fileset %s not linked. Linking it.", utils.GetLoggerId(ctx), filesetName)
-		err = sc.LinkFileset(ctx, primaryFS, filesetName, newlinkpath)
-		if err != nil {
-			klog.Errorf("[%s] Unable to link primary fileset %s", utils.GetLoggerId(ctx), filesetName)
-			return "", err
-		} else {
-			klog.Infof("[%s] Linked primary fileset %s. Linkpath: %s", utils.GetLoggerId(ctx), newlinkpath, filesetName)
-		}
-		linkpath = newlinkpath
-	} else {
-		klog.Infof("[%s] Primary fileset %s exists and linked at %s", utils.GetLoggerId(ctx), filesetName, linkpath)
-	}
-
-	return linkpath, nil
-}
-
-func (driver *ScaleDriver) CreateSymlinkPath(ctx context.Context, sc connectors.SpectrumScaleConnector, fs string, fsmount string, fsetlinkpath string) (string, string, error) {
-	klog.V(4).Infof("[%s] gpfs CreateSymlinkPath. filesystem: %s, mountpoint: %s, filesetlinkpath: %s", utils.GetLoggerId(ctx), fs, fsmount, fsetlinkpath)
-
-	dirpath := strings.Replace(fsetlinkpath, fsmount, "", 1)
-	dirpath = strings.Trim(dirpath, "!/")
-	fsetlinkpath = strings.TrimSuffix(fsetlinkpath, "/")
-
-	dirpath = fmt.Sprintf("%s/.volumes", dirpath)
-	symlinkpath := fmt.Sprintf("%s/.volumes", fsetlinkpath)
-
-	err := sc.MakeDirectory(ctx, fs, dirpath, "0", "0")
-	if err != nil {
-		klog.Errorf("[%s] Make directory failed on filesystem %s, path = %s", utils.GetLoggerId(ctx), fs, dirpath)
-		return symlinkpath, dirpath, err
-	}
-
-	return symlinkpath, dirpath, nil
-}
-
-// ValidateScaleConfigParameters : Validating the Configuration provided for Spectrum Scale CSI Driver
-func (driver *ScaleDriver) ValidateScaleConfigParameters(ctx context.Context, scaleConfig settings.ScaleSettingsConfigMap) (bool, error) {
-	klog.V(4).Infof("[%s] gpfs ValidateScaleConfigParameters.", utils.GetLoggerId(ctx))
-	if len(scaleConfig.Clusters) == 0 {
-		return false, fmt.Errorf("Missing cluster information in Spectrum Scale configuration")
-	}
-
-	primaryClusterFound := false
-	rClusterForPrimaryFS := ""
-	var cl = make([]string, len(scaleConfig.Clusters))
-	issueFound := false
-
-	for i := 0; i < len(scaleConfig.Clusters); i++ {
-		cluster := scaleConfig.Clusters[i]
-
-		if cluster.ID == "" {
-			issueFound = true
-			klog.Errorf("[%s] Mandatory parameter 'id' is not specified", utils.GetLoggerId(ctx))
-		}
-		if len(cluster.RestAPI) == 0 {
-			issueFound = true
-			klog.Errorf("[%s] Mandatory section 'restApi' is not specified for cluster %v", utils.GetLoggerId(ctx), cluster.ID)
-		}
-		if len(cluster.RestAPI) != 0 && cluster.RestAPI[0].GuiHost == "" {
-			issueFound = true
-			klog.Errorf("[%s] Mandatory parameter 'guiHost' is not specified for cluster %v", utils.GetLoggerId(ctx), cluster.ID)
-		}
-
-		if cluster.Primary != (settings.Primary{}) {
-			if primaryClusterFound {
-				issueFound = true
-				klog.Errorf("[%s] More than one primary clusters specified", utils.GetLoggerId(ctx))
-			}
-
-			primaryClusterFound = true
-
-			if cluster.Primary.GetPrimaryFs() == "" {
-				issueFound = true
-				klog.Errorf("[%s] Mandatory parameter 'primaryFs' is not specified for primary cluster %v", utils.GetLoggerId(ctx), cluster.ID)
-			}
-
-			rClusterForPrimaryFS = cluster.Primary.RemoteCluster
-		} else {
-			cl[i] = cluster.ID
-		}
-
-		if cluster.Secrets == "" {
-			issueFound = true
-			klog.Errorf("[%s] Mandatory parameter 'secrets' is not specified for cluster %v", utils.GetLoggerId(ctx), cluster.ID)
-		}
-
-		if cluster.SecureSslMode && cluster.CacertValue == nil {
-			issueFound = true
-			klog.Errorf("[%s] CA certificate not specified in secure SSL mode for cluster %v", utils.GetLoggerId(ctx), cluster.ID)
-		}
-	}
-
-	if !primaryClusterFound {
-		issueFound = true
-		klog.Errorf("[%s] No primary clusters specified", utils.GetLoggerId(ctx))
-	}
-
-	if rClusterForPrimaryFS != "" && !utils.StringInSlice(rClusterForPrimaryFS, cl) {
-		issueFound = true
-		klog.Errorf("[%s] Remote cluster specified for primary filesystem: %s, but no definition found for it in config", utils.GetLoggerId(ctx), rClusterForPrimaryFS)
-	}
-
-	if issueFound {
-		return false, fmt.Errorf("one or more issue found in Spectrum scale csi driver configuration, check Spectrum Scale csi driver logs")
-	}
-
-	return true, nil
-}
-
 func (driver *ScaleDriver) Run(ctx context.Context, endpoint string) {
 	klog.Infof("[%s] Driver: %v version: %v", utils.GetLoggerId(ctx), driver.name, driver.vendorVersion)
->>>>>>> 7f5cd110
 	s := NewNonBlockingGRPCServer()
 	s.Start(endpoint, driver.ids, driver.cs, driver.ns)
 	s.Wait()
