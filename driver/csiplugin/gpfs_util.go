/**
 * Copyright 2019, 2024 IBM Corp.
 *
 * Licensed under the Apache License, Version 2.0 (the "License");
 * you may not use this file except in compliance with the License.
 * You may obtain a copy of the License at
 *
 *     http://www.apache.org/licenses/LICENSE-2.0
 *
 * Unless required by applicable law or agreed to in writing, software
 * distributed under the License is distributed on an "AS IS" BASIS,
 * WITHOUT WARRANTIES OR CONDITIONS OF ANY KIND, either express or implied.
 * See the License for the specific language governing permissions and
 * limitations under the License.
 */

package scale

import (
	"context"
	"fmt"
	"strconv"
	"strings"

	"k8s.io/klog/v2"

	"github.com/IBM/ibm-spectrum-scale-csi/driver/csiplugin/connectors"
	"github.com/IBM/ibm-spectrum-scale-csi/driver/csiplugin/utils"
	"google.golang.org/grpc/codes"
	"google.golang.org/grpc/status"
)

const (
	dependentFileset   = "dependent"
	independentFileset = "independent"
	scversion1         = "1"
	scversion2         = "2"
	sharedPermissions  = "777"
)

// AFM caching constants
const (
	cacheVolume = "cache"
<<<<<<< HEAD
)

=======

	// AFM cache modes
	afmModeRO = "ro" // Read-Only
	afmModeIW = "iw" // Independent-Writer
	afmModeSW = "sw" // Single-Writer
	afmModeLU = "lu" // Local-Update

	// User input cache modes
	inputModeRO = "readonly"
	inputModeIW = "parallel"
	inputModeSW = "exclusive"
	inputModeLU = "detached"
)

// A map for mapping the user input mode to actual AFM mode
var inputToAFMMode = map[string]string{
	inputModeRO: afmModeRO,
	inputModeIW: afmModeIW,
	inputModeSW: afmModeSW,
	inputModeLU: afmModeLU,
}

>>>>>>> 27c6f341
type scaleVolume struct {
	VolName            string                            `json:"volName"`
	VolSize            uint64                            `json:"volSize"`
	VolBackendFs       string                            `json:"volBackendFs"`
	IsFilesetBased     bool                              `json:"isFilesetBased"`
	VolDirBasePath     string                            `json:"volDirBasePath"`
	VolUid             string                            `json:"volUid"`
	VolGid             string                            `json:"volGid"`
	VolPermissions     string                            `json:"volPermissions"`
	ClusterId          string                            `json:"clusterId"`
	FilesetType        string                            `json:"filesetType"`
	InodeLimit         string                            `json:"inodeLimit"`
	Connector          connectors.SpectrumScaleConnector `json:"connector"`
	PrimaryConnector   connectors.SpectrumScaleConnector `json:"primaryConnector"`
	PrimarySLnkRelPath string                            `json:"primarySLnkRelPath"`
	PrimarySLnkPath    string                            `json:"primarySLnkPath"`
	PrimaryFS          string                            `json:"primaryFS"`
	PrimaryFSMount     string                            `json:"primaryFSMount"`
	ParentFileset      string                            `json:"parentFileset"`
	LocalFS            string                            `json:"localFS"`
	TargetPath         string                            `json:"targetPath"`
	FsetLinkPath       string                            `json:"fsetLinkPath"`
	FsMountPoint       string                            `json:"fsMountPoint"`
	NodeClass          string                            `json:"nodeClass"`
	StorageClassType   string                            `json:"storageClassType"`
	ConsistencyGroup   string                            `json:"consistencyGroup"`
	Compression        string                            `json:"compression"`
	Tier               string                            `json:"tier"`
	Shared             bool                              `json:"shared"`
	VolumeType         string                            `json:"volumeType"`
<<<<<<< HEAD
=======
	CacheMode          string                            `json:"cacheMode"`
>>>>>>> 27c6f341
}

type scaleVolId struct {
	ClusterId        string
	FsUUID           string
	FsName           string
	FsetId           string
	FsetName         string
	DirPath          string
	Path             string
	IsFilesetBased   bool
	StorageClassType string
	ConsistencyGroup string
	VolType          string
}

type scaleSnapId struct {
	ClusterId        string
	FsUUID           string
	FsetName         string
	SnapName         string
	MetaSnapName     string
	Path             string
	FsName           string
	StorageClassType string
	ConsistencyGroup string
	VolType          string
}

func IsValidCompressionAlgorithm(input string) bool {
	switch strings.ToLower(input) {
	case
		"z",
		"lz4",
		"zfast",
		"alphae",
		"alphah":
		return true
	}
	return false
}

func getRemoteFsName(remoteDeviceName string) string {
	splitDevName := strings.Split(remoteDeviceName, ":")
	remDevFs := splitDevName[len(splitDevName)-1]
	return remDevFs
}

func getScaleVolumeOptions(ctx context.Context, volOptions map[string]string) (*scaleVolume, error) { //nolint:gocyclo,funlen
	//var err error
	scaleVol := &scaleVolume{}
	loggerId := utils.GetLoggerId(ctx)

	volBckFs, fsSpecified := volOptions[connectors.UserSpecifiedVolBackendFs]
	volDirPath, volDirPathSpecified := volOptions[connectors.UserSpecifiedVolDirPath]
	clusterID, clusterIDSpecified := volOptions[connectors.UserSpecifiedClusterId]
	uid, uidSpecified := volOptions[connectors.UserSpecifiedUid]
	gid, gidSpecified := volOptions[connectors.UserSpecifiedGid]
	fsType, fsTypeSpecified := volOptions[connectors.UserSpecifiedFilesetType]
	inodeLim, inodeLimSpecified := volOptions[connectors.UserSpecifiedInodeLimit]
	parentFileset, isparentFilesetSpecified := volOptions[connectors.UserSpecifiedParentFset]
	nodeClass, isNodeClassSpecified := volOptions[connectors.UserSpecifiedNodeClass]
	permissions, isPermissionsSpecified := volOptions[connectors.UserSpecifiedPermissions]
	storageClassType, isSCTypeSpecified := volOptions[connectors.UserSpecifiedStorageClassType]
	compression, isCompressionSpecified := volOptions[connectors.UserSpecifiedCompression]
	tier, isTierSpecified := volOptions[connectors.UserSpecifiedTier]
	cg, isCGSpecified := volOptions[connectors.UserSpecifiedConsistencyGroup]
	shared, isSharedSpecified := volOptions[connectors.UserSpecifiedShared]

	volumeType, volumeTypeSpecified := volOptions[connectors.UserSpecifiedVolumeType]
	cacheMode, cacheModeSpecified := volOptions[connectors.UserSpecifiedCacheMode]

	// Handling empty values
	scaleVol.VolDirBasePath = ""
	scaleVol.InodeLimit = ""
	scaleVol.FilesetType = ""
	scaleVol.ClusterId = ""
	scaleVol.NodeClass = ""
	scaleVol.ConsistencyGroup = ""
	scaleVol.StorageClassType = ""
	scaleVol.Compression = ""
	scaleVol.Tier = ""

	if isSCTypeSpecified && storageClassType == "" {
		isSCTypeSpecified = false
	}
	isSCAdvanced := false
	if isSCTypeSpecified {
		if storageClassType != scversion1 && storageClassType != scversion2 {
			return &scaleVolume{}, status.Error(codes.InvalidArgument, "The parameter \"version\" can have values only "+
				"\""+scversion1+"\" or \""+scversion2+"\"")
		}
		if storageClassType == scversion2 {
			isSCAdvanced = true
			scaleVol.StorageClassType = STORAGECLASS_ADVANCED
		}
		if storageClassType == scversion1 {
			scaleVol.StorageClassType = STORAGECLASS_CLASSIC
		}
	} else {
		scaleVol.StorageClassType = STORAGECLASS_CLASSIC
	}

	if fsSpecified && volBckFs == "" {
		fsSpecified = false
	}

	if fsSpecified {
		scaleVol.VolBackendFs = volBckFs
	} else {
		return &scaleVolume{}, status.Error(codes.InvalidArgument, "volBackendFs must be specified in storageClass")
	}

	if fsTypeSpecified && fsType == "" {
		fsTypeSpecified = false
	}

	if isCGSpecified && cg == "" {
		isCGSpecified = false
	}

	if volDirPathSpecified && volDirPath == "" {
		volDirPathSpecified = false
	}

	if !fsTypeSpecified && !volDirPathSpecified && !isSCAdvanced {
		fsTypeSpecified = true
		fsType = independentFileset
	}

	if uidSpecified && uid == "" {
		uidSpecified = false
	}

	if gidSpecified && gid == "" {
		gidSpecified = false
	}

	if gidSpecified && !uidSpecified {
		uidSpecified = true
		uid = "0"
	}

	if inodeLimSpecified && inodeLim == "" {
		inodeLimSpecified = false
	}

	if isparentFilesetSpecified && parentFileset == "" {
		isparentFilesetSpecified = false
	}
	if clusterIDSpecified && clusterID != "" {
		scaleVol.ClusterId = clusterID
	}

	if isPermissionsSpecified && permissions == "" {
		isPermissionsSpecified = false
	}

	if volDirPathSpecified {
		if fsTypeSpecified {
			return &scaleVolume{}, status.Error(codes.InvalidArgument, "filesetType and volDirBasePath must not be specified together in storageClass")
		}
		if isparentFilesetSpecified {
			return &scaleVolume{}, status.Error(codes.InvalidArgument, "parentFileset and volDirBasePath must not be specified together in storageClass")
		}
		if inodeLimSpecified {
			return &scaleVolume{}, status.Error(codes.InvalidArgument, "inodeLimit and volDirBasePath must not be specified together in storageClass")
		}
	}

	if fsTypeSpecified {
		if fsType == dependentFileset {
			if inodeLimSpecified {
				return &scaleVolume{}, status.Error(codes.InvalidArgument, "inodeLimit and filesetType=dependent must not be specified together in storageClass")
			}
		} else if fsType == independentFileset {
			if isparentFilesetSpecified {
				return &scaleVolume{}, status.Error(codes.InvalidArgument, "parentFileset and filesetType=independent(Default) must not be specified together in storageClass")
			}
		} else {
			return &scaleVolume{}, status.Error(codes.InvalidArgument, "Invalid value specified for filesetType in storageClass")
		}
	}

	if fsTypeSpecified && inodeLimSpecified {
		inodelimit, err := strconv.Atoi(inodeLim)
		if err != nil {
			return &scaleVolume{}, status.Error(codes.InvalidArgument, "Invalid value specified for inodeLimit in storageClass")
		}
		if inodelimit < 1024 {
			return &scaleVolume{}, status.Error(codes.InvalidArgument, "inodeLimit specified in storageClass must be equal to or greater than 1024")
		}
	}

	/* Check if either fileset based or LW volume. */

	if volDirPathSpecified {
		scaleVol.VolDirBasePath = volDirPath
		scaleVol.IsFilesetBased = false
	}

	if isSCAdvanced && fsTypeSpecified {
		return &scaleVolume{}, status.Error(codes.InvalidArgument, "filesetType and version="+scversion2+" must not be specified together in storageClass")
	}
	if isSCAdvanced && isparentFilesetSpecified {
		return &scaleVolume{}, status.Error(codes.InvalidArgument, "parentFileset and version="+scversion2+" must not be specified together in storageClass")
	}
	if isSCAdvanced && volDirPathSpecified {
		return &scaleVolume{}, status.Error(codes.InvalidArgument, "volDirBasePath and version="+scversion2+" must not be specified together in storageClass")
	}

	if fsTypeSpecified || isSCAdvanced {
		scaleVol.IsFilesetBased = true
	}

	if isCompressionSpecified && (compression == "" || compression == "false") {
		isCompressionSpecified = false
	}
	if isTierSpecified && tier == "" {
		isTierSpecified = false
	}
	if scaleVol.IsFilesetBased {
		if isCompressionSpecified {
			scaleVol.Compression = compression
		}
		if isTierSpecified {
			scaleVol.Tier = tier
		}
	} else {
		if isCompressionSpecified || isTierSpecified {
			return &scaleVolume{}, status.Error(codes.InvalidArgument, "The parameters \"compression\" and \"tier\" are not supported in storageClass for lightweight volumes")
		}
	}

	/* Get UID/GID */
	if uidSpecified {
		scaleVol.VolUid = uid
	}

	if gidSpecified {
		scaleVol.VolGid = gid
	}

	if isSharedSpecified {
		//ignore case of passed "shared" parameter
		icShared := strings.ToLower(shared)
		if !(icShared == "true" || icShared == "false") {
			return &scaleVolume{}, status.Error(codes.InvalidArgument, "invalid value specified for parameter shared")
		}
		if icShared == "false" {
			isSharedSpecified = false
			scaleVol.Shared = false
		} else {
			scaleVol.Shared = true
		}
	}

	if isSharedSpecified && isPermissionsSpecified {
		return &scaleVolume{}, status.Error(codes.InvalidArgument, "shared=true and permissions must not be specified together in storageClass")
	}
	if isSharedSpecified {
		scaleVol.VolPermissions = sharedPermissions
	}
	if isPermissionsSpecified {
		_, err := strconv.Atoi(permissions)
		if err != nil || len(permissions) != 3 {
			return &scaleVolume{}, status.Error(codes.InvalidArgument, "invalid value specified for permissions")
		}

		for _, n := range permissions {
			if n < 48 || n > 55 {
				return &scaleVolume{}, status.Error(codes.InvalidArgument, "invalid value specified for permissions")
			}
		}

		scaleVol.VolPermissions = permissions
	}

	if scaleVol.IsFilesetBased {
		if fsTypeSpecified {
			scaleVol.FilesetType = fsType
		}
		if isparentFilesetSpecified {
			scaleVol.ParentFileset = parentFileset
		}
		if inodeLimSpecified {
			scaleVol.InodeLimit = inodeLim
		}
	}

	if isNodeClassSpecified {
		scaleVol.NodeClass = nodeClass
	}

	if isCGSpecified {
		scaleVol.ConsistencyGroup = cg
	} else {
		cgPrefix := utils.GetEnv("CSI_CG_PREFIX", notFound)
		if cgPrefix == notFound {
			return &scaleVolume{}, status.Error(codes.InvalidArgument, "Failed to extract the consistencyGroup prefix")
		}
		scaleVol.ConsistencyGroup = fmt.Sprintf("%s-%s", cgPrefix, volOptions["csi.storage.k8s.io/pvc/namespace"])
	}

	if isCompressionSpecified {
		// Default compression will be Z if set but not specified
		if strings.ToLower(compression) == "true" {
			klog.V(6).Infof("[%s] gpfs_util compression was set to true. Defaulting to Z", loggerId)
			compression = "z"
		}

		if !IsValidCompressionAlgorithm(compression) {
			klog.V(4).Infof("[%s] gpfs_util invalid compression algorithm specified: %s",
				loggerId, compression)
			return &scaleVolume{}, status.Errorf(codes.InvalidArgument,
				"invalid compression algorithm specified: %s", compression)
		}
		scaleVol.Compression = compression
		klog.V(4).Infof("[%s] gpfs_util compression was set to %s", loggerId, compression)
	}

	if isTierSpecified && tier != "" {
		scaleVol.Tier = tier
		klog.V(6).Infof("[%s] gpfs_util tier was set: %s", loggerId, tier)
	}

	if volumeTypeSpecified {
		volumeType = strings.ToLower(volumeType)
		if volumeType == cacheVolume {
			scaleVol.StorageClassType = STORAGECLASS_CACHE
			scaleVol.VolumeType = cacheVolume
		} else {
			return &scaleVolume{}, status.Error(codes.InvalidArgument, fmt.Sprintf("Invalid volumeType is specified: %s, only allowed value is: %s", volumeType, cacheVolume))
		}
	}

	if cacheModeSpecified && scaleVol.VolumeType != cacheVolume {
		return &scaleVolume{}, status.Errorf(codes.InvalidArgument,
			"The storage class parameter cacheMode can only be specified with volumeType=\"cache\"")
	}

	if cacheModeSpecified {
		cacheMode = strings.ToLower(cacheMode)
		switch cacheMode {
		case inputModeIW, inputModeRO, inputModeSW, inputModeLU:
			scaleVol.CacheMode = inputToAFMMode[cacheMode]
		default:
			allowedCacheModes := inputModeRO + ", " + inputModeIW + ", " + inputModeSW + " or " + inputModeLU
			return &scaleVolume{}, status.Error(codes.InvalidArgument, fmt.Sprintf("Invalid cache mode is specified: %s, allowed cache modes are: %s", cacheMode, allowedCacheModes))
		}
	}

	return scaleVol, nil
}

/*func executeCmd(command string, args []string) ([]byte, error) {
	klog.V(6).Infof("gpfs_util executeCmd")

	cmd := exec.Command(command, args...)
	var stdout bytes.Buffer
	var stderr bytes.Buffer

	cmd.Stdout = &stdout
	cmd.Stderr = &stderr
	err := cmd.Run()
	stdOut := stdout.Bytes()
	return stdOut, err
}*/

func ConvertToBytes(inputStr string) (uint64, error) {
	var Iter int
	var byteSlice []byte
	var retValue uint64
	var uintMax64 uint64

	byteSlice = []byte(inputStr)
	uintMax64 = (1 << 64) - 1

	for Iter = 0; Iter < len(byteSlice); Iter++ {
		if ('0' <= byteSlice[Iter]) &&
			(byteSlice[Iter] <= '9') {
			continue
		} else {
			break
		}
	}
	if Iter == 0 {
		return 0, fmt.Errorf("invalid number specified %v", inputStr)
	}

	retValue, err := strconv.ParseUint(inputStr[:Iter], 10, 64)

	if err != nil {
		return 0, fmt.Errorf("ParseUint Failed for %v", inputStr[:Iter])
	}

	if Iter == len(inputStr) {
		return retValue, nil
	}

	unit := strings.TrimSpace(string(byteSlice[Iter:]))
	unit = strings.ToLower(unit)

	switch unit {
	case "b", "bytes":
		/* Nothing to do here */
	case "k", "kb", "kilobytes", "kilobyte":
		retValue *= 1024
	case "m", "mb", "megabytes", "megabyte":
		retValue *= (1024 * 1024)
	case "g", "gb", "gigabytes", "gigabyte":
		retValue *= (1024 * 1024 * 1024)
	case "t", "tb", "terabytes", "terabyte":
		retValue *= (1024 * 1024 * 1024 * 1024)
	default:
		return 0, fmt.Errorf("invalid Unit %v supplied with %v", unit, inputStr)
	}

	if retValue > uintMax64 {
		return 0, fmt.Errorf("overflow detected %v", inputStr)
	}

	return retValue, nil
}

const (
	SCALE_NODE_MAPPING_PREFIX = "SCALE_NODE_MAPPING_PREFIX"
	DefaultScaleNodeMapPrefix = "K8sNodePrefix_"
)

// getNodeMapping returns the configured mapping to GPFS Admin Node Name given Kubernetes Node ID.
func getNodeMapping(kubernetesNodeID string) (gpfsAdminName string) {
	gpfsAdminName = utils.GetEnv(kubernetesNodeID, notFound)
	// Additional node mapping check in case of k8s node id start with number.
	if gpfsAdminName == notFound {
		prefix := utils.GetEnv(SCALE_NODE_MAPPING_PREFIX, DefaultScaleNodeMapPrefix)
		gpfsAdminName = utils.GetEnv(prefix+kubernetesNodeID, notFound)
		if gpfsAdminName == notFound {
			klog.V(4).Infof("getNodeMapping: scale node mapping not found for %s using %s", prefix+kubernetesNodeID, kubernetesNodeID)
			gpfsAdminName = kubernetesNodeID
		}
	}
	return gpfsAdminName
}

const (
	SHORTNAME_NODE_MAPPING = "SHORTNAME_NODE_MAPPING"
	SKIP_MOUNT_UNMOUNT     = "SKIP_MOUNT_UNMOUNT"
)

func shortnameInSlice(shortname string, nodeNames []string) bool {
	klog.V(6).Infof("gpfs_util shortnameInSlice. string: %s, slice: %v", shortname, nodeNames)
	for _, name := range nodeNames {
		short := strings.SplitN(name, ".", 2)[0]
		if strings.EqualFold(short, shortname) {
			return true
		}
	}
	return false
}

func numberInSlice(a int, list []int) bool {
	for _, b := range list {
		if b == a {
			return true
		}
	}
	return false
}

func getVolIDMembers(vID string) (scaleVolId, error) {
	splitVid := strings.Split(vID, ";")
	var vIdMem scaleVolId

	if len(splitVid) == 3 {
		/* This is LW volume */
		/* <cluster_id>;<filesystem_uuid>;path=<symlink_path> */
		vIdMem.ClusterId = splitVid[0]
		vIdMem.FsUUID = splitVid[1]
		SlnkPart := splitVid[2]
		slnkSplit := strings.Split(SlnkPart, "=")
		if len(slnkSplit) < 2 {
			return scaleVolId{}, status.Error(codes.Internal, fmt.Sprintf("Invalid Volume Id : [%v]", vID))
		}
		vIdMem.Path = slnkSplit[1]
		vIdMem.IsFilesetBased = false
		return vIdMem, nil
	}

	if len(splitVid) == 4 {
		/* This is fileset Based volume */
		/* <cluster_id>;<filesystem_uuid>;fileset=<fileset_id>;path=<symlink_path> */
		vIdMem.ClusterId = splitVid[0]
		vIdMem.FsUUID = splitVid[1]
		fileSetPart := splitVid[2]
		fileSetSplit := strings.Split(fileSetPart, "=")
		if len(fileSetSplit) < 2 {
			return scaleVolId{}, status.Error(codes.Internal, fmt.Sprintf("Invalid Volume Id : [%v]", vID))
		}

		if fileSetSplit[0] == "filesetName" {
			vIdMem.FsetName = fileSetSplit[1]
		} else {
			vIdMem.FsetId = fileSetSplit[1]
		}

		SlnkPart := splitVid[3]
		slnkSplit := strings.Split(SlnkPart, "=")
		if len(slnkSplit) < 2 {
			return scaleVolId{}, status.Error(codes.Internal, fmt.Sprintf("Invalid Volume Id : [%v]", vID))
		}
		vIdMem.Path = slnkSplit[1]
		vIdMem.IsFilesetBased = true
		return vIdMem, nil
	}

	if len(splitVid) == 7 {
		/* Volume ID created from CSI 2.5.0 onwards  */
		/* VolID: <storageclass_type>;<type_of_volume>;<cluster_id>;<filesystem_uuid>;<consistency_group>;<fileset_name>;<path> */
		vIdMem.StorageClassType = splitVid[0]
		vIdMem.VolType = splitVid[1]
		vIdMem.ClusterId = splitVid[2]
		vIdMem.FsUUID = splitVid[3]
		vIdMem.ConsistencyGroup = splitVid[4]
		vIdMem.FsetName = splitVid[5]
		if vIdMem.StorageClassType == STORAGECLASS_CLASSIC {
			if vIdMem.VolType == FILE_DIRECTORYBASED_VOLUME {
				vIdMem.IsFilesetBased = false
			} else {
				vIdMem.IsFilesetBased = true
			}
		} else {
			vIdMem.IsFilesetBased = true
		}
		vIdMem.Path = splitVid[6]
		return vIdMem, nil

	}

	return scaleVolId{}, status.Error(codes.Internal, fmt.Sprintf("Invalid Volume Id : [%v]", vID))
}<|MERGE_RESOLUTION|>--- conflicted
+++ resolved
@@ -41,10 +41,6 @@
 // AFM caching constants
 const (
 	cacheVolume = "cache"
-<<<<<<< HEAD
-)
-
-=======
 
 	// AFM cache modes
 	afmModeRO = "ro" // Read-Only
@@ -67,7 +63,6 @@
 	inputModeLU: afmModeLU,
 }
 
->>>>>>> 27c6f341
 type scaleVolume struct {
 	VolName            string                            `json:"volName"`
 	VolSize            uint64                            `json:"volSize"`
@@ -98,10 +93,7 @@
 	Tier               string                            `json:"tier"`
 	Shared             bool                              `json:"shared"`
 	VolumeType         string                            `json:"volumeType"`
-<<<<<<< HEAD
-=======
 	CacheMode          string                            `json:"cacheMode"`
->>>>>>> 27c6f341
 }
 
 type scaleVolId struct {
