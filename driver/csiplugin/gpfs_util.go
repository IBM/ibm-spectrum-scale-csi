/**
 * Copyright 2019, 2024 IBM Corp.
 *
 * Licensed under the Apache License, Version 2.0 (the "License");
 * you may not use this file except in compliance with the License.
 * You may obtain a copy of the License at
 *
 *     http://www.apache.org/licenses/LICENSE-2.0
 *
 * Unless required by applicable law or agreed to in writing, software
 * distributed under the License is distributed on an "AS IS" BASIS,
 * WITHOUT WARRANTIES OR CONDITIONS OF ANY KIND, either express or implied.
 * See the License for the specific language governing permissions and
 * limitations under the License.
 */

package scale

import (
	"context"
	"fmt"
	"os"
	"strconv"
	"strings"

	"k8s.io/klog/v2"

	"github.com/IBM/ibm-spectrum-scale-csi/driver/csiplugin/connectors"
	"github.com/IBM/ibm-spectrum-scale-csi/driver/csiplugin/utils"
	"google.golang.org/grpc/codes"
	"google.golang.org/grpc/status"
)

const (
	dependentFileset         = "dependent"
	independentFileset       = "independent"
	scversion1               = "1"
	scversion2               = "2"
	sharedPermissions        = "777"
	defaultVolNamePrefix     = "pvc"
	VolNamePrefixEnvKey      = "VOLUME_NAME_PREFIX"
	existingDataAllowedVal   = "enabled"
	AFMCacheSharedPermission = "0777"
)

// AFM caching constants
const (
	cacheVolume = "cache"

	// AFM cache modes
	afmModeRO = "ro" // Read-Only
	afmModeIW = "iw" // Independent-Writer
	afmModeSW = "sw" // Single-Writer
	afmModeLU = "lu" // Local-Update

	// User input cache modes
	inputModeRO = "readonly"
	inputModeIW = "parallel"
	inputModeSW = "exclusive"
	inputModeLU = "detached"
)

// A map for mapping the user input mode to actual AFM mode
var inputToAFMMode = map[string]string{
	inputModeRO: afmModeRO,
	inputModeIW: afmModeIW,
	inputModeSW: afmModeSW,
	inputModeLU: afmModeLU,
}

type scaleVolume struct {
	VolName            string                            `json:"volName"`
	VolSize            uint64                            `json:"volSize"`
	VolBackendFs       string                            `json:"volBackendFs"`
	IsFilesetBased     bool                              `json:"isFilesetBased"`
	VolDirBasePath     string                            `json:"volDirBasePath"`
	VolUid             string                            `json:"volUid"`
	VolGid             string                            `json:"volGid"`
	VolPermissions     string                            `json:"volPermissions"`
	ClusterId          string                            `json:"clusterId"`
	FilesetType        string                            `json:"filesetType"`
	InodeLimit         string                            `json:"inodeLimit"`
	Connector          connectors.SpectrumScaleConnector `json:"connector"`
	PrimaryConnector   connectors.SpectrumScaleConnector `json:"primaryConnector"`
	PrimarySLnkRelPath string                            `json:"primarySLnkRelPath"`
	PrimarySLnkPath    string                            `json:"primarySLnkPath"`
	PrimaryFS          string                            `json:"primaryFS"`
	PrimaryFSMount     string                            `json:"primaryFSMount"`
	ParentFileset      string                            `json:"parentFileset"`
	LocalFS            string                            `json:"localFS"`
	TargetPath         string                            `json:"targetPath"`
	FsetLinkPath       string                            `json:"fsetLinkPath"`
	FsMountPoint       string                            `json:"fsMountPoint"`
	NodeClass          string                            `json:"nodeClass"`
	StorageClassType   string                            `json:"storageClassType"`
	ConsistencyGroup   string                            `json:"consistencyGroup"`
	Compression        string                            `json:"compression"`
	Tier               string                            `json:"tier"`
	Shared             bool                              `json:"shared"`
	VolumeType         string                            `json:"volumeType"`
	CacheMode          string                            `json:"cacheMode"`
	VolNamePrefix      string                            `json:"volNamePrefix"`
<<<<<<< HEAD
	ExistingData       string                            `json:"existingData"`
	IsStaticPVBased    bool                              `json:"isStaticPV"`
=======
	PVCName            string                            `json:"pvcName"`
	Namespace          string                            `json:"namespace"`
>>>>>>> 0b2b91be
}

type scaleVolId struct {
	ClusterId        string
	FsUUID           string
	FsName           string
	FsetId           string
	FsetName         string
	DirPath          string
	Path             string
	IsFilesetBased   bool
	StorageClassType string
	ConsistencyGroup string
	VolType          string
	IsStaticPVBased  bool
}

type scaleSnapId struct {
	ClusterId        string
	FsUUID           string
	FsetName         string
	SnapName         string
	MetaSnapName     string
	Path             string
	FsName           string
	StorageClassType string
	ConsistencyGroup string
	VolType          string
	IsStaticPVBased  bool
}

func IsValidCompressionAlgorithm(input string) bool {
	switch strings.ToLower(input) {
	case
		"z",
		"lz4",
		"zfast",
		"alphae",
		"alphah":
		return true
	}
	return false
}

func getRemoteFsName(remoteDeviceName string) string {
	splitDevName := strings.Split(remoteDeviceName, ":")
	remDevFs := splitDevName[len(splitDevName)-1]
	return remDevFs
}

func getScaleVolumeOptions(ctx context.Context, volOptions map[string]string) (*scaleVolume, error) { //nolint:gocyclo,funlen
	//var err error
	scaleVol := &scaleVolume{}
	loggerId := utils.GetLoggerId(ctx)

	volBckFs, fsSpecified := volOptions[connectors.UserSpecifiedVolBackendFs]
	volDirPath, volDirPathSpecified := volOptions[connectors.UserSpecifiedVolDirPath]
	clusterID, clusterIDSpecified := volOptions[connectors.UserSpecifiedClusterId]
	uid, uidSpecified := volOptions[connectors.UserSpecifiedUid]
	gid, gidSpecified := volOptions[connectors.UserSpecifiedGid]
	fsetType, fsetTypeSpecified := volOptions[connectors.UserSpecifiedFilesetType]
	inodeLim, inodeLimSpecified := volOptions[connectors.UserSpecifiedInodeLimit]
	parentFileset, isparentFilesetSpecified := volOptions[connectors.UserSpecifiedParentFset]
	nodeClass, isNodeClassSpecified := volOptions[connectors.UserSpecifiedNodeClass]
	permissions, isPermissionsSpecified := volOptions[connectors.UserSpecifiedPermissions]
	storageClassType, isSCTypeSpecified := volOptions[connectors.UserSpecifiedStorageClassType]
	compression, isCompressionSpecified := volOptions[connectors.UserSpecifiedCompression]
	tier, isTierSpecified := volOptions[connectors.UserSpecifiedTier]
	cg, isCGSpecified := volOptions[connectors.UserSpecifiedConsistencyGroup]
	shared, isSharedSpecified := volOptions[connectors.UserSpecifiedShared]
	volNamePrefix, isVolNamePrefixSpecified := volOptions[connectors.UserSpecifiedVolNamePrefix]

	volumeType, volumeTypeSpecified := volOptions[connectors.UserSpecifiedVolumeType]
	cacheMode, cacheModeSpecified := volOptions[connectors.UserSpecifiedCacheMode]

	// for static pv
	scaleVol.IsStaticPVBased = false
	existingData, existingDataSpecified := volOptions[connectors.UserSpecifiedExistingData]
	if existingDataSpecified && existingData == "enabled" {
		scaleVol.IsStaticPVBased = true
	}

	// Handling empty values
	scaleVol.VolDirBasePath = ""
	scaleVol.InodeLimit = ""
	scaleVol.FilesetType = ""
	scaleVol.ClusterId = ""
	scaleVol.NodeClass = ""
	scaleVol.ConsistencyGroup = ""
	scaleVol.StorageClassType = ""
	scaleVol.Compression = ""
	scaleVol.Tier = ""
	scaleVol.PVCName = ""

	if isSCTypeSpecified && storageClassType == "" {
		isSCTypeSpecified = false
	}
	if volOptions["csi.storage.k8s.io/pvc/name"] != "" {
		scaleVol.PVCName = volOptions["csi.storage.k8s.io/pvc/name"]
	}
	if volOptions["csi.storage.k8s.io/pvc/namespace"] != "" {
		scaleVol.Namespace = volOptions["csi.storage.k8s.io/pvc/namespace"]
	}

	isSCAdvanced := false
	if isSCTypeSpecified {
		if storageClassType != scversion1 && storageClassType != scversion2 {
			return &scaleVolume{}, status.Error(codes.InvalidArgument, "The parameter \"version\" can have values only "+
				"\""+scversion1+"\" or \""+scversion2+"\"")
		}
		if storageClassType == scversion2 && scaleVol.IsStaticPVBased {
			return &scaleVolume{}, status.Error(codes.InvalidArgument, "The parameter \"existingData\" is not allowed for version "+""+scversion2+"\"")
		} else if storageClassType == scversion2 {
			isSCAdvanced = true
			scaleVol.StorageClassType = STORAGECLASS_ADVANCED
		}

		if storageClassType == scversion1 {
			scaleVol.StorageClassType = STORAGECLASS_CLASSIC
		}
	} else {
		scaleVol.StorageClassType = STORAGECLASS_CLASSIC
	}

	if fsSpecified && volBckFs == "" {
		fsSpecified = false
	}

	if fsSpecified {
		scaleVol.VolBackendFs = volBckFs
	} else {
		return &scaleVolume{}, status.Error(codes.InvalidArgument, "volBackendFs must be specified in storageClass")
	}

	if fsetTypeSpecified && fsetType == "" {
		fsetTypeSpecified = false
	}

	if isCGSpecified && cg == "" {
		isCGSpecified = false
	}

	if volDirPathSpecified && volDirPath == "" {
		volDirPathSpecified = false
	}
	// VolNamePrefix
	if isVolNamePrefixSpecified {
		scaleVol.VolNamePrefix = volNamePrefix
	} else if volNamePrefixEnvVal, valFound := os.LookupEnv(VolNamePrefixEnvKey); valFound {
		scaleVol.VolNamePrefix = volNamePrefixEnvVal
	} else {
		scaleVol.VolNamePrefix = defaultVolNamePrefix
	}
	klog.Infof("[%s] getScaleVolumeOptions:  VolNamePrefix assigned: %s", loggerId, scaleVol.VolNamePrefix)

	isUserInputFsetType := fsetTypeSpecified
	if !fsetTypeSpecified && !volDirPathSpecified && !isSCAdvanced {
		fsetTypeSpecified = true
		fsetType = independentFileset
	}

	if uidSpecified && uid == "" {
		uidSpecified = false
	}

	if gidSpecified && gid == "" {
		gidSpecified = false
	}

	if gidSpecified && !uidSpecified {
		uidSpecified = true
		uid = "0"
	}

	if inodeLimSpecified && inodeLim == "" {
		inodeLimSpecified = false
	}

	if isparentFilesetSpecified && parentFileset == "" {
		isparentFilesetSpecified = false
	}

	if clusterIDSpecified && clusterID != "" {
		scaleVol.ClusterId = clusterID
	}

	if isPermissionsSpecified && permissions == "" {
		isPermissionsSpecified = false
	}

	/* Check if either fileset based or LW volume. */
	if volDirPathSpecified {
		if fsetTypeSpecified && (fsetType == dependentFileset || fsetType == independentFileset) {
			scaleVol.IsFilesetBased = true
		} else {
			if inodeLimSpecified {
				return &scaleVolume{}, status.Error(codes.InvalidArgument, "inodeLimit and volDirBasePath must not be specified together in storageClass")
			}
			if isparentFilesetSpecified {
				return &scaleVolume{}, status.Error(codes.InvalidArgument, "parentFileset and volDirBasePath must not be specified together in storageClass")
			}
			scaleVol.IsFilesetBased = false
		}
		scaleVol.VolDirBasePath = volDirPath
	}

	if fsetTypeSpecified {
		if fsetType == dependentFileset {
			if inodeLimSpecified {
				return &scaleVolume{}, status.Error(codes.InvalidArgument, "inodeLimit and filesetType=dependent must not be specified together in storageClass")
			}
		} else if fsetType == independentFileset {
			if isparentFilesetSpecified {
				return &scaleVolume{}, status.Error(codes.InvalidArgument, "parentFileset and filesetType=independent(Default) must not be specified together in storageClass")
			}
		} else {
			return &scaleVolume{}, status.Error(codes.InvalidArgument, "Invalid value specified for filesetType in storageClass")
		}
	}

	if fsetTypeSpecified && inodeLimSpecified {
		inodelimit, err := strconv.Atoi(inodeLim)
		if err != nil {
			return &scaleVolume{}, status.Error(codes.InvalidArgument, "Invalid value specified for inodeLimit in storageClass")
		}
		if inodelimit < 1024 {
			return &scaleVolume{}, status.Error(codes.InvalidArgument, "inodeLimit specified in storageClass must be equal to or greater than 1024")
		}
	}

	if isSCAdvanced && fsetTypeSpecified {
		return &scaleVolume{}, status.Error(codes.InvalidArgument, "filesetType and version="+scversion2+" must not be specified together in storageClass")
	}
	if isSCAdvanced && isparentFilesetSpecified {
		return &scaleVolume{}, status.Error(codes.InvalidArgument, "parentFileset and version="+scversion2+" must not be specified together in storageClass")
	}
	if isSCAdvanced && volDirPathSpecified {
		//return &scaleVolume{}, status.Error(codes.InvalidArgument, "volDirBasePath and version="+scversion2+" must not be specified together in storageClass")
		scaleVol.VolDirBasePath = volDirPath
	}

	if fsetTypeSpecified || isSCAdvanced {
		scaleVol.IsFilesetBased = true
	}

	if isCompressionSpecified && (compression == "" || compression == "false") {
		isCompressionSpecified = false
	}
	if isTierSpecified && tier == "" {
		isTierSpecified = false
	}
	if scaleVol.IsFilesetBased {
		if isCompressionSpecified {
			scaleVol.Compression = compression
		}
		if isTierSpecified {
			scaleVol.Tier = tier
		}
	} else {
		if isCompressionSpecified || isTierSpecified {
			return &scaleVolume{}, status.Error(codes.InvalidArgument, "The parameters \"compression\" and \"tier\" are not supported in storageClass for lightweight volumes")
		}
	}

	if scaleVol.IsStaticPVBased {
		if uidSpecified || gidSpecified || isSharedSpecified || inodeLimSpecified || isPermissionsSpecified || isNodeClassSpecified {
			return &scaleVolume{}, status.Error(codes.InvalidArgument, "The parameters \"uid\" , \"gid\" , \"inodeLimit\" , \"shared\" , \"nodeClass\" and \"permissions\" are not allowed in storageClass for static volumes i.e. with \"existingData\"")
		}
		if volDirPathSpecified {
			return &scaleVolume{}, status.Error(codes.InvalidArgument, "volDirBasePath is not allowed in storageClass for static volumes i.e. with \"existingData\"")
		}
		if isCompressionSpecified || isTierSpecified {
			return &scaleVolume{}, status.Error(codes.InvalidArgument, "The parameters \"compression\" and \"tier\" are not supported in storageClass for static volumes i.e. with \"existingData\"")
		}
	}

	/* Get UID/GID */
	if uidSpecified {
		scaleVol.VolUid = uid
	}

	if gidSpecified {
		scaleVol.VolGid = gid
	}

	if isSharedSpecified {
		//ignore case of passed "shared" parameter
		icShared := strings.ToLower(shared)
		if !(icShared == "true" || icShared == "false") {
			return &scaleVolume{}, status.Error(codes.InvalidArgument, "invalid value specified for parameter shared")
		}
		if icShared == "false" {
			isSharedSpecified = false
			scaleVol.Shared = false
		} else {
			scaleVol.Shared = true
		}
	}

	if isSharedSpecified && isPermissionsSpecified {
		return &scaleVolume{}, status.Error(codes.InvalidArgument, "shared=true and permissions must not be specified together in storageClass")
	}
	if isSharedSpecified {
		scaleVol.VolPermissions = sharedPermissions
	}
	if isPermissionsSpecified {
		_, err := strconv.Atoi(permissions)
		if err != nil || len(permissions) != 3 {
			return &scaleVolume{}, status.Error(codes.InvalidArgument, "invalid value specified for permissions")
		}

		for _, n := range permissions {
			if n < 48 || n > 55 {
				return &scaleVolume{}, status.Error(codes.InvalidArgument, "invalid value specified for permissions")
			}
		}

		scaleVol.VolPermissions = permissions
	}

	if scaleVol.IsFilesetBased {
		if fsetTypeSpecified {
			scaleVol.FilesetType = fsetType
		}
		if isparentFilesetSpecified {
			scaleVol.ParentFileset = parentFileset
		}
		if inodeLimSpecified {
			scaleVol.InodeLimit = inodeLim
		}
	}

	if isNodeClassSpecified {
		scaleVol.NodeClass = nodeClass
	}

	if scaleVol.IsStaticPVBased {
		cgPrefix := utils.GetEnv("CSI_CG_PREFIX", notFound)
		if cgPrefix == notFound {
			return &scaleVolume{}, status.Error(codes.InvalidArgument, "Failed to extract the consistencyGroup prefix")
		}
		scaleVol.ConsistencyGroup = fmt.Sprintf("%s-%s", cgPrefix, volOptions["csi.storage.k8s.io/pvc/namespace"])
	} else if isCGSpecified {
		scaleVol.ConsistencyGroup = cg
	} else {
		cgPrefix := utils.GetEnv("CSI_CG_PREFIX", notFound)
		if cgPrefix == notFound {
			return &scaleVolume{}, status.Error(codes.InvalidArgument, "Failed to extract the consistencyGroup prefix")
		}
		scaleVol.ConsistencyGroup = fmt.Sprintf("%s-%s", cgPrefix, volOptions["csi.storage.k8s.io/pvc/namespace"])
	}

	if isCompressionSpecified {
		// Default compression will be Z if set but not specified
		if strings.ToLower(compression) == "true" {
			klog.V(6).Infof("[%s] gpfs_util compression was set to true. Defaulting to Z", loggerId)
			compression = "z"
		}

		if !IsValidCompressionAlgorithm(compression) {
			klog.V(4).Infof("[%s] gpfs_util invalid compression algorithm specified: %s",
				loggerId, compression)
			return &scaleVolume{}, status.Errorf(codes.InvalidArgument,
				"invalid compression algorithm specified: %s", compression)
		}
		scaleVol.Compression = compression
		klog.V(4).Infof("[%s] gpfs_util compression was set to %s", loggerId, compression)
	}

	if isTierSpecified && tier != "" {
		scaleVol.Tier = tier
		klog.V(6).Infof("[%s] gpfs_util tier was set: %s", loggerId, tier)
	}

	if volumeTypeSpecified {
		if isSCTypeSpecified {
			return &scaleVolume{}, status.Error(codes.InvalidArgument, "The parameters \"version\" and \"volumeType\" in storage class are mutually exclusive")
		}

		if isUserInputFsetType {
			return &scaleVolume{}, status.Error(codes.InvalidArgument, "The parameters \"filesetType\" and \"volumeType\" in storage class are mutually exclusive")
		}

		if isparentFilesetSpecified {
			return &scaleVolume{}, status.Error(codes.InvalidArgument, "The parameters \"parentFileset\" and \"volumeType\" in storage class are mutually exclusive")
		}

		/*if volDirPathSpecified {
			return &scaleVolume{}, status.Error(codes.InvalidArgument, "The parameters \"volDirBasePath\" and \"volumeType\" in storage class are mutually exclusive")
		}*/

		volumeType = strings.ToLower(volumeType)
		if volumeType == cacheVolume {
			scaleVol.StorageClassType = STORAGECLASS_CACHE
			scaleVol.VolumeType = cacheVolume
			if volDirPathSpecified {
				scaleVol.VolDirBasePath = volDirPath
				scaleVol.IsFilesetBased = true
			}
		} else {
			return &scaleVolume{}, status.Error(codes.InvalidArgument, fmt.Sprintf("Invalid volumeType is specified: %s, only allowed value is: %s", volumeType, cacheVolume))
		}
	}

	if cacheModeSpecified && scaleVol.VolumeType != cacheVolume {
		return &scaleVolume{}, status.Errorf(codes.InvalidArgument,
			"The storage class parameter cacheMode can only be specified with volumeType=\"cache\"")
	}

	if cacheModeSpecified {
		cacheMode = strings.ToLower(cacheMode)
		switch cacheMode {
		case inputModeIW, inputModeRO, inputModeSW, inputModeLU:
			scaleVol.CacheMode = inputToAFMMode[cacheMode]
		default:
			allowedCacheModes := inputModeRO + ", " + inputModeIW + ", " + inputModeSW + " or " + inputModeLU
			return &scaleVolume{}, status.Error(codes.InvalidArgument, fmt.Sprintf("Invalid cache mode is specified: %s, allowed cache modes are: %s", cacheMode, allowedCacheModes))
		}
	}

	return scaleVol, nil
}

/*func executeCmd(command string, args []string) ([]byte, error) {
	klog.V(6).Infof("gpfs_util executeCmd")

	cmd := exec.Command(command, args...)
	var stdout bytes.Buffer
	var stderr bytes.Buffer

	cmd.Stdout = &stdout
	cmd.Stderr = &stderr
	err := cmd.Run()
	stdOut := stdout.Bytes()
	return stdOut, err
}*/

func ConvertToBytes(inputStr string) (uint64, error) {
	var Iter int
	var byteSlice []byte
	var retValue uint64
	var uintMax64 uint64

	byteSlice = []byte(inputStr)
	uintMax64 = (1 << 64) - 1

	for Iter = 0; Iter < len(byteSlice); Iter++ {
		if ('0' <= byteSlice[Iter]) &&
			(byteSlice[Iter] <= '9') {
			continue
		} else {
			break
		}
	}
	if Iter == 0 {
		return 0, fmt.Errorf("invalid number specified %v", inputStr)
	}

	retValue, err := strconv.ParseUint(inputStr[:Iter], 10, 64)

	if err != nil {
		return 0, fmt.Errorf("ParseUint Failed for %v", inputStr[:Iter])
	}

	if Iter == len(inputStr) {
		return retValue, nil
	}

	unit := strings.TrimSpace(string(byteSlice[Iter:]))
	unit = strings.ToLower(unit)

	switch unit {
	case "b", "bytes":
		/* Nothing to do here */
	case "k", "kb", "kilobytes", "kilobyte":
		retValue *= 1024
	case "m", "mb", "megabytes", "megabyte":
		retValue *= (1024 * 1024)
	case "g", "gb", "gigabytes", "gigabyte":
		retValue *= (1024 * 1024 * 1024)
	case "t", "tb", "terabytes", "terabyte":
		retValue *= (1024 * 1024 * 1024 * 1024)
	default:
		return 0, fmt.Errorf("invalid Unit %v supplied with %v", unit, inputStr)
	}

	if retValue > uintMax64 {
		return 0, fmt.Errorf("overflow detected %v", inputStr)
	}

	return retValue, nil
}

const (
	SCALE_NODE_MAPPING_PREFIX = "SCALE_NODE_MAPPING_PREFIX"
	DefaultScaleNodeMapPrefix = "K8sNodePrefix_"
)

// getNodeMapping returns the configured mapping to GPFS Admin Node Name given Kubernetes Node ID.
func getNodeMapping(kubernetesNodeID string) (gpfsAdminName string) {
	gpfsAdminName = utils.GetEnv(kubernetesNodeID, notFound)
	// Additional node mapping check in case of k8s node id start with number.
	if gpfsAdminName == notFound {
		prefix := utils.GetEnv(SCALE_NODE_MAPPING_PREFIX, DefaultScaleNodeMapPrefix)
		gpfsAdminName = utils.GetEnv(prefix+kubernetesNodeID, notFound)
		if gpfsAdminName == notFound {
			klog.V(4).Infof("getNodeMapping: scale node mapping not found for %s using %s", prefix+kubernetesNodeID, kubernetesNodeID)
			gpfsAdminName = kubernetesNodeID
		}
	}
	return gpfsAdminName
}

const (
	SHORTNAME_NODE_MAPPING = "SHORTNAME_NODE_MAPPING"
	SKIP_MOUNT_UNMOUNT     = "SKIP_MOUNT_UNMOUNT"
)

func shortnameInSlice(shortname string, nodeNames []string) bool {
	klog.V(6).Infof("gpfs_util shortnameInSlice. string: %s, slice: %v", shortname, nodeNames)
	for _, name := range nodeNames {
		short := strings.SplitN(name, ".", 2)[0]
		if strings.EqualFold(short, shortname) {
			return true
		}
	}
	return false
}

func numberInSlice(a int, list []int) bool {
	for _, b := range list {
		if b == a {
			return true
		}
	}
	return false
}

func getVolIDMembers(vID string) (scaleVolId, error) {
	splitVid := strings.Split(vID, ";")
	var vIdMem scaleVolId

	if len(splitVid) == 3 {
		/* This is LW volume */
		/* <cluster_id>;<filesystem_uuid>;path=<symlink_path> */
		vIdMem.ClusterId = splitVid[0]
		vIdMem.FsUUID = splitVid[1]
		SlnkPart := splitVid[2]
		slnkSplit := strings.Split(SlnkPart, "=")
		if len(slnkSplit) < 2 {
			return scaleVolId{}, status.Error(codes.Internal, fmt.Sprintf("Invalid Volume Id : [%v]", vID))
		}
		vIdMem.Path = slnkSplit[1]
		vIdMem.IsFilesetBased = false
		return vIdMem, nil
	}

	if len(splitVid) == 4 {
		/* This is fileset Based volume */
		/* <cluster_id>;<filesystem_uuid>;fileset=<fileset_id>;path=<symlink_path> */
		vIdMem.ClusterId = splitVid[0]
		vIdMem.FsUUID = splitVid[1]
		fileSetPart := splitVid[2]
		fileSetSplit := strings.Split(fileSetPart, "=")
		if len(fileSetSplit) < 2 {
			return scaleVolId{}, status.Error(codes.Internal, fmt.Sprintf("Invalid Volume Id : [%v]", vID))
		}

		if fileSetSplit[0] == "filesetName" {
			vIdMem.FsetName = fileSetSplit[1]
		} else {
			vIdMem.FsetId = fileSetSplit[1]
		}

		SlnkPart := splitVid[3]
		slnkSplit := strings.Split(SlnkPart, "=")
		if len(slnkSplit) < 2 {
			return scaleVolId{}, status.Error(codes.Internal, fmt.Sprintf("Invalid Volume Id : [%v]", vID))
		}
		vIdMem.Path = slnkSplit[1]
		vIdMem.IsFilesetBased = true
		return vIdMem, nil
	}

	if len(splitVid) == 7 {
		/* Volume ID created from CSI 2.5.0 onwards  */
		/* VolID: <storageclass_type>;<type_of_volume>;<cluster_id>;<filesystem_uuid>;<consistency_group>;<fileset_name>;<path> */
		vIdMem.StorageClassType = splitVid[0]
		vIdMem.VolType = splitVid[1]
		vIdMem.ClusterId = splitVid[2]
		vIdMem.FsUUID = splitVid[3]
		vIdMem.ConsistencyGroup = splitVid[4]
		vIdMem.FsetName = splitVid[5]
		if vIdMem.StorageClassType == STORAGECLASS_CLASSIC {
			if vIdMem.VolType == FILE_DIRECTORYBASED_VOLUME {
				vIdMem.IsFilesetBased = false
			} else {
				vIdMem.IsFilesetBased = true
			}

		} else {
			vIdMem.IsFilesetBased = true
		}
		vIdMem.Path = splitVid[6]
		return vIdMem, nil

	}

	return scaleVolId{}, status.Error(codes.Internal, fmt.Sprintf("Invalid Volume Id : [%v]", vID))
}

func isSubset(subset []string, superset []string) bool {
	checkset := make(map[string]bool)
	for _, element := range subset {
		checkset[element] = true
	}
	for _, value := range superset {
		if checkset[value] {
			delete(checkset, value)
		}
	}
	return len(checkset) == 0 //this implies that set is subset of superset
}<|MERGE_RESOLUTION|>--- conflicted
+++ resolved
@@ -100,13 +100,10 @@
 	VolumeType         string                            `json:"volumeType"`
 	CacheMode          string                            `json:"cacheMode"`
 	VolNamePrefix      string                            `json:"volNamePrefix"`
-<<<<<<< HEAD
 	ExistingData       string                            `json:"existingData"`
 	IsStaticPVBased    bool                              `json:"isStaticPV"`
-=======
 	PVCName            string                            `json:"pvcName"`
 	Namespace          string                            `json:"namespace"`
->>>>>>> 0b2b91be
 }
 
 type scaleVolId struct {
