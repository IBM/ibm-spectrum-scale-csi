/**
 * Copyright 2019, 2024 IBM Corp.
 *
 * Licensed under the Apache License, Version 2.0 (the "License");
 * you may not use this file except in compliance with the License.
 * You may obtain a copy of the License at
 *
 *     http://www.apache.org/licenses/LICENSE-2.0
 *
 * Unless required by applicable law or agreed to in writing, software
 * distributed under the License is distributed on an "AS IS" BASIS,
 * WITHOUT WARRANTIES OR CONDITIONS OF ANY KIND, either express or implied.
 * See the License for the specific language governing permissions and
 * limitations under the License.
 */

package scale

import (
	"context"
	"fmt"
	"os"
	"strconv"
	"strings"

	"k8s.io/klog/v2"

	"github.com/IBM/ibm-spectrum-scale-csi/driver/csiplugin/connectors"
	"github.com/IBM/ibm-spectrum-scale-csi/driver/csiplugin/utils"
	"google.golang.org/grpc/codes"
	"google.golang.org/grpc/status"
)

const (
	dependentFileset         = "dependent"
	independentFileset       = "independent"
	scversion1               = "1"
	scversion2               = "2"
	sharedPermissions        = "777"
	defaultVolNamePrefix     = "pvc"
	VolNamePrefixEnvKey      = "VOLUME_NAME_PREFIX"
<<<<<<< HEAD
	existingDataAllowedVal   = "enabled"
=======
>>>>>>> 765684ca
	AFMCacheSharedPermission = "0777"
)

// AFM caching constants
const (
	cacheVolume = "cache"

	// AFM cache modes
	afmModeRO = "ro" // Read-Only
	afmModeIW = "iw" // Independent-Writer
	afmModeSW = "sw" // Single-Writer
	afmModeLU = "lu" // Local-Update

	// User input cache modes
	inputModeRO = "readonly"
	inputModeIW = "parallel"
	inputModeSW = "exclusive"
	inputModeLU = "detached"
)

// A map for mapping the user input mode to actual AFM mode
var inputToAFMMode = map[string]string{
	inputModeRO: afmModeRO,
	inputModeIW: afmModeIW,
	inputModeSW: afmModeSW,
	inputModeLU: afmModeLU,
}

type scaleVolume struct {
	VolName            string                            `json:"volName"`
	VolSize            uint64                            `json:"volSize"`
	VolBackendFs       string                            `json:"volBackendFs"`
	IsFilesetBased     bool                              `json:"isFilesetBased"`
	VolDirBasePath     string                            `json:"volDirBasePath"`
	VolUid             string                            `json:"volUid"`
	VolGid             string                            `json:"volGid"`
	VolPermissions     string                            `json:"volPermissions"`
	ClusterId          string                            `json:"clusterId"`
	FilesetType        string                            `json:"filesetType"`
	InodeLimit         string                            `json:"inodeLimit"`
	Connector          connectors.SpectrumScaleConnector `json:"connector"`
	PrimaryConnector   connectors.SpectrumScaleConnector `json:"primaryConnector"`
	PrimarySLnkRelPath string                            `json:"primarySLnkRelPath"`
	PrimarySLnkPath    string                            `json:"primarySLnkPath"`
	PrimaryFS          string                            `json:"primaryFS"`
	PrimaryFSMount     string                            `json:"primaryFSMount"`
	ParentFileset      string                            `json:"parentFileset"`
	LocalFS            string                            `json:"localFS"`
	TargetPath         string                            `json:"targetPath"`
	FsetLinkPath       string                            `json:"fsetLinkPath"`
	FsMountPoint       string                            `json:"fsMountPoint"`
	NodeClass          string                            `json:"nodeClass"`
	StorageClassType   string                            `json:"storageClassType"`
	ConsistencyGroup   string                            `json:"consistencyGroup"`
	Compression        string                            `json:"compression"`
	Tier               string                            `json:"tier"`
	Shared             bool                              `json:"shared"`
	VolumeType         string                            `json:"volumeType"`
	CacheMode          string                            `json:"cacheMode"`
	VolNamePrefix      string                            `json:"volNamePrefix"`
	ExistingData       string                            `json:"existingData"`
	IsStaticPVBased    bool                              `json:"isStaticPV"`
}

type scaleVolId struct {
	ClusterId        string
	FsUUID           string
	FsName           string
	FsetId           string
	FsetName         string
	DirPath          string
	Path             string
	IsFilesetBased   bool
	StorageClassType string
	ConsistencyGroup string
	VolType          string
	IsStaticPVBased  bool
}

type scaleSnapId struct {
	ClusterId        string
	FsUUID           string
	FsetName         string
	SnapName         string
	MetaSnapName     string
	Path             string
	FsName           string
	StorageClassType string
	ConsistencyGroup string
	VolType          string
}

func IsValidCompressionAlgorithm(input string) bool {
	switch strings.ToLower(input) {
	case
		"z",
		"lz4",
		"zfast",
		"alphae",
		"alphah":
		return true
	}
	return false
}

func getRemoteFsName(remoteDeviceName string) string {
	splitDevName := strings.Split(remoteDeviceName, ":")
	remDevFs := splitDevName[len(splitDevName)-1]
	return remDevFs
}

func getScaleVolumeOptions(ctx context.Context, volOptions map[string]string) (*scaleVolume, error) { //nolint:gocyclo,funlen
	//var err error
	scaleVol := &scaleVolume{}
	loggerId := utils.GetLoggerId(ctx)

	volBckFs, fsSpecified := volOptions[connectors.UserSpecifiedVolBackendFs]
	volDirPath, volDirPathSpecified := volOptions[connectors.UserSpecifiedVolDirPath]
	clusterID, clusterIDSpecified := volOptions[connectors.UserSpecifiedClusterId]
	uid, uidSpecified := volOptions[connectors.UserSpecifiedUid]
	gid, gidSpecified := volOptions[connectors.UserSpecifiedGid]
	fsetType, fsetTypeSpecified := volOptions[connectors.UserSpecifiedFilesetType]
	inodeLim, inodeLimSpecified := volOptions[connectors.UserSpecifiedInodeLimit]
	parentFileset, isparentFilesetSpecified := volOptions[connectors.UserSpecifiedParentFset]
	nodeClass, isNodeClassSpecified := volOptions[connectors.UserSpecifiedNodeClass]
	permissions, isPermissionsSpecified := volOptions[connectors.UserSpecifiedPermissions]
	storageClassType, isSCTypeSpecified := volOptions[connectors.UserSpecifiedStorageClassType]
	compression, isCompressionSpecified := volOptions[connectors.UserSpecifiedCompression]
	tier, isTierSpecified := volOptions[connectors.UserSpecifiedTier]
	cg, isCGSpecified := volOptions[connectors.UserSpecifiedConsistencyGroup]
	shared, isSharedSpecified := volOptions[connectors.UserSpecifiedShared]
	volNamePrefix, isVolNamePrefixSpecified := volOptions[connectors.UserSpecifiedVolNamePrefix]

	volumeType, volumeTypeSpecified := volOptions[connectors.UserSpecifiedVolumeType]
	cacheMode, cacheModeSpecified := volOptions[connectors.UserSpecifiedCacheMode]

	// for static pv
	scaleVol.IsStaticPVBased = false
	existingData, existingDataSpecified := volOptions[connectors.UserSpecifiedExistingData]
	if existingDataSpecified && existingData == "enabled" {
		scaleVol.IsStaticPVBased = true
	}

	// Handling empty values
	scaleVol.VolDirBasePath = ""
	scaleVol.InodeLimit = ""
	scaleVol.FilesetType = ""
	scaleVol.ClusterId = ""
	scaleVol.NodeClass = ""
	scaleVol.ConsistencyGroup = ""
	scaleVol.StorageClassType = ""
	scaleVol.Compression = ""
	scaleVol.Tier = ""

	if isSCTypeSpecified && storageClassType == "" {
		isSCTypeSpecified = false
	}
	isSCAdvanced := false
	if isSCTypeSpecified {
		if storageClassType != scversion1 && storageClassType != scversion2 {
			return &scaleVolume{}, status.Error(codes.InvalidArgument, "The parameter \"version\" can have values only "+
				"\""+scversion1+"\" or \""+scversion2+"\"")
		}
		if storageClassType == scversion2 && scaleVol.IsStaticPVBased {
			return &scaleVolume{}, status.Error(codes.InvalidArgument, "The parameter \"existingData\" is not allowed for version "+""+scversion2+"\"")
		} else if storageClassType == scversion2 {
			isSCAdvanced = true
			scaleVol.StorageClassType = STORAGECLASS_ADVANCED
		}

		if storageClassType == scversion1 {
			scaleVol.StorageClassType = STORAGECLASS_CLASSIC
		}
	} else {
		scaleVol.StorageClassType = STORAGECLASS_CLASSIC
	}

	if fsSpecified && volBckFs == "" {
		fsSpecified = false
	}

	if fsSpecified {
		scaleVol.VolBackendFs = volBckFs
	} else {
		return &scaleVolume{}, status.Error(codes.InvalidArgument, "volBackendFs must be specified in storageClass")
	}

	if fsetTypeSpecified && fsetType == "" {
		fsetTypeSpecified = false
	}

	if isCGSpecified && cg == "" {
		isCGSpecified = false
	}

	if volDirPathSpecified && volDirPath == "" {
		volDirPathSpecified = false
	}
	// VolNamePrefix
	if isVolNamePrefixSpecified {
		scaleVol.VolNamePrefix = volNamePrefix
	} else if volNamePrefixEnvVal, valFound := os.LookupEnv(VolNamePrefixEnvKey); valFound {
		scaleVol.VolNamePrefix = volNamePrefixEnvVal
	} else {
		scaleVol.VolNamePrefix = defaultVolNamePrefix
	}
	klog.Infof("[%s] getScaleVolumeOptions:  VolNamePrefix assigned: %s", loggerId, scaleVol.VolNamePrefix)

	isUserInputFsetType := fsetTypeSpecified
	if !fsetTypeSpecified && !volDirPathSpecified && !isSCAdvanced {
		fsetTypeSpecified = true
		fsetType = independentFileset
	}

	if uidSpecified && uid == "" {
		uidSpecified = false
	}

	if gidSpecified && gid == "" {
		gidSpecified = false
	}

	if gidSpecified && !uidSpecified {
		uidSpecified = true
		uid = "0"
	}

	if inodeLimSpecified && inodeLim == "" {
		inodeLimSpecified = false
	}

	if isparentFilesetSpecified && parentFileset == "" {
		isparentFilesetSpecified = false
	}

	if clusterIDSpecified && clusterID != "" {
		scaleVol.ClusterId = clusterID
	}

	if isPermissionsSpecified && permissions == "" {
		isPermissionsSpecified = false
	}

	if volDirPathSpecified {
		if fsetTypeSpecified {
			return &scaleVolume{}, status.Error(codes.InvalidArgument, "filesetType and volDirBasePath must not be specified together in storageClass")
		}
		if isparentFilesetSpecified {
			return &scaleVolume{}, status.Error(codes.InvalidArgument, "parentFileset and volDirBasePath must not be specified together in storageClass")
		}
		if inodeLimSpecified {
			return &scaleVolume{}, status.Error(codes.InvalidArgument, "inodeLimit and volDirBasePath must not be specified together in storageClass")
		}
	}

	if fsetTypeSpecified {
		if fsetType == dependentFileset {
			if inodeLimSpecified {
				return &scaleVolume{}, status.Error(codes.InvalidArgument, "inodeLimit and filesetType=dependent must not be specified together in storageClass")
			}
		} else if fsetType == independentFileset {
			if isparentFilesetSpecified {
				return &scaleVolume{}, status.Error(codes.InvalidArgument, "parentFileset and filesetType=independent(Default) must not be specified together in storageClass")
			}
		} else {
			return &scaleVolume{}, status.Error(codes.InvalidArgument, "Invalid value specified for filesetType in storageClass")
		}
	}

	if fsetTypeSpecified && inodeLimSpecified {
		inodelimit, err := strconv.Atoi(inodeLim)
		if err != nil {
			return &scaleVolume{}, status.Error(codes.InvalidArgument, "Invalid value specified for inodeLimit in storageClass")
		}
		if inodelimit < 1024 {
			return &scaleVolume{}, status.Error(codes.InvalidArgument, "inodeLimit specified in storageClass must be equal to or greater than 1024")
		}
	}

	/* Check if either fileset based or LW volume. */

	if volDirPathSpecified {
		scaleVol.VolDirBasePath = volDirPath
		scaleVol.IsFilesetBased = false
	}

	if isSCAdvanced && fsetTypeSpecified {
		return &scaleVolume{}, status.Error(codes.InvalidArgument, "filesetType and version="+scversion2+" must not be specified together in storageClass")
	}
	if isSCAdvanced && isparentFilesetSpecified {
		return &scaleVolume{}, status.Error(codes.InvalidArgument, "parentFileset and version="+scversion2+" must not be specified together in storageClass")
	}
	if isSCAdvanced && volDirPathSpecified {
		return &scaleVolume{}, status.Error(codes.InvalidArgument, "volDirBasePath and version="+scversion2+" must not be specified together in storageClass")
	}

	if fsetTypeSpecified || isSCAdvanced {
		scaleVol.IsFilesetBased = true
	}

	if isCompressionSpecified && (compression == "" || compression == "false") {
		isCompressionSpecified = false
	}
	if isTierSpecified && tier == "" {
		isTierSpecified = false
	}
	if scaleVol.IsFilesetBased {
		if isCompressionSpecified {
			scaleVol.Compression = compression
		}
		if isTierSpecified {
			scaleVol.Tier = tier
		}
	} else {
		if isCompressionSpecified || isTierSpecified {
			return &scaleVolume{}, status.Error(codes.InvalidArgument, "The parameters \"compression\" and \"tier\" are not supported in storageClass for lightweight volumes")
		}
	}

	if scaleVol.IsStaticPVBased {
		if uidSpecified || gidSpecified || isSharedSpecified || inodeLimSpecified || isPermissionsSpecified || isNodeClassSpecified {
			return &scaleVolume{}, status.Error(codes.InvalidArgument, "The parameters \"uid\" , \"gid\" , \"inodeLimit\" , \"shared\" , \"nodeClass\" and \"permissions\" are not allowed in storageClass for static volumes i.e. with \"existingData\"")
		}
		if volDirPathSpecified {
			return &scaleVolume{}, status.Error(codes.InvalidArgument, "volDirBasePath is not allowed in storageClass for static volumes i.e. with \"existingData\"")
		}
		if isCompressionSpecified || isTierSpecified {
			return &scaleVolume{}, status.Error(codes.InvalidArgument, "The parameters \"compression\" and \"tier\" are not supported in storageClass for static volumes i.e. with \"existingData\"")
		}
	}

	/* Get UID/GID */
	if uidSpecified {
		scaleVol.VolUid = uid
	}

	if gidSpecified {
		scaleVol.VolGid = gid
	}

	if isSharedSpecified {
		//ignore case of passed "shared" parameter
		icShared := strings.ToLower(shared)
		if !(icShared == "true" || icShared == "false") {
			return &scaleVolume{}, status.Error(codes.InvalidArgument, "invalid value specified for parameter shared")
		}
		if icShared == "false" {
			isSharedSpecified = false
			scaleVol.Shared = false
		} else {
			scaleVol.Shared = true
		}
	}

	if isSharedSpecified && isPermissionsSpecified {
		return &scaleVolume{}, status.Error(codes.InvalidArgument, "shared=true and permissions must not be specified together in storageClass")
	}
	if isSharedSpecified {
		scaleVol.VolPermissions = sharedPermissions
	}
	if isPermissionsSpecified {
		_, err := strconv.Atoi(permissions)
		if err != nil || len(permissions) != 3 {
			return &scaleVolume{}, status.Error(codes.InvalidArgument, "invalid value specified for permissions")
		}

		for _, n := range permissions {
			if n < 48 || n > 55 {
				return &scaleVolume{}, status.Error(codes.InvalidArgument, "invalid value specified for permissions")
			}
		}

		scaleVol.VolPermissions = permissions
	}

	if scaleVol.IsFilesetBased {
		if fsetTypeSpecified {
			scaleVol.FilesetType = fsetType
		}
		if isparentFilesetSpecified {
			scaleVol.ParentFileset = parentFileset
		}
		if inodeLimSpecified {
			scaleVol.InodeLimit = inodeLim
		}
	}

	if isNodeClassSpecified {
		scaleVol.NodeClass = nodeClass
	}

	if scaleVol.IsStaticPVBased {
		cgPrefix := utils.GetEnv("CSI_CG_PREFIX", notFound)
		if cgPrefix == notFound {
			return &scaleVolume{}, status.Error(codes.InvalidArgument, "Failed to extract the consistencyGroup prefix")
		}
		scaleVol.ConsistencyGroup = fmt.Sprintf("%s-%s", cgPrefix, volOptions["csi.storage.k8s.io/pvc/namespace"])
	} else if isCGSpecified {
		scaleVol.ConsistencyGroup = cg
	} else {
		cgPrefix := utils.GetEnv("CSI_CG_PREFIX", notFound)
		if cgPrefix == notFound {
			return &scaleVolume{}, status.Error(codes.InvalidArgument, "Failed to extract the consistencyGroup prefix")
		}
		scaleVol.ConsistencyGroup = fmt.Sprintf("%s-%s", cgPrefix, volOptions["csi.storage.k8s.io/pvc/namespace"])
	}

	if isCompressionSpecified {
		// Default compression will be Z if set but not specified
		if strings.ToLower(compression) == "true" {
			klog.V(6).Infof("[%s] gpfs_util compression was set to true. Defaulting to Z", loggerId)
			compression = "z"
		}

		if !IsValidCompressionAlgorithm(compression) {
			klog.V(4).Infof("[%s] gpfs_util invalid compression algorithm specified: %s",
				loggerId, compression)
			return &scaleVolume{}, status.Errorf(codes.InvalidArgument,
				"invalid compression algorithm specified: %s", compression)
		}
		scaleVol.Compression = compression
		klog.V(4).Infof("[%s] gpfs_util compression was set to %s", loggerId, compression)
	}

	if isTierSpecified && tier != "" {
		scaleVol.Tier = tier
		klog.V(6).Infof("[%s] gpfs_util tier was set: %s", loggerId, tier)
	}

	if volumeTypeSpecified {
		if isSCTypeSpecified {
			return &scaleVolume{}, status.Error(codes.InvalidArgument, "The parameters \"version\" and \"volumeType\" in storage class are mutually exclusive")
		}

		if isUserInputFsetType {
			return &scaleVolume{}, status.Error(codes.InvalidArgument, "The parameters \"filesetType\" and \"volumeType\" in storage class are mutually exclusive")
		}

		if isparentFilesetSpecified {
			return &scaleVolume{}, status.Error(codes.InvalidArgument, "The parameters \"parentFileset\" and \"volumeType\" in storage class are mutually exclusive")
		}

		if volDirPathSpecified {
			return &scaleVolume{}, status.Error(codes.InvalidArgument, "The parameters \"volDirBasePath\" and \"volumeType\" in storage class are mutually exclusive")
		}

		volumeType = strings.ToLower(volumeType)
		if volumeType == cacheVolume {
			scaleVol.StorageClassType = STORAGECLASS_CACHE
			scaleVol.VolumeType = cacheVolume
		} else {
			return &scaleVolume{}, status.Error(codes.InvalidArgument, fmt.Sprintf("Invalid volumeType is specified: %s, only allowed value is: %s", volumeType, cacheVolume))
		}
	}

	if cacheModeSpecified && scaleVol.VolumeType != cacheVolume {
		return &scaleVolume{}, status.Errorf(codes.InvalidArgument,
			"The storage class parameter cacheMode can only be specified with volumeType=\"cache\"")
	}

	if cacheModeSpecified {
		cacheMode = strings.ToLower(cacheMode)
		switch cacheMode {
		case inputModeIW, inputModeRO, inputModeSW, inputModeLU:
			scaleVol.CacheMode = inputToAFMMode[cacheMode]
		default:
			allowedCacheModes := inputModeRO + ", " + inputModeIW + ", " + inputModeSW + " or " + inputModeLU
			return &scaleVolume{}, status.Error(codes.InvalidArgument, fmt.Sprintf("Invalid cache mode is specified: %s, allowed cache modes are: %s", cacheMode, allowedCacheModes))
		}
	}

	return scaleVol, nil
}

/*func executeCmd(command string, args []string) ([]byte, error) {
	klog.V(6).Infof("gpfs_util executeCmd")

	cmd := exec.Command(command, args...)
	var stdout bytes.Buffer
	var stderr bytes.Buffer

	cmd.Stdout = &stdout
	cmd.Stderr = &stderr
	err := cmd.Run()
	stdOut := stdout.Bytes()
	return stdOut, err
}*/

func ConvertToBytes(inputStr string) (uint64, error) {
	var Iter int
	var byteSlice []byte
	var retValue uint64
	var uintMax64 uint64

	byteSlice = []byte(inputStr)
	uintMax64 = (1 << 64) - 1

	for Iter = 0; Iter < len(byteSlice); Iter++ {
		if ('0' <= byteSlice[Iter]) &&
			(byteSlice[Iter] <= '9') {
			continue
		} else {
			break
		}
	}
	if Iter == 0 {
		return 0, fmt.Errorf("invalid number specified %v", inputStr)
	}

	retValue, err := strconv.ParseUint(inputStr[:Iter], 10, 64)

	if err != nil {
		return 0, fmt.Errorf("ParseUint Failed for %v", inputStr[:Iter])
	}

	if Iter == len(inputStr) {
		return retValue, nil
	}

	unit := strings.TrimSpace(string(byteSlice[Iter:]))
	unit = strings.ToLower(unit)

	switch unit {
	case "b", "bytes":
		/* Nothing to do here */
	case "k", "kb", "kilobytes", "kilobyte":
		retValue *= 1024
	case "m", "mb", "megabytes", "megabyte":
		retValue *= (1024 * 1024)
	case "g", "gb", "gigabytes", "gigabyte":
		retValue *= (1024 * 1024 * 1024)
	case "t", "tb", "terabytes", "terabyte":
		retValue *= (1024 * 1024 * 1024 * 1024)
	default:
		return 0, fmt.Errorf("invalid Unit %v supplied with %v", unit, inputStr)
	}

	if retValue > uintMax64 {
		return 0, fmt.Errorf("overflow detected %v", inputStr)
	}

	return retValue, nil
}

const (
	SCALE_NODE_MAPPING_PREFIX = "SCALE_NODE_MAPPING_PREFIX"
	DefaultScaleNodeMapPrefix = "K8sNodePrefix_"
)

// getNodeMapping returns the configured mapping to GPFS Admin Node Name given Kubernetes Node ID.
func getNodeMapping(kubernetesNodeID string) (gpfsAdminName string) {
	gpfsAdminName = utils.GetEnv(kubernetesNodeID, notFound)
	// Additional node mapping check in case of k8s node id start with number.
	if gpfsAdminName == notFound {
		prefix := utils.GetEnv(SCALE_NODE_MAPPING_PREFIX, DefaultScaleNodeMapPrefix)
		gpfsAdminName = utils.GetEnv(prefix+kubernetesNodeID, notFound)
		if gpfsAdminName == notFound {
			klog.V(4).Infof("getNodeMapping: scale node mapping not found for %s using %s", prefix+kubernetesNodeID, kubernetesNodeID)
			gpfsAdminName = kubernetesNodeID
		}
	}
	return gpfsAdminName
}

const (
	SHORTNAME_NODE_MAPPING = "SHORTNAME_NODE_MAPPING"
	SKIP_MOUNT_UNMOUNT     = "SKIP_MOUNT_UNMOUNT"
)

func shortnameInSlice(shortname string, nodeNames []string) bool {
	klog.V(6).Infof("gpfs_util shortnameInSlice. string: %s, slice: %v", shortname, nodeNames)
	for _, name := range nodeNames {
		short := strings.SplitN(name, ".", 2)[0]
		if strings.EqualFold(short, shortname) {
			return true
		}
	}
	return false
}

func numberInSlice(a int, list []int) bool {
	for _, b := range list {
		if b == a {
			return true
		}
	}
	return false
}

func getVolIDMembers(vID string) (scaleVolId, error) {
	splitVid := strings.Split(vID, ";")
	var vIdMem scaleVolId

	if len(splitVid) == 3 {
		/* This is LW volume */
		/* <cluster_id>;<filesystem_uuid>;path=<symlink_path> */
		vIdMem.ClusterId = splitVid[0]
		vIdMem.FsUUID = splitVid[1]
		SlnkPart := splitVid[2]
		slnkSplit := strings.Split(SlnkPart, "=")
		if len(slnkSplit) < 2 {
			return scaleVolId{}, status.Error(codes.Internal, fmt.Sprintf("Invalid Volume Id : [%v]", vID))
		}
		vIdMem.Path = slnkSplit[1]
		vIdMem.IsFilesetBased = false
		return vIdMem, nil
	}

	if len(splitVid) == 4 {
		/* This is fileset Based volume */
		/* <cluster_id>;<filesystem_uuid>;fileset=<fileset_id>;path=<symlink_path> */
		vIdMem.ClusterId = splitVid[0]
		vIdMem.FsUUID = splitVid[1]
		fileSetPart := splitVid[2]
		fileSetSplit := strings.Split(fileSetPart, "=")
		if len(fileSetSplit) < 2 {
			return scaleVolId{}, status.Error(codes.Internal, fmt.Sprintf("Invalid Volume Id : [%v]", vID))
		}

		if fileSetSplit[0] == "filesetName" {
			vIdMem.FsetName = fileSetSplit[1]
		} else {
			vIdMem.FsetId = fileSetSplit[1]
		}

		SlnkPart := splitVid[3]
		slnkSplit := strings.Split(SlnkPart, "=")
		if len(slnkSplit) < 2 {
			return scaleVolId{}, status.Error(codes.Internal, fmt.Sprintf("Invalid Volume Id : [%v]", vID))
		}
		vIdMem.Path = slnkSplit[1]
		vIdMem.IsFilesetBased = true
		return vIdMem, nil
	}

	if len(splitVid) == 7 {
		/* Volume ID created from CSI 2.5.0 onwards  */
		/* VolID: <storageclass_type>;<type_of_volume>;<cluster_id>;<filesystem_uuid>;<consistency_group>;<fileset_name>;<path> */
		vIdMem.StorageClassType = splitVid[0]
		vIdMem.VolType = splitVid[1]
		vIdMem.ClusterId = splitVid[2]
		vIdMem.FsUUID = splitVid[3]
		vIdMem.ConsistencyGroup = splitVid[4]
		vIdMem.FsetName = splitVid[5]
		if vIdMem.StorageClassType == STORAGECLASS_CLASSIC {
			if vIdMem.VolType == FILE_DIRECTORYBASED_VOLUME {
				vIdMem.IsFilesetBased = false
			} else {
				vIdMem.IsFilesetBased = true
			}

		} else {
			vIdMem.IsFilesetBased = true
		}
		vIdMem.Path = splitVid[6]
		return vIdMem, nil

	}

	return scaleVolId{}, status.Error(codes.Internal, fmt.Sprintf("Invalid Volume Id : [%v]", vID))
}

func isSubset(subset []string, superset []string) bool {
	checkset := make(map[string]bool)
	for _, element := range subset {
		checkset[element] = true
	}
	for _, value := range superset {
		if checkset[value] {
			delete(checkset, value)
		}
	}
	return len(checkset) == 0 //this implies that set is subset of superset
}<|MERGE_RESOLUTION|>--- conflicted
+++ resolved
@@ -39,10 +39,7 @@
 	sharedPermissions        = "777"
 	defaultVolNamePrefix     = "pvc"
 	VolNamePrefixEnvKey      = "VOLUME_NAME_PREFIX"
-<<<<<<< HEAD
 	existingDataAllowedVal   = "enabled"
-=======
->>>>>>> 765684ca
 	AFMCacheSharedPermission = "0777"
 )
 
