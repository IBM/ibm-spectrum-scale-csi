/**
 * Copyright 2019, 2024 IBM Corp.
 *
 * Licensed under the Apache License, Version 2.0 (the "License");
 * you may not use this file except in compliance with the License.
 * You may obtain a copy of the License at
 *
 *     http://www.apache.org/licenses/LICENSE-2.0
 *
 * Unless required by applicable law or agreed to in writing, software
 * distributed under the License is distributed on an "AS IS" BASIS,
 * WITHOUT WARRANTIES OR CONDITIONS OF ANY KIND, either express or implied.
 * See the License for the specific language governing permissions and
 * limitations under the License.
 */

package scale

import (
	"context"
	"fmt"
	"os"
	"strconv"
	"strings"

	"k8s.io/klog/v2"

	"github.com/IBM/ibm-spectrum-scale-csi/driver/csiplugin/connectors"
	"github.com/IBM/ibm-spectrum-scale-csi/driver/csiplugin/utils"
	"google.golang.org/grpc/codes"
	"google.golang.org/grpc/status"
)

const (
<<<<<<< HEAD
	dependentFileset       = "dependent"
	independentFileset     = "independent"
	scversion1             = "1"
	scversion2             = "2"
	sharedPermissions      = "777"
	defaultVolNamePrefix   = "pvc"
	VolNamePrefixEnvKey    = "VOLUME_NAME_PREFIX"
	existingDataAllowedVal = "enabled"
=======
	dependentFileset     = "dependent"
	independentFileset   = "independent"
	scversion1           = "1"
	scversion2           = "2"
	sharedPermissions    = "777"
	defaultVolNamePrefix = "pvc"
	VolNamePrefixEnvKey  = "VOLUME_NAME_PREFIX"
	AFMCacheSharedPermission = "0777"
>>>>>>> 1acfec9b
)

// AFM caching constants
const (
	cacheVolume = "cache"

	// AFM cache modes
	afmModeRO = "ro" // Read-Only
	afmModeIW = "iw" // Independent-Writer
	afmModeSW = "sw" // Single-Writer
	afmModeLU = "lu" // Local-Update

	// User input cache modes
	inputModeRO = "readonly"
	inputModeIW = "parallel"
	inputModeSW = "exclusive"
	inputModeLU = "detached"
)

// A map for mapping the user input mode to actual AFM mode
var inputToAFMMode = map[string]string{
	inputModeRO: afmModeRO,
	inputModeIW: afmModeIW,
	inputModeSW: afmModeSW,
	inputModeLU: afmModeLU,
}

type scaleVolume struct {
	VolName            string                            `json:"volName"`
	VolSize            uint64                            `json:"volSize"`
	VolBackendFs       string                            `json:"volBackendFs"`
	IsFilesetBased     bool                              `json:"isFilesetBased"`
	VolDirBasePath     string                            `json:"volDirBasePath"`
	VolUid             string                            `json:"volUid"`
	VolGid             string                            `json:"volGid"`
	VolPermissions     string                            `json:"volPermissions"`
	ClusterId          string                            `json:"clusterId"`
	FilesetType        string                            `json:"filesetType"`
	InodeLimit         string                            `json:"inodeLimit"`
	Connector          connectors.SpectrumScaleConnector `json:"connector"`
	PrimaryConnector   connectors.SpectrumScaleConnector `json:"primaryConnector"`
	PrimarySLnkRelPath string                            `json:"primarySLnkRelPath"`
	PrimarySLnkPath    string                            `json:"primarySLnkPath"`
	PrimaryFS          string                            `json:"primaryFS"`
	PrimaryFSMount     string                            `json:"primaryFSMount"`
	ParentFileset      string                            `json:"parentFileset"`
	LocalFS            string                            `json:"localFS"`
	TargetPath         string                            `json:"targetPath"`
	FsetLinkPath       string                            `json:"fsetLinkPath"`
	FsMountPoint       string                            `json:"fsMountPoint"`
	NodeClass          string                            `json:"nodeClass"`
	StorageClassType   string                            `json:"storageClassType"`
	ConsistencyGroup   string                            `json:"consistencyGroup"`
	Compression        string                            `json:"compression"`
	Tier               string                            `json:"tier"`
	Shared             bool                              `json:"shared"`
	VolumeType         string                            `json:"volumeType"`
	CacheMode          string                            `json:"cacheMode"`
	VolNamePrefix      string                            `json:"volNamePrefix"`
	ExistingData       string                            `json:"existingData"`
}

type scaleVolId struct {
	ClusterId        string
	FsUUID           string
	FsName           string
	FsetId           string
	FsetName         string
	DirPath          string
	Path             string
	IsFilesetBased   bool
	StorageClassType string
	ConsistencyGroup string
	VolType          string
	IsStaticPVBased  bool
}

type scaleSnapId struct {
	ClusterId        string
	FsUUID           string
	FsetName         string
	SnapName         string
	MetaSnapName     string
	Path             string
	FsName           string
	StorageClassType string
	ConsistencyGroup string
	VolType          string
}

func IsValidCompressionAlgorithm(input string) bool {
	switch strings.ToLower(input) {
	case
		"z",
		"lz4",
		"zfast",
		"alphae",
		"alphah":
		return true
	}
	return false
}

func getRemoteFsName(remoteDeviceName string) string {
	splitDevName := strings.Split(remoteDeviceName, ":")
	remDevFs := splitDevName[len(splitDevName)-1]
	return remDevFs
}

func getScaleVolumeOptions(ctx context.Context, volOptions map[string]string) (*scaleVolume, error) { //nolint:gocyclo,funlen
	//var err error
	scaleVol := &scaleVolume{}
	loggerId := utils.GetLoggerId(ctx)

	volBckFs, fsSpecified := volOptions[connectors.UserSpecifiedVolBackendFs]
	volDirPath, volDirPathSpecified := volOptions[connectors.UserSpecifiedVolDirPath]
	clusterID, clusterIDSpecified := volOptions[connectors.UserSpecifiedClusterId]
	uid, uidSpecified := volOptions[connectors.UserSpecifiedUid]
	gid, gidSpecified := volOptions[connectors.UserSpecifiedGid]
	fsetType, fsetTypeSpecified := volOptions[connectors.UserSpecifiedFilesetType]
	inodeLim, inodeLimSpecified := volOptions[connectors.UserSpecifiedInodeLimit]
	parentFileset, isparentFilesetSpecified := volOptions[connectors.UserSpecifiedParentFset]
	nodeClass, isNodeClassSpecified := volOptions[connectors.UserSpecifiedNodeClass]
	permissions, isPermissionsSpecified := volOptions[connectors.UserSpecifiedPermissions]
	storageClassType, isSCTypeSpecified := volOptions[connectors.UserSpecifiedStorageClassType]
	compression, isCompressionSpecified := volOptions[connectors.UserSpecifiedCompression]
	tier, isTierSpecified := volOptions[connectors.UserSpecifiedTier]
	cg, isCGSpecified := volOptions[connectors.UserSpecifiedConsistencyGroup]
	shared, isSharedSpecified := volOptions[connectors.UserSpecifiedShared]
	volNamePrefix, isVolNamePrefixSpecified := volOptions[connectors.UserSpecifiedVolNamePrefix]

	volumeType, volumeTypeSpecified := volOptions[connectors.UserSpecifiedVolumeType]
	cacheMode, cacheModeSpecified := volOptions[connectors.UserSpecifiedCacheMode]

	// for static pv
	isStaticPV := false
	existingData, existingDataSpecified := volOptions[connectors.UserSpecifiedExistingData]
	if existingDataSpecified && existingData == "enabled" {
		scaleVol.ExistingData = existingData
		isStaticPV = true
		//scaleVol.ConsistencyGroup = fmt.Sprintf("%s-%s", cgPrefix, volOptions["csi.storage.k8s.io/pvc/namespace"])
		//scaleVol.VolName = volOptions["csi.storage.k8s.io/pvc/name"]
	}

	// Handling empty values
	scaleVol.VolDirBasePath = ""
	scaleVol.InodeLimit = ""
	scaleVol.FilesetType = ""
	scaleVol.ClusterId = ""
	scaleVol.NodeClass = ""
	scaleVol.ConsistencyGroup = ""
	scaleVol.StorageClassType = ""
	scaleVol.Compression = ""
	scaleVol.Tier = ""

	if isSCTypeSpecified && storageClassType == "" {
		isSCTypeSpecified = false
	}
	isSCAdvanced := false
	if isSCTypeSpecified {
		if storageClassType != scversion1 && storageClassType != scversion2 {
			return &scaleVolume{}, status.Error(codes.InvalidArgument, "The parameter \"version\" can have values only "+
				"\""+scversion1+"\" or \""+scversion2+"\"")
		}
		if storageClassType == scversion2 && isStaticPV {
			return &scaleVolume{}, status.Error(codes.InvalidArgument, "The parameter \"existingData\" is not allowed for version "+""+scversion2+"\"")
		} else if storageClassType == scversion2 {
			isSCAdvanced = true
			scaleVol.StorageClassType = STORAGECLASS_ADVANCED
		}

		if storageClassType == scversion1 {
			scaleVol.StorageClassType = STORAGECLASS_CLASSIC
		}
	} else {
		scaleVol.StorageClassType = STORAGECLASS_CLASSIC
	}

	if fsSpecified && volBckFs == "" {
		fsSpecified = false
	}

	if fsSpecified {
		scaleVol.VolBackendFs = volBckFs
	} else {
		return &scaleVolume{}, status.Error(codes.InvalidArgument, "volBackendFs must be specified in storageClass")
	}

	if fsetTypeSpecified && fsetType == "" {
		fsetTypeSpecified = false
	}

	if isCGSpecified && cg == "" {
		isCGSpecified = false
	}

	if volDirPathSpecified && volDirPath == "" {
		volDirPathSpecified = false
	}
	// VolNamePrefix
	if isVolNamePrefixSpecified {
		scaleVol.VolNamePrefix = volNamePrefix
	} else if volNamePrefixEnvVal, valFound := os.LookupEnv(VolNamePrefixEnvKey); valFound {
		scaleVol.VolNamePrefix = volNamePrefixEnvVal
	} else {
		scaleVol.VolNamePrefix = defaultVolNamePrefix
	}
	klog.Infof("[%s] getScaleVolumeOptions:  VolNamePrefix assigned: %s", loggerId, scaleVol.VolNamePrefix)

	isUserInputFsetType := fsetTypeSpecified
	if !fsetTypeSpecified && !volDirPathSpecified && !isSCAdvanced {
		fsetTypeSpecified = true
		fsetType = independentFileset
	}

	if uidSpecified && uid == "" {
		uidSpecified = false
	}

	if gidSpecified && gid == "" {
		gidSpecified = false
	}

	if gidSpecified && !uidSpecified {
		uidSpecified = true
		uid = "0"
	}

	if inodeLimSpecified && inodeLim == "" {
		inodeLimSpecified = false
	}

	if isparentFilesetSpecified && parentFileset == "" {
		isparentFilesetSpecified = false
	}

	if clusterIDSpecified && clusterID != "" {
		scaleVol.ClusterId = clusterID
	}

	if isPermissionsSpecified && permissions == "" {
		isPermissionsSpecified = false
	}

	if volDirPathSpecified {
		if fsetTypeSpecified {
			return &scaleVolume{}, status.Error(codes.InvalidArgument, "filesetType and volDirBasePath must not be specified together in storageClass")
		}
		if isparentFilesetSpecified {
			return &scaleVolume{}, status.Error(codes.InvalidArgument, "parentFileset and volDirBasePath must not be specified together in storageClass")
		}
		if inodeLimSpecified {
			return &scaleVolume{}, status.Error(codes.InvalidArgument, "inodeLimit and volDirBasePath must not be specified together in storageClass")
		}
	}

	if fsetTypeSpecified {
		if fsetType == dependentFileset {
			if inodeLimSpecified {
				return &scaleVolume{}, status.Error(codes.InvalidArgument, "inodeLimit and filesetType=dependent must not be specified together in storageClass")
			}
		} else if fsetType == independentFileset {
			if isparentFilesetSpecified {
				return &scaleVolume{}, status.Error(codes.InvalidArgument, "parentFileset and filesetType=independent(Default) must not be specified together in storageClass")
			}
		} else {
			return &scaleVolume{}, status.Error(codes.InvalidArgument, "Invalid value specified for filesetType in storageClass")
		}
	}

	if fsetTypeSpecified && inodeLimSpecified {
		inodelimit, err := strconv.Atoi(inodeLim)
		if err != nil {
			return &scaleVolume{}, status.Error(codes.InvalidArgument, "Invalid value specified for inodeLimit in storageClass")
		}
		if inodelimit < 1024 {
			return &scaleVolume{}, status.Error(codes.InvalidArgument, "inodeLimit specified in storageClass must be equal to or greater than 1024")
		}
	}

	/* Check if either fileset based or LW volume. */

	if volDirPathSpecified {
		scaleVol.VolDirBasePath = volDirPath
		scaleVol.IsFilesetBased = false
	}

	if isSCAdvanced && fsetTypeSpecified {
		return &scaleVolume{}, status.Error(codes.InvalidArgument, "filesetType and version="+scversion2+" must not be specified together in storageClass")
	}
	if isSCAdvanced && isparentFilesetSpecified {
		return &scaleVolume{}, status.Error(codes.InvalidArgument, "parentFileset and version="+scversion2+" must not be specified together in storageClass")
	}
	if isSCAdvanced && volDirPathSpecified {
		return &scaleVolume{}, status.Error(codes.InvalidArgument, "volDirBasePath and version="+scversion2+" must not be specified together in storageClass")
	}

	if fsetTypeSpecified || isSCAdvanced {
		scaleVol.IsFilesetBased = true
	}

	if isCompressionSpecified && (compression == "" || compression == "false") {
		isCompressionSpecified = false
	}
	if isTierSpecified && tier == "" {
		isTierSpecified = false
	}
	if scaleVol.IsFilesetBased {
		if isCompressionSpecified {
			scaleVol.Compression = compression
		}
		if isTierSpecified {
			scaleVol.Tier = tier
		}
	} else {
		if isCompressionSpecified || isTierSpecified {
			return &scaleVolume{}, status.Error(codes.InvalidArgument, "The parameters \"compression\" and \"tier\" are not supported in storageClass for lightweight volumes")
		}
	}

	if isStaticPV {
		if uidSpecified || gidSpecified || isSharedSpecified || inodeLimSpecified || isPermissionsSpecified || isNodeClassSpecified {
			return &scaleVolume{}, status.Error(codes.InvalidArgument, "The parameters \"uid\" , \"gid\" , \"inodeLimit\" , \"shared\" , \"nodeClass\" and \"permissions\" are not allowed in storageClass for static volumes i.e. with \"existingData\"")
		}
		if volDirPathSpecified {
			return &scaleVolume{}, status.Error(codes.InvalidArgument, "volDirBasePath is not allowed in storageClass for static volumes i.e. with \"existingData\"")
		}
		if isCompressionSpecified || isTierSpecified {
			return &scaleVolume{}, status.Error(codes.InvalidArgument, "The parameters \"compression\" and \"tier\" are not supported in storageClass for static volumes i.e. with \"existingData\"")
		}
	}

	/* Get UID/GID */
	if uidSpecified {
		scaleVol.VolUid = uid
	}

	if gidSpecified {
		scaleVol.VolGid = gid
	}

	if isSharedSpecified {
		//ignore case of passed "shared" parameter
		icShared := strings.ToLower(shared)
		if !(icShared == "true" || icShared == "false") {
			return &scaleVolume{}, status.Error(codes.InvalidArgument, "invalid value specified for parameter shared")
		}
		if icShared == "false" {
			isSharedSpecified = false
			scaleVol.Shared = false
		} else {
			scaleVol.Shared = true
		}
	}

	if isSharedSpecified && isPermissionsSpecified {
		return &scaleVolume{}, status.Error(codes.InvalidArgument, "shared=true and permissions must not be specified together in storageClass")
	}
	if isSharedSpecified {
		scaleVol.VolPermissions = sharedPermissions
	}
	if isPermissionsSpecified {
		_, err := strconv.Atoi(permissions)
		if err != nil || len(permissions) != 3 {
			return &scaleVolume{}, status.Error(codes.InvalidArgument, "invalid value specified for permissions")
		}

		for _, n := range permissions {
			if n < 48 || n > 55 {
				return &scaleVolume{}, status.Error(codes.InvalidArgument, "invalid value specified for permissions")
			}
		}

		scaleVol.VolPermissions = permissions
	}

	if scaleVol.IsFilesetBased {
		if fsetTypeSpecified {
			scaleVol.FilesetType = fsetType
		}
		if isparentFilesetSpecified {
			scaleVol.ParentFileset = parentFileset
		}
		if inodeLimSpecified {
			scaleVol.InodeLimit = inodeLim
		}
	}

	if isNodeClassSpecified {
		scaleVol.NodeClass = nodeClass
	}

	if isStaticPV {
		cgPrefix := utils.GetEnv("CSI_CG_PREFIX", notFound)
		if cgPrefix == notFound {
			return &scaleVolume{}, status.Error(codes.InvalidArgument, "Failed to extract the consistencyGroup prefix")
		}
		scaleVol.ConsistencyGroup = fmt.Sprintf("%s-%s", cgPrefix, volOptions["csi.storage.k8s.io/pvc/namespace"])
	} else if isCGSpecified {
		scaleVol.ConsistencyGroup = cg
	} else {
		cgPrefix := utils.GetEnv("CSI_CG_PREFIX", notFound)
		if cgPrefix == notFound {
			return &scaleVolume{}, status.Error(codes.InvalidArgument, "Failed to extract the consistencyGroup prefix")
		}
		scaleVol.ConsistencyGroup = fmt.Sprintf("%s-%s", cgPrefix, volOptions["csi.storage.k8s.io/pvc/namespace"])
	}

	if isCompressionSpecified {
		// Default compression will be Z if set but not specified
		if strings.ToLower(compression) == "true" {
			klog.V(6).Infof("[%s] gpfs_util compression was set to true. Defaulting to Z", loggerId)
			compression = "z"
		}

		if !IsValidCompressionAlgorithm(compression) {
			klog.V(4).Infof("[%s] gpfs_util invalid compression algorithm specified: %s",
				loggerId, compression)
			return &scaleVolume{}, status.Errorf(codes.InvalidArgument,
				"invalid compression algorithm specified: %s", compression)
		}
		scaleVol.Compression = compression
		klog.V(4).Infof("[%s] gpfs_util compression was set to %s", loggerId, compression)
	}

	if isTierSpecified && tier != "" {
		scaleVol.Tier = tier
		klog.V(6).Infof("[%s] gpfs_util tier was set: %s", loggerId, tier)
	}

	if volumeTypeSpecified {
		if isSCTypeSpecified {
			return &scaleVolume{}, status.Error(codes.InvalidArgument, "The parameters \"version\" and \"volumeType\" in storage class are mutually exclusive")
		}

		if isUserInputFsetType {
			return &scaleVolume{}, status.Error(codes.InvalidArgument, "The parameters \"filesetType\" and \"volumeType\" in storage class are mutually exclusive")
		}

		if isparentFilesetSpecified {
			return &scaleVolume{}, status.Error(codes.InvalidArgument, "The parameters \"parentFileset\" and \"volumeType\" in storage class are mutually exclusive")
		}

		if volDirPathSpecified {
			return &scaleVolume{}, status.Error(codes.InvalidArgument, "The parameters \"volDirBasePath\" and \"volumeType\" in storage class are mutually exclusive")
		}

		volumeType = strings.ToLower(volumeType)
		if volumeType == cacheVolume {
			scaleVol.StorageClassType = STORAGECLASS_CACHE
			scaleVol.VolumeType = cacheVolume
		} else {
			return &scaleVolume{}, status.Error(codes.InvalidArgument, fmt.Sprintf("Invalid volumeType is specified: %s, only allowed value is: %s", volumeType, cacheVolume))
		}
	}

	if cacheModeSpecified && scaleVol.VolumeType != cacheVolume {
		return &scaleVolume{}, status.Errorf(codes.InvalidArgument,
			"The storage class parameter cacheMode can only be specified with volumeType=\"cache\"")
	}

	if cacheModeSpecified {
		cacheMode = strings.ToLower(cacheMode)
		switch cacheMode {
		case inputModeIW, inputModeRO, inputModeSW, inputModeLU:
			scaleVol.CacheMode = inputToAFMMode[cacheMode]
		default:
			allowedCacheModes := inputModeRO + ", " + inputModeIW + ", " + inputModeSW + " or " + inputModeLU
			return &scaleVolume{}, status.Error(codes.InvalidArgument, fmt.Sprintf("Invalid cache mode is specified: %s, allowed cache modes are: %s", cacheMode, allowedCacheModes))
		}
	}

	return scaleVol, nil
}

/*func executeCmd(command string, args []string) ([]byte, error) {
	klog.V(6).Infof("gpfs_util executeCmd")

	cmd := exec.Command(command, args...)
	var stdout bytes.Buffer
	var stderr bytes.Buffer

	cmd.Stdout = &stdout
	cmd.Stderr = &stderr
	err := cmd.Run()
	stdOut := stdout.Bytes()
	return stdOut, err
}*/

func ConvertToBytes(inputStr string) (uint64, error) {
	var Iter int
	var byteSlice []byte
	var retValue uint64
	var uintMax64 uint64

	byteSlice = []byte(inputStr)
	uintMax64 = (1 << 64) - 1

	for Iter = 0; Iter < len(byteSlice); Iter++ {
		if ('0' <= byteSlice[Iter]) &&
			(byteSlice[Iter] <= '9') {
			continue
		} else {
			break
		}
	}
	if Iter == 0 {
		return 0, fmt.Errorf("invalid number specified %v", inputStr)
	}

	retValue, err := strconv.ParseUint(inputStr[:Iter], 10, 64)

	if err != nil {
		return 0, fmt.Errorf("ParseUint Failed for %v", inputStr[:Iter])
	}

	if Iter == len(inputStr) {
		return retValue, nil
	}

	unit := strings.TrimSpace(string(byteSlice[Iter:]))
	unit = strings.ToLower(unit)

	switch unit {
	case "b", "bytes":
		/* Nothing to do here */
	case "k", "kb", "kilobytes", "kilobyte":
		retValue *= 1024
	case "m", "mb", "megabytes", "megabyte":
		retValue *= (1024 * 1024)
	case "g", "gb", "gigabytes", "gigabyte":
		retValue *= (1024 * 1024 * 1024)
	case "t", "tb", "terabytes", "terabyte":
		retValue *= (1024 * 1024 * 1024 * 1024)
	default:
		return 0, fmt.Errorf("invalid Unit %v supplied with %v", unit, inputStr)
	}

	if retValue > uintMax64 {
		return 0, fmt.Errorf("overflow detected %v", inputStr)
	}

	return retValue, nil
}

const (
	SCALE_NODE_MAPPING_PREFIX = "SCALE_NODE_MAPPING_PREFIX"
	DefaultScaleNodeMapPrefix = "K8sNodePrefix_"
)

// getNodeMapping returns the configured mapping to GPFS Admin Node Name given Kubernetes Node ID.
func getNodeMapping(kubernetesNodeID string) (gpfsAdminName string) {
	gpfsAdminName = utils.GetEnv(kubernetesNodeID, notFound)
	// Additional node mapping check in case of k8s node id start with number.
	if gpfsAdminName == notFound {
		prefix := utils.GetEnv(SCALE_NODE_MAPPING_PREFIX, DefaultScaleNodeMapPrefix)
		gpfsAdminName = utils.GetEnv(prefix+kubernetesNodeID, notFound)
		if gpfsAdminName == notFound {
			klog.V(4).Infof("getNodeMapping: scale node mapping not found for %s using %s", prefix+kubernetesNodeID, kubernetesNodeID)
			gpfsAdminName = kubernetesNodeID
		}
	}
	return gpfsAdminName
}

const (
	SHORTNAME_NODE_MAPPING = "SHORTNAME_NODE_MAPPING"
	SKIP_MOUNT_UNMOUNT     = "SKIP_MOUNT_UNMOUNT"
)

func shortnameInSlice(shortname string, nodeNames []string) bool {
	klog.V(6).Infof("gpfs_util shortnameInSlice. string: %s, slice: %v", shortname, nodeNames)
	for _, name := range nodeNames {
		short := strings.SplitN(name, ".", 2)[0]
		if strings.EqualFold(short, shortname) {
			return true
		}
	}
	return false
}

func numberInSlice(a int, list []int) bool {
	for _, b := range list {
		if b == a {
			return true
		}
	}
	return false
}

func getVolIDMembers(vID string) (scaleVolId, error) {
	splitVid := strings.Split(vID, ";")
	var vIdMem scaleVolId

	if len(splitVid) == 3 {
		/* This is LW volume */
		/* <cluster_id>;<filesystem_uuid>;path=<symlink_path> */
		vIdMem.ClusterId = splitVid[0]
		vIdMem.FsUUID = splitVid[1]
		SlnkPart := splitVid[2]
		slnkSplit := strings.Split(SlnkPart, "=")
		if len(slnkSplit) < 2 {
			return scaleVolId{}, status.Error(codes.Internal, fmt.Sprintf("Invalid Volume Id : [%v]", vID))
		}
		vIdMem.Path = slnkSplit[1]
		vIdMem.IsFilesetBased = false
		return vIdMem, nil
	}

	if len(splitVid) == 4 {
		/* This is fileset Based volume */
		/* <cluster_id>;<filesystem_uuid>;fileset=<fileset_id>;path=<symlink_path> */
		vIdMem.ClusterId = splitVid[0]
		vIdMem.FsUUID = splitVid[1]
		fileSetPart := splitVid[2]
		fileSetSplit := strings.Split(fileSetPart, "=")
		if len(fileSetSplit) < 2 {
			return scaleVolId{}, status.Error(codes.Internal, fmt.Sprintf("Invalid Volume Id : [%v]", vID))
		}

		if fileSetSplit[0] == "filesetName" {
			vIdMem.FsetName = fileSetSplit[1]
		} else {
			vIdMem.FsetId = fileSetSplit[1]
		}

		SlnkPart := splitVid[3]
		slnkSplit := strings.Split(SlnkPart, "=")
		if len(slnkSplit) < 2 {
			return scaleVolId{}, status.Error(codes.Internal, fmt.Sprintf("Invalid Volume Id : [%v]", vID))
		}
		vIdMem.Path = slnkSplit[1]
		vIdMem.IsFilesetBased = true
		return vIdMem, nil
	}

	if len(splitVid) == 7 {
		/* Volume ID created from CSI 2.5.0 onwards  */
		/* VolID: <storageclass_type>;<type_of_volume>;<cluster_id>;<filesystem_uuid>;<consistency_group>;<fileset_name>;<path> */
		vIdMem.StorageClassType = splitVid[0]
		vIdMem.VolType = splitVid[1]
		vIdMem.ClusterId = splitVid[2]
		vIdMem.FsUUID = splitVid[3]
		vIdMem.ConsistencyGroup = splitVid[4]
		vIdMem.FsetName = splitVid[5]
		if vIdMem.StorageClassType == STORAGECLASS_CLASSIC {
			if vIdMem.VolType == FILE_DIRECTORYBASED_VOLUME {
				vIdMem.IsFilesetBased = false
			} else {
				vIdMem.IsFilesetBased = true
			}

		} else {
			vIdMem.IsFilesetBased = true
		}
		vIdMem.Path = splitVid[6]
		return vIdMem, nil

	}

	return scaleVolId{}, status.Error(codes.Internal, fmt.Sprintf("Invalid Volume Id : [%v]", vID))
}<|MERGE_RESOLUTION|>--- conflicted
+++ resolved
@@ -32,25 +32,15 @@
 )
 
 const (
-<<<<<<< HEAD
-	dependentFileset       = "dependent"
-	independentFileset     = "independent"
-	scversion1             = "1"
-	scversion2             = "2"
-	sharedPermissions      = "777"
-	defaultVolNamePrefix   = "pvc"
-	VolNamePrefixEnvKey    = "VOLUME_NAME_PREFIX"
-	existingDataAllowedVal = "enabled"
-=======
-	dependentFileset     = "dependent"
-	independentFileset   = "independent"
-	scversion1           = "1"
-	scversion2           = "2"
-	sharedPermissions    = "777"
-	defaultVolNamePrefix = "pvc"
-	VolNamePrefixEnvKey  = "VOLUME_NAME_PREFIX"
+	dependentFileset         = "dependent"
+	independentFileset       = "independent"
+	scversion1               = "1"
+	scversion2               = "2"
+	sharedPermissions        = "777"
+	defaultVolNamePrefix     = "pvc"
+	VolNamePrefixEnvKey      = "VOLUME_NAME_PREFIX"
+	existingDataAllowedVal   = "enabled"
 	AFMCacheSharedPermission = "0777"
->>>>>>> 1acfec9b
 )
 
 // AFM caching constants
