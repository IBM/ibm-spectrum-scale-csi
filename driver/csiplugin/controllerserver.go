--- conflicted
+++ resolved
@@ -121,14 +121,6 @@
 	return volId, nil
 }
 
-<<<<<<< HEAD
-func (cs *ScaleControllerServer) GetFsMntPt(scVol *scaleVolume) (string, error) {
-	if scVol.FsMountPoint != "" {
-		return scVol.FsMountPoint, nil
-	}
-
-	fsMount, err := scVol.Connector.GetFilesystemMountDetails(scVol.VolBackendFs)
-=======
 //getTargetPath: retrun relative volume path from filesystem mount point
 func (cs *ScaleControllerServer) getTargetPath(fsetLinkPath, fsMountPoint, volumeName string) (string, error) {
 	if fsetLinkPath == "" || fsMountPoint == "" {
@@ -146,7 +138,6 @@
 func (cs *ScaleControllerServer) createDirectory(scVol *scaleVolume, targetPath string) error {
 	glog.V(4).Infof("volume: [%v] - ControllerServer:createDirectory", scVol.VolName)
 	dirExists, err := scVol.Connector.CheckIfFileDirPresent(scVol.VolBackendFs, targetPath)
->>>>>>> 4df2284f
 	if err != nil {
 		glog.Errorf("volume:[%v] - unable to check if directory path [%v] exists in filesystem [%v]. Error : %v", scVol.VolName, targetPath, scVol.VolBackendFs, err)
 		return fmt.Errorf("unable to check if directory path [%v] exists in filesystem [%v]. Error : %v", targetPath, scVol.VolBackendFs, err)
@@ -160,18 +151,6 @@
 			return fmt.Errorf("unable to create directory [%v] in filesystem [%v]. Error : %v", targetPath, scVol.VolBackendFs, err)
 		}
 	}
-<<<<<<< HEAD
-	scVol.FsMountPoint= fsMount.MountPoint
-	return scVol.FsMountPoint, err
-}
-
-func (cs *ScaleControllerServer) GetFsetLnkPath(scaleVol *scaleVolume) (string, error) {
-	if scaleVol.FsetLinkPath != "" {
-		return scaleVol.FsetLinkPath, nil
-	}
-
-	fsetResponse, err := scaleVol.Connector.ListFileset(scaleVol.VolBackendFs, scaleVol.VolName)
-=======
 	return nil
 }
 
@@ -180,24 +159,11 @@
 	glog.V(4).Infof("volume: [%v] - ControllerServer:createSoftlink", scVol.VolName)
 	volSlnkPath := fmt.Sprintf("%s/%s", scVol.PrimarySLnkRelPath, scVol.VolName)
 	symLinkExists, err := scVol.PrimaryConnector.CheckIfFileDirPresent(scVol.PrimaryFS, volSlnkPath)
->>>>>>> 4df2284f
 	if err != nil {
 		glog.Errorf("volume:[%v] - unable to check if symlink path [%v] exists in filesystem [%v]. Error: %v", scVol.VolName, volSlnkPath, scVol.PrimaryFS, err)
 		return fmt.Errorf("unable to check if symlink path [%v] exists in filesystem [%v]. Error: %v", volSlnkPath, scVol.PrimaryFS, err)
 	}
 
-<<<<<<< HEAD
-	scaleVol.FsetLinkPath = fsetResponse.Config.Path
-	return scaleVol.FsetLinkPath, err
-}
-
-func (cs *ScaleControllerServer) GetTargetPathforFset(scVol *scaleVolume) (string, error) {
-	if scVol.TargetPath != "" {
-		return scVol.TargetPath, nil
-	}
-
-	linkpath, err := cs.GetFsetLnkPath(scVol)
-=======
 	if !symLinkExists {
 		glog.Infof("symlink info filesystem [%v] TargetFS [%v]  target Path [%v] linkPath [%v]", scVol.PrimaryFS, scVol.LocalFS, target, volSlnkPath)
 		err = scVol.PrimaryConnector.CreateSymLink(scVol.PrimaryFS, scVol.LocalFS, target, volSlnkPath)
@@ -213,7 +179,6 @@
 func (cs *ScaleControllerServer) setQuota(scVol *scaleVolume) error {
 	glog.V(4).Infof("volume: [%v] - ControllerServer:setQuota", scVol.VolName)
 	quota, err := scVol.Connector.ListFilesetQuota(scVol.VolBackendFs, scVol.VolName)
->>>>>>> 4df2284f
 	if err != nil {
 		return fmt.Errorf("unable to list quota for fileset [%v] in filesystem [%v]. Error [%v]", scVol.VolName, scVol.VolBackendFs, err)
 	}
@@ -227,12 +192,6 @@
 			return fmt.Errorf("unable to convirt quota for fileset [%v] in filesystem [%v]. Error [%v]", scVol.VolName, scVol.VolBackendFs, err)
 		}
 	}
-<<<<<<< HEAD
-	targetPath := strings.Replace(linkpath, fsMountPt, "", 1)
-	targetPath = strings.Trim(targetPath, "!/")
-	scVol.TargetPath = fmt.Sprintf("%s/%s-data", targetPath, scVol.VolName)
-	return scVol.TargetPath, nil
-=======
 
 	if filesetQuotaBytes != scVol.VolSize && filesetQuotaBytes != 0 {
 		// quota does not match and it is not 0 - It might not be fileset created by us
@@ -248,39 +207,51 @@
 		}
 	}
 	return nil
->>>>>>> 4df2284f
+}
+
+func (cs *ScaleControllerServer) getFilesystemDetails(scVol *scaleVolume) (connectors.FileSystem_v2, error) {
+	fsDetails, err := scVol.Connector.GetFilesystemDetails(scVol.VolBackendFs)
+	if err != nil {
+		if strings.Contains(err.Error(), "Invalid value in filesystemName") {
+			glog.Errorf("volume:[%v] - filesystem %s in not known to cluster %v. Error: %v", scVol.VolName, scVol.VolBackendFs, scVol.ClusterId, err)
+			return connectors.FileSystem_v2{}, status.Error(codes.Internal, fmt.Sprintf("Filesystem %s in not known to cluster %v. Error: %v", scVol.VolBackendFs, scVol.ClusterId, err))
+		}
+		glog.Errorf("volume:[%v] - unable to check type of filesystem [%v]. Error: %v", scVol.VolName, scVol.VolBackendFs, err)
+		return connectors.FileSystem_v2{}, status.Error(codes.Internal, fmt.Sprintf("unable to check type of filesystem [%v]. Error: %v", scVol.VolBackendFs, err))
+	}
+
+	return fsDetails, nil
+}
+
+func (cs *ScaleControllerServer) validateRemoteFs(fsDetails connectors.FileSystem_v2, scVol *scaleVolume) error {
+	if fsDetails.Type == filesystemTypeRemote {
+		glog.Errorf("volume:[%v] - filesystem [%v] is not local to cluster [%v]", scVol.VolName, scVol.VolBackendFs, scVol.ClusterId)
+		return status.Error(codes.Internal, fmt.Sprintf("filesystem [%v] is not local to cluster [%v]", scVol.VolBackendFs, scVol.ClusterId))
+	}
+
+	// if filesystem is remote, check it is mounted on remote GUI node.
+	if cs.Driver.primary.PrimaryCid != scVol.ClusterId {
+		if fsDetails.Mount.Status != filesystemMounted {
+			glog.Errorf("volume:[%v] -  filesystem [%v] is [%v] on remote GUI of cluster [%v]", scVol.VolName, scVol.VolBackendFs, fsDetails.Mount.Status, scVol.ClusterId)
+			return status.Error(codes.Internal, fmt.Sprintf("Filesystem %v in cluster %v is not mounted", scVol.VolBackendFs, scVol.ClusterId))
+		}
+		glog.V(5).Infof("volume:[%v] - mount point of volume filesystem [%v] on owning cluster is %v", scVol.VolName, scVol.VolBackendFs, fsDetails.Mount.MountPoint)
+	}
+
+	return nil
 }
 
 //createFilesetBasedVol: Create fileset based volume  - return relative path of volume created
-func (cs *ScaleControllerServer) createFilesetBasedVol(scVol *scaleVolume) (string, error) { //nolint:gocyclo,funlen
+func (cs *ScaleControllerServer) createFilesetBasedVol(scVol *scaleVolume, fsDetails connectors.FileSystem_v2) (string, error) { //nolint:gocyclo,funlen
 	glog.V(4).Infof("volume: [%v] - ControllerServer:createFilesetBasedVol", scVol.VolName)
 	opt := make(map[string]interface{})
 
 	// fileset can not be created if filesystem is remote.
 	glog.V(4).Infof("check if volumes filesystem [%v] is remote or local for cluster [%v]", scVol.VolBackendFs, scVol.ClusterId)
-	fsDetails, err := scVol.Connector.GetFilesystemDetails(scVol.VolBackendFs)
-	if err != nil {
-		if strings.Contains(err.Error(), "Invalid value in filesystemName") {
-			glog.Errorf("volume:[%v] - filesystem %s in not known to cluster %v. Error: %v", scVol.VolName, scVol.VolBackendFs, scVol.ClusterId, err)
-			return "", status.Error(codes.Internal, fmt.Sprintf("Filesystem %s in not known to cluster %v. Error: %v", scVol.VolBackendFs, scVol.ClusterId, err))
-		}
-		glog.Errorf("volume:[%v] - unable to check type of filesystem [%v]. Error: %v", scVol.VolName, scVol.VolBackendFs, err)
-		return "", status.Error(codes.Internal, fmt.Sprintf("unable to check type of filesystem [%v]. Error: %v", scVol.VolBackendFs, err))
-	}
-
-	if fsDetails.Type == filesystemTypeRemote {
-		glog.Errorf("volume:[%v] - filesystem [%v] is not local to cluster [%v]", scVol.VolName, scVol.VolBackendFs, scVol.ClusterId)
-		return "", status.Error(codes.Internal, fmt.Sprintf("filesystem [%v] is not local to cluster [%v]", scVol.VolBackendFs, scVol.ClusterId))
-	}
-
-	// if filesystem is remote, check it is mounted on remote GUI node.
-	if cs.Driver.primary.PrimaryCid != scVol.ClusterId {
-		glog.V(4).Infof("check if volumes filesystem [%v] is mounted on remote GUI of cluster [%v]", scVol.VolBackendFs, scVol.ClusterId)
-		if fsDetails.Mount.Status != filesystemMounted {
-			glog.Errorf("volume:[%v] -  filesystem [%v] is [%v] on remote GUI of cluster [%v]", scVol.VolName, scVol.VolBackendFs, fsDetails.Mount.Status, scVol.ClusterId)
-			return "", status.Error(codes.Internal, fmt.Sprintf("Filesystem %v in cluster %v is not mounted", scVol.VolBackendFs, scVol.ClusterId))
-		}
-		glog.V(4).Infof("volume:[%v] - mount point of volume filesystem [%v] on owning cluster is %v", scVol.VolName, scVol.VolBackendFs, fsDetails.Mount.MountPoint)
+
+	err := cs.validateRemoteFs(fsDetails, scVol)
+	if err != nil {
+		return "", err
 	}
 
 	// check if quota is enabled on volume filesystem
@@ -442,30 +413,30 @@
 	scaleVol.PrimaryFSMount = PFSMount
 	scaleVol.PrimarySLnkPath = PSLnkPath
 
-        volSrc := req.GetVolumeContentSource()
-        isSnapSource := false
-        snapIdMembers := scaleSnapId{}
-        if volSrc != nil {
-                if volSrc.GetVolume() != nil {
-                        return nil, status.Error(codes.Unimplemented, "Volume as volume content source is not supported")
-                }
-
-                srcSnap := volSrc.GetSnapshot()
-                if srcSnap != nil {
-                        snapId := srcSnap.GetSnapshotId()
-                        snapIdMembers, err = cs.GetSnapIdMembers(snapId)
-                        if err != nil {
+  volSrc := req.GetVolumeContentSource()
+  isSnapSource := false
+  snapIdMembers := scaleSnapId{}
+  if volSrc != nil {
+    if volSrc.GetVolume() != nil {
+            return nil, status.Error(codes.Unimplemented, "Volume as volume content source is not supported")
+    }
+
+    srcSnap := volSrc.GetSnapshot()
+    if srcSnap != nil {
+      snapId := srcSnap.GetSnapshotId()
+      snapIdMembers, err = cs.GetSnapIdMembers(snapId)
+      if err != nil {
 				glog.Errorf("CreateVolume [%s]: Invalid snapshot ID %s [%v]", volName, snapId, err)
-                                return nil, err
-                        }
-                        err = cs.ValidateSnapId(&snapIdMembers, scaleVol, PCid)
-                        if err != nil {
+                    return nil, err
+      }
+      err = cs.ValidateSnapId(&snapIdMembers, scaleVol, PCid)
+      if err != nil {
 				glog.Errorf("CreateVolume [%s]: Error in source snapshot validation [%v]", volName, err)
-                                return nil, err
-                        }
-                        isSnapSource = true
-                }
-        }
+              return nil, err
+      }
+      isSnapSource = true
+    }
+  }
 
 	// Check if Primary Fileset is linked
 	primaryFileset := cs.Driver.primary.PrimaryFset
@@ -517,15 +488,12 @@
 	   remote cluster FS in case local cluster FS is remotely mounted. We will find local FS RemoteDeviceName on local cluster, will use that as VolBackendFs and   create fileset on that FS. */
 
 	if scaleVol.IsFilesetBased {
-<<<<<<< HEAD
-=======
 		remoteDeviceName := volFsInfo.Mount.RemoteDeviceName
-		splitDevName := strings.Split(remoteDeviceName, ":")
-		remDevFs := splitDevName[len(splitDevName)-1]
-
->>>>>>> 4df2284f
+		//splitDevName := strings.Split(remoteDeviceName, ":")
+		//remDevFs := splitDevName[len(splitDevName)-1]
+
 		scaleVol.LocalFS = scaleVol.VolBackendFs
-		scaleVol.VolBackendFs = getRemoteFsName(mountInfo.RemoteDeviceName)
+		scaleVol.VolBackendFs = getRemoteFsName(remoteDeviceName)
 	} else {
 		scaleVol.LocalFS = scaleVol.VolBackendFs
 	}
@@ -567,53 +535,15 @@
 	cs.Driver.reqmap[scaleVol.VolName] = volSize
 	defer delete(cs.Driver.reqmap, scaleVol.VolName)
 
-<<<<<<< HEAD
-	glog.Infof("reqmap After: %v", cs.Driver.reqmap)
-
-	/* Check if Volume already present */
-	var isPresent bool
+	fsDetails, err := cs.getFilesystemDetails(scaleVol)
+	if err != nil {
+		return nil, err
+	}
+
+	var targetPath string
+
 	if scaleVol.IsFilesetBased {
-		isPresent, err = cs.IfFileSetBasedVolExist(scaleVol)
-		if err != nil {
-			return nil, err
-		}
-	} else {
-		isPresent, err = cs.IfLwVolExist(scaleVol)
-		if err != nil {
-			return nil, err
-		}
-	}
-
-	if isPresent {
-		volId, err := cs.GenerateVolId(scaleVol)
-		if err != nil {
-			return nil, err
-		}
-
-		if isSnapSource {
-			err = cs.CopySnapContent(scaleVol, snapIdMembers)
-	                if err != nil {
-				glog.Errorf("CreateVolume [%s]: Error [%v]", volName, err)
-        	                return nil, err
-                	}
-		}
-
-		return &csi.CreateVolumeResponse{
-			Volume: &csi.Volume{
-				VolumeId:      volId,
-				CapacityBytes: int64(scaleVol.VolSize),
-				VolumeContext: req.GetParameters(),
-				ContentSource: volSrc,
-			},
-		}, nil
-	}
-	/* If we reach here we need to create a volume */
-=======
->>>>>>> 4df2284f
-	var targetPath string
-
-	if scaleVol.IsFilesetBased {
-		targetPath, err = cs.createFilesetBasedVol(scaleVol)
+		targetPath, err = cs.createFilesetBasedVol(scaleVol, fsDetails)
 	} else {
 		targetPath, err = cs.createLWVol(scaleVol)
 	}
@@ -622,25 +552,8 @@
 		return nil, err
 	}
 
-<<<<<<< HEAD
-	if !scaleVol.IsFilesetBased {
-		targetPath = fmt.Sprintf("%s/%s", scaleVol.VolDirBasePath, scaleVol.VolName)
-	}
-
-	scaleVol.TargetPath = targetPath
-
-	/* Create a Symlink */
-
-	lnkPath := fmt.Sprintf("%s/%s", scaleVol.PrimarySLnkRelPath, scaleVol.VolName)
-
-	glog.Infof("Symlink info FS [%v] TargetFS [%v]  target Path [%v] lnkPath [%v]", scaleVol.PrimaryFS, scaleVol.LocalFS, targetPath, lnkPath)
-
-	err = scaleVol.PrimaryConnector.CreateSymLink(scaleVol.PrimaryFS, scaleVol.LocalFS, targetPath, lnkPath)
-
-=======
 	// Create symbolic link if not present
 	err = cs.createSoftlink(scaleVol, targetPath)
->>>>>>> 4df2284f
 	if err != nil {
 		return nil, status.Error(codes.Internal, err.Error())
 	}
@@ -651,13 +564,13 @@
 		return nil, status.Error(codes.Internal, fmt.Sprintf("failed to generate volume id. Error: %v", err))
 	}
 
-        if isSnapSource {
-                err = cs.CopySnapContent(scaleVol, snapIdMembers)
-                if err != nil {
+  if isSnapSource {
+    err = cs.copySnapContent(scaleVol, snapIdMembers, fsDetails, targetPath)
+    if err != nil {
 			glog.Errorf("CreateVolume [%s]: [%v]", volName, err)
-                        return nil, err
-                }
-        }
+      return nil, err
+    }
+  }
 
 	return &csi.CreateVolumeResponse{
 		Volume: &csi.Volume{
@@ -669,13 +582,17 @@
 	}, nil
 }
 
-func (cs *ScaleControllerServer) CopySnapContent(scVol *scaleVolume, snapId scaleSnapId) (error) {
-	glog.V(3).Infof("CopySnapContent snapId: [%v], scaleVolume: [%v]", snapId, scVol)
-	conn, err := cs.GetConnFromClusterID(snapId.ClusterId)
+func (cs *ScaleControllerServer) copySnapContent(scVol *scaleVolume, snapId scaleSnapId, fsDetails connectors.FileSystem_v2, targetPath string) (error) {
+	glog.V(3).Infof("copySnapContent snapId: [%v], scaleVolume: [%v]", snapId, scVol)
+	conn, err := cs.getConnFromClusterID(snapId.ClusterId)
         if err != nil { return err }
 
-	fsMntPt, err := cs.GetFsMntPt(scVol)
-	targetPath, err := cs.GetTargetPathforFset(scVol)
+	err = cs.validateRemoteFs(fsDetails, scVol)
+	if err != nil {
+		return err
+	}
+
+	fsMntPt := fsDetails.Mount.MountPoint
 	targetPath = fmt.Sprintf("%s/%s", fsMntPt, targetPath)
 
 	err = conn.CopyFsetSnapshotPath(snapId.FsName, snapId.FsetName, snapId.SnapName, snapId.Path, targetPath)
@@ -684,7 +601,6 @@
 		return status.Error(codes.Internal, fmt.Sprintf("failed to create volume from snapshot %s: [%v]", snapId.SnapName, err))
 	}
 
-	glog.V(3).Infof("CopySnapContent successful")
 	return nil
 }
 
@@ -698,7 +614,7 @@
 		return status.Error(codes.InvalidArgument, fmt.Sprintf("cannot create volume from a source snapshot from another cluster. Volume is being created in cluster %s, source snapshot is from cluster %s.", pCid, sId.ClusterId))
         }
 
-        conn, err := cs.GetConnFromClusterID(sId.ClusterId)
+        conn, err := cs.getConnFromClusterID(sId.ClusterId)
         if err != nil {
                 return err
         }
@@ -1191,7 +1107,7 @@
 
 	splitSid := strings.Split(snapID, ";")
 	if len(splitSid) < 4 {
-		return nil, status.Error(codes.InvalidArgument, "DeleteSnapshot - snapshot Id [%s] is not in a valid format", snapID)
+		return nil, status.Error(codes.InvalidArgument, fmt.Sprintf("DeleteSnapshot - snapshot Id [%s] is not in a valid format", snapID))
 	}
 
 	clusterID := splitSid[0]
