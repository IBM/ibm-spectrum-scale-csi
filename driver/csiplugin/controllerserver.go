--- conflicted
+++ resolved
@@ -113,11 +113,7 @@
 	consistencyGroup := ""
 	path := ""
 
-<<<<<<< HEAD
-	if !isPvcFromSnap {
-=======
-	if !isShallowCopyVolume{
->>>>>>> 6e5f5d4d
+	if !isShallowCopyVolume {
 		if isNewVolumeType {
 			primaryConn, isprimaryConnPresent := cs.Driver.connmap["primary"]
 			if !isprimaryConnPresent {
@@ -156,11 +152,7 @@
 		}
 	}
 
-<<<<<<< HEAD
-	if isPvcFromSnap {
-=======
-	if isShallowCopyVolume{
->>>>>>> 6e5f5d4d
+	if isShallowCopyVolume {
 		volumeType = FILE_SHALLOWCOPY_VOLUME
 	}
 
@@ -694,11 +686,11 @@
 		}
 	}
 
-	if srcVolumeIDMembers.VolType != FILE_SHALLOWCOPY_VOLUME{
+	if srcVolumeIDMembers.VolType != FILE_SHALLOWCOPY_VOLUME {
 		err = cs.checkFileSetLink(ctx, scaleVol.PrimaryConnector, scaleVol, scaleVol.PrimaryFS, cs.Driver.primary.PrimaryFset, "primary")
 		if err != nil {
 			return nil, err
-		}	
+		}
 	}
 
 	if scaleVol.PrimaryFS != scaleVol.VolBackendFs {
@@ -854,13 +846,13 @@
 	}
 
 	if isVolSource {
-		if srcVolumeIDMembers.VolType == FILE_SHALLOWCOPY_VOLUME{
+		if srcVolumeIDMembers.VolType == FILE_SHALLOWCOPY_VOLUME {
 			err = cs.copyShallowVolumeContent(ctx, scaleVol, srcVolumeIDMembers, volFsInfo, targetPath, volID)
 			if err != nil {
 				klog.Errorf("[%s] CreateVolume [%s]: [%v]", loggerId, volName, err)
 				return nil, err
 			}
-		}else{
+		} else {
 			err = cs.copyVolumeContent(ctx, scaleVol, srcVolumeIDMembers, volFsInfo, targetPath, volID)
 			if err != nil {
 				klog.Errorf("[%s] CreateVolume [%s]: [%v]", loggerId, volName, err)
@@ -1267,74 +1259,74 @@
 }
 
 func (cs *ScaleControllerServer) copyShallowVolumeContent(ctx context.Context, newvolume *scaleVolume, sourcevolume scaleVolId, fsDetails connectors.FileSystem_v2, targetPath string, volID string) error {
-        loggerId := utils.GetLoggerId(ctx)
-        klog.Infof("[%s] copyShallowVolContent volume ID: [%v], scaleVolume: [%v], volume name: [%v]", loggerId, sourcevolume, newvolume, newvolume.VolName)
-        conn, err := cs.getConnFromClusterID(ctx, sourcevolume.ClusterId)
-        if err != nil {
-                return err
-        }
-
-        targetFsName, err := conn.GetFilesystemName(ctx, fsDetails.UUID)
-        if err != nil {
-                return err
-        }
-
-        targetFsDetails, err := conn.GetFilesystemDetails(ctx, targetFsName)
-        if err != nil {
-                return err
-        }
-
-        fsMntPt := targetFsDetails.Mount.MountPoint
-        targetPath = fmt.Sprintf("%s/%s", fsMntPt, targetPath)
-
-        jobDetails := VolCopyJobDetails{VOLCOPY_JOB_NOT_STARTED, volID}
-        response := connectors.GenericResponse{}
-
-        primaryFSMountPoint, err := cs.getPrimaryFSMountPoint(ctx)
-        if err != nil {
-                return err
-        }
-        sLinkRelPath := strings.Replace(sourcevolume.Path, primaryFSMountPoint, "", 1)
-        sLinkRelPath = strings.Trim(sLinkRelPath, "!/")
-
-        jobStatus, jobID, jobErr := conn.CopyDirectoryPath(ctx, sourcevolume.FsName, sLinkRelPath, targetPath, newvolume.NodeClass)
-
-        if jobErr != nil {
-                klog.Errorf("[%s] failed to clone volume from volume. Error: [%v]", loggerId, jobErr)
-                return status.Error(codes.Internal, fmt.Sprintf("failed to clone volume from shallow copy volume. Error: [%v]", jobErr))
-        }
-
-        jobDetails = VolCopyJobDetails{VOLCOPY_JOB_RUNNING, volID}
-        cs.Driver.volcopyjobstatusmap.Store(newvolume.VolName, jobDetails)
-        response, err = conn.WaitForJobCompletionWithResp(ctx, jobStatus, jobID)
-	if err != nil {
-                        klog.Errorf("[%s] failed while calling WaitForJobCompletionWithResp: %v.", loggerId, err)
-        }
-
-        isResponseStatusUnknown := false
-        if len(response.Jobs) != 0 {
-                if response.Jobs[0].Status == ResponseStatusUnknown {
-                        isResponseStatusUnknown = true
-                }
-        }
-        if err != nil || isResponseStatusUnknown {
-                klog.Errorf("[%s] unable to clone shallow copy volume: %v.", loggerId, err)
-                if err != nil && strings.Contains(err.Error(), "EFSSG0632C") {
-                        jobDetails.jobStatus = VOLCOPY_JOB_NOT_STARTED
-                } else if isResponseStatusUnknown {
-                        jobDetails.jobStatus = JOB_STATUS_UNKNOWN
-                } else {
-                        jobDetails.jobStatus = VOLCOPY_JOB_FAILED
-                }
-                klog.Errorf("[%s] logging volume cloning error for VolName: [%v] Error: [%v] JobDetails: [%v]", loggerId, newvolume.VolName, err, jobDetails)
-                cs.Driver.volcopyjobstatusmap.Store(newvolume.VolName, jobDetails)
-                return err
-        }
-
-        klog.Infof("[%s] volume copy completed for volumeID: [%v], scaleVolume: [%v]", loggerId, sourcevolume, newvolume)
-        jobDetails.jobStatus = VOLCOPY_JOB_COMPLETED
-        cs.Driver.volcopyjobstatusmap.Store(newvolume.VolName, jobDetails)
-        return nil
+	loggerId := utils.GetLoggerId(ctx)
+	klog.Infof("[%s] copyShallowVolContent volume ID: [%v], scaleVolume: [%v], volume name: [%v]", loggerId, sourcevolume, newvolume, newvolume.VolName)
+	conn, err := cs.getConnFromClusterID(ctx, sourcevolume.ClusterId)
+	if err != nil {
+		return err
+	}
+
+	targetFsName, err := conn.GetFilesystemName(ctx, fsDetails.UUID)
+	if err != nil {
+		return err
+	}
+
+	targetFsDetails, err := conn.GetFilesystemDetails(ctx, targetFsName)
+	if err != nil {
+		return err
+	}
+
+	fsMntPt := targetFsDetails.Mount.MountPoint
+	targetPath = fmt.Sprintf("%s/%s", fsMntPt, targetPath)
+
+	jobDetails := VolCopyJobDetails{VOLCOPY_JOB_NOT_STARTED, volID}
+	response := connectors.GenericResponse{}
+
+	primaryFSMountPoint, err := cs.getPrimaryFSMountPoint(ctx)
+	if err != nil {
+		return err
+	}
+	sLinkRelPath := strings.Replace(sourcevolume.Path, primaryFSMountPoint, "", 1)
+	sLinkRelPath = strings.Trim(sLinkRelPath, "!/")
+
+	jobStatus, jobID, jobErr := conn.CopyDirectoryPath(ctx, sourcevolume.FsName, sLinkRelPath, targetPath, newvolume.NodeClass)
+
+	if jobErr != nil {
+		klog.Errorf("[%s] failed to clone volume from volume. Error: [%v]", loggerId, jobErr)
+		return status.Error(codes.Internal, fmt.Sprintf("failed to clone volume from shallow copy volume. Error: [%v]", jobErr))
+	}
+
+	jobDetails = VolCopyJobDetails{VOLCOPY_JOB_RUNNING, volID}
+	cs.Driver.volcopyjobstatusmap.Store(newvolume.VolName, jobDetails)
+	response, err = conn.WaitForJobCompletionWithResp(ctx, jobStatus, jobID)
+	if err != nil {
+		klog.Errorf("[%s] failed while calling WaitForJobCompletionWithResp: %v.", loggerId, err)
+	}
+
+	isResponseStatusUnknown := false
+	if len(response.Jobs) != 0 {
+		if response.Jobs[0].Status == ResponseStatusUnknown {
+			isResponseStatusUnknown = true
+		}
+	}
+	if err != nil || isResponseStatusUnknown {
+		klog.Errorf("[%s] unable to clone shallow copy volume: %v.", loggerId, err)
+		if err != nil && strings.Contains(err.Error(), "EFSSG0632C") {
+			jobDetails.jobStatus = VOLCOPY_JOB_NOT_STARTED
+		} else if isResponseStatusUnknown {
+			jobDetails.jobStatus = JOB_STATUS_UNKNOWN
+		} else {
+			jobDetails.jobStatus = VOLCOPY_JOB_FAILED
+		}
+		klog.Errorf("[%s] logging volume cloning error for VolName: [%v] Error: [%v] JobDetails: [%v]", loggerId, newvolume.VolName, err, jobDetails)
+		cs.Driver.volcopyjobstatusmap.Store(newvolume.VolName, jobDetails)
+		return err
+	}
+
+	klog.Infof("[%s] volume copy completed for volumeID: [%v], scaleVolume: [%v]", loggerId, sourcevolume, newvolume)
+	jobDetails.jobStatus = VOLCOPY_JOB_COMPLETED
+	cs.Driver.volcopyjobstatusmap.Store(newvolume.VolName, jobDetails)
+	return nil
 
 }
 
@@ -1793,7 +1785,7 @@
 				 return status.Error(codes.Internal, fmt.Sprintf("fileset [%v] of source volume is not linked", sourcevolume.FsetName))
 			 }*/
 
-		if sourcevolume.VolType != FILE_SHALLOWCOPY_VOLUME{
+		if sourcevolume.VolType != FILE_SHALLOWCOPY_VOLUME {
 			err = cs.checkFileSetLink(ctx, conn, scaleVol, sourcevolume.FsName, sourcevolume.FsetName, "source")
 			if err != nil {
 				return err
