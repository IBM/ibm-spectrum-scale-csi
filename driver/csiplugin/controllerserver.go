--- conflicted
+++ resolved
@@ -189,7 +189,6 @@
 			// Invalid number specified means quota is not set
 			filesetQuotaBytes = 0
 		} else {
-<<<<<<< HEAD
 			return fmt.Errorf("unable to convert quota for fileset [%v] in filesystem [%v]. Error [%v]", scVol.VolName, scVol.VolBackendFs, err)
 		}
 	}
@@ -198,16 +197,6 @@
 		// quota does not match and it is not 0 - It might not be fileset created by us
 		return fmt.Errorf("Fileset %v present but quota %v does not match with requested size %v", scVol.VolName, filesetQuotaBytes, scVol.VolSize)
 	}
-=======
-			return fmt.Errorf("unable to convirt quota for fileset [%v] in filesystem [%v]. Error [%v]", scVol.VolName, scVol.VolBackendFs, err)
-		}
-	}
-
-	if filesetQuotaBytes != scVol.VolSize && filesetQuotaBytes != 0 {
-		// quota does not match and it is not 0 - It might not be fileset created by us
-		return fmt.Errorf("Fileset %v present but quota %v does not match with requested size %v", scVol.VolName, filesetQuotaBytes, scVol.VolSize)
-	}
-
 	if filesetQuotaBytes == 0 {
 		volsiz := strconv.FormatUint(scVol.VolSize, 10)
 		err = scVol.Connector.SetFilesetQuota(scVol.VolBackendFs, scVol.VolName, volsiz)
@@ -219,39 +208,15 @@
 	return nil
 }
 
-//createFilesetBasedVol: Create fileset based volume  - return relative path of volume created
-func (cs *ScaleControllerServer) createFilesetBasedVol(scVol *scaleVolume) (string, error) { //nolint:gocyclo,funlen
-	glog.V(4).Infof("volume: [%v] - ControllerServer:createFilesetBasedVol", scVol.VolName)
-	opt := make(map[string]interface{})
->>>>>>> 13309376
-
-	if filesetQuotaBytes == 0 {
-		volsiz := strconv.FormatUint(scVol.VolSize, 10)
-		err = scVol.Connector.SetFilesetQuota(scVol.VolBackendFs, scVol.VolName, volsiz)
-		if err != nil {
-			// failed to set quota, no cleanup, next retry might be able to set quota
-			return fmt.Errorf("unable to set quota [%v] on fileset [%v] of FS [%v]", scVol.VolSize, scVol.VolName, scVol.VolBackendFs)
-		}
-	}
-	return nil
-}
-
 func (cs *ScaleControllerServer) getFilesystemDetails(scVol *scaleVolume) (connectors.FileSystem_v2, error) {
 	fsDetails, err := scVol.Connector.GetFilesystemDetails(scVol.VolBackendFs)
 	if err != nil {
 		if strings.Contains(err.Error(), "Invalid value in filesystemName") {
 			glog.Errorf("volume:[%v] - filesystem %s in not known to cluster %v. Error: %v", scVol.VolName, scVol.VolBackendFs, scVol.ClusterId, err)
-<<<<<<< HEAD
 			return connectors.FileSystem_v2{}, status.Error(codes.Internal, fmt.Sprintf("Filesystem %s in not known to cluster %v. Error: %v", scVol.VolBackendFs, scVol.ClusterId, err))
 		}
 		glog.Errorf("volume:[%v] - unable to check type of filesystem [%v]. Error: %v", scVol.VolName, scVol.VolBackendFs, err)
 		return connectors.FileSystem_v2{}, status.Error(codes.Internal, fmt.Sprintf("unable to check type of filesystem [%v]. Error: %v", scVol.VolBackendFs, err))
-=======
-			return "", status.Error(codes.Internal, fmt.Sprintf("Filesystem %s in not known to cluster %v. Error: %v", scVol.VolBackendFs, scVol.ClusterId, err))
-		}
-		glog.Errorf("volume:[%v] - unable to check type of filesystem [%v]. Error: %v", scVol.VolName, scVol.VolBackendFs, err)
-		return "", status.Error(codes.Internal, fmt.Sprintf("unable to check type of filesystem [%v]. Error: %v", scVol.VolBackendFs, err))
->>>>>>> 13309376
 	}
 
 	return fsDetails, nil
@@ -260,18 +225,13 @@
 func (cs *ScaleControllerServer) validateRemoteFs(fsDetails connectors.FileSystem_v2, scVol *scaleVolume) error {
 	if fsDetails.Type == filesystemTypeRemote {
 		glog.Errorf("volume:[%v] - filesystem [%v] is not local to cluster [%v]", scVol.VolName, scVol.VolBackendFs, scVol.ClusterId)
-<<<<<<< HEAD
 		return status.Error(codes.Internal, fmt.Sprintf("filesystem [%v] is not local to cluster [%v]", scVol.VolBackendFs, scVol.ClusterId))
-=======
-		return "", status.Error(codes.Internal, fmt.Sprintf("filesystem [%v] is not local to cluster [%v]", scVol.VolBackendFs, scVol.ClusterId))
->>>>>>> 13309376
 	}
 
 	// if filesystem is remote, check it is mounted on remote GUI node.
 	if cs.Driver.primary.PrimaryCid != scVol.ClusterId {
 		if fsDetails.Mount.Status != filesystemMounted {
 			glog.Errorf("volume:[%v] -  filesystem [%v] is [%v] on remote GUI of cluster [%v]", scVol.VolName, scVol.VolBackendFs, fsDetails.Mount.Status, scVol.ClusterId)
-<<<<<<< HEAD
 			return status.Error(codes.Internal, fmt.Sprintf("Filesystem %v in cluster %v is not mounted", scVol.VolBackendFs, scVol.ClusterId))
 		}
 		glog.V(5).Infof("volume:[%v] - mount point of volume filesystem [%v] on owning cluster is %v", scVol.VolName, scVol.VolBackendFs, fsDetails.Mount.MountPoint)
@@ -291,11 +251,6 @@
 	err := cs.validateRemoteFs(fsDetails, scVol)
 	if err != nil {
 		return "", err
-=======
-			return "", status.Error(codes.Internal, fmt.Sprintf("Filesystem %v in cluster %v is not mounted", scVol.VolBackendFs, scVol.ClusterId))
-		}
-		glog.V(4).Infof("volume:[%v] - mount point of volume filesystem [%v] on owning cluster is %v", scVol.VolName, scVol.VolBackendFs, fsDetails.Mount.MountPoint)
->>>>>>> 13309376
 	}
 
 	// check if quota is enabled on volume filesystem
@@ -528,12 +483,6 @@
 
 	if scaleVol.IsFilesetBased {
 		remoteDeviceName := volFsInfo.Mount.RemoteDeviceName
-<<<<<<< HEAD
-=======
-		splitDevName := strings.Split(remoteDeviceName, ":")
-		remDevFs := splitDevName[len(splitDevName)-1]
-
->>>>>>> 13309376
 		scaleVol.LocalFS = scaleVol.VolBackendFs
 		scaleVol.VolBackendFs = getRemoteFsName(remoteDeviceName)
 	} else {
@@ -560,7 +509,6 @@
 		scaleVol.ClusterId = PCid
 	}
 
-<<<<<<< HEAD
 	if isSnapSource {
 		err = cs.validateSnapId(&snapIdMembers, scaleVol, PCid)
 		if err != nil {
@@ -569,8 +517,6 @@
 		}
 	}
 
-=======
->>>>>>> 13309376
 	glog.Infof("volume:[%v] -  spectrum scale volume create params : %v\n", scaleVol.VolName, scaleVol)
 
 	volReqInProcess, err := cs.IfSameVolReqInProcess(scaleVol)
@@ -588,7 +534,6 @@
 	cs.Driver.reqmap[scaleVol.VolName] = volSize
 	defer delete(cs.Driver.reqmap, scaleVol.VolName)
 
-<<<<<<< HEAD
 	fsDetails, err := cs.getFilesystemDetails(scaleVol)
 	if err != nil {
 		return nil, err
@@ -646,14 +591,6 @@
 	err = cs.validateRemoteFs(fsDetails, scVol)
 	if err != nil {
 		return err
-=======
-	var targetPath string
-
-	if scaleVol.IsFilesetBased {
-		targetPath, err = cs.createFilesetBasedVol(scaleVol)
-	} else {
-		targetPath, err = cs.createLWVol(scaleVol)
->>>>>>> 13309376
 	}
 
 	fsMntPt := fsDetails.Mount.MountPoint
@@ -680,7 +617,6 @@
 		return err
 	}
 
-<<<<<<< HEAD
 	if !isSnapSupported {
 		return status.Error(codes.FailedPrecondition, fmt.Sprintf("the version of Spectrum Scale on cluster %s does not support this operation. Min required Spectrum Scale version is 5.0.5.2", sId.ClusterId))
 	}
@@ -759,27 +695,6 @@
 	}
 
 	return sIdMem, nil
-=======
-	// Create symbolic link if not present
-	err = cs.createSoftlink(scaleVol, targetPath)
-	if err != nil {
-		return nil, status.Error(codes.Internal, err.Error())
-	}
-
-	volID, err := cs.generateVolID(scaleVol, volFsInfo.UUID)
-	if err != nil {
-		glog.Errorf("volume:[%v] - failed to generate volume id. Error: %v", scaleVol.VolName, err)
-		return nil, status.Error(codes.Internal, fmt.Sprintf("failed to generate volume id. Error: %v", err))
-	}
-
-	return &csi.CreateVolumeResponse{
-		Volume: &csi.Volume{
-			VolumeId:      volID,
-			CapacityBytes: int64(scaleVol.VolSize),
-			VolumeContext: req.GetParameters(),
-		},
-	}, nil
->>>>>>> 13309376
 }
 
 func (cs *ScaleControllerServer) GetVolIdMembers(vId string) (scaleVolId, error) {
@@ -845,11 +760,6 @@
 		return &csi.DeleteVolumeResponse{}, err
 	}
 
-<<<<<<< HEAD
-=======
-	glog.Infof("Volume Id Members [%v]", volumeIdMembers)
-
->>>>>>> 13309376
 	conn, err := cs.getConnFromClusterID(volumeIdMembers.ClusterId)
 	if err != nil {
 		return nil, err
