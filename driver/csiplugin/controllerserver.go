/**
 * Copyright 2019 IBM Corp.
 *
 * Licensed under the Apache License, Version 2.0 (the "License");
 * you may not use this file except in compliance with the License.
 * You may obtain a copy of the License at
 *
 *     http://www.apache.org/licenses/LICENSE-2.0
 *
 * Unless required by applicable law or agreed to in writing, software
 * distributed under the License is distributed on an "AS IS" BASIS,
 * WITHOUT WARRANTIES OR CONDITIONS OF ANY KIND, either express or implied.
 * See the License for the specific language governing permissions and
 * limitations under the License.
 */

package scale

import (
	"fmt"
	"github.com/golang/glog"
	"path/filepath"
	"strconv"
	"strings"
	"time"

	"github.com/IBM/ibm-spectrum-scale-csi/driver/csiplugin/connectors"
	"github.com/IBM/ibm-spectrum-scale-csi/driver/csiplugin/settings"
	"github.com/IBM/ibm-spectrum-scale-csi/driver/csiplugin/utils"
	"github.com/container-storage-interface/spec/lib/go/csi"
	"github.com/golang/protobuf/ptypes/timestamp"
	"golang.org/x/net/context"
	"google.golang.org/grpc/codes"
	"google.golang.org/grpc/status"
)

const (
	no                           = "no"
	yes                          = "yes"
	notFound                     = "NOT_FOUND"
	filesystemTypeRemote         = "remote"
	filesystemMounted            = "mounted"
	filesetUnlinkedPath          = "--"
	ResponseStatusUnknown        = "UNKNOWN"
	oneGB                 uint64 = 1024 * 1024 * 1024
	smallestVolSize       uint64 = oneGB // 1GB
	defaultSnapWindow            = "30"  // default snapWindow for Consistency Group snapshots is 30 minutes

)

type ScaleControllerServer struct {
	Driver *ScaleDriver
}

var GetLoggerId = utils.GetLoggerId

func (cs *ScaleControllerServer) IfSameVolReqInProcess(scVol *scaleVolume) (bool, error) {
	cap, volpresent := cs.Driver.reqmap[scVol.VolName]
	if volpresent {
		if cap == int64(scVol.VolSize) {
			return true, nil
		} else {
			return false, status.Error(codes.Internal, fmt.Sprintf("Volume %v present in map but requested size %v does not match with size %v in map", scVol.VolName, scVol.VolSize, cap))
		}
	}
	return false, nil
}

func (cs *ScaleControllerServer) GetPriConnAndSLnkPath() (connectors.SpectrumScaleConnector, string, string, string, string, string, error) {
	primaryConn, isprimaryConnPresent := cs.Driver.connmap["primary"]

	if isprimaryConnPresent {
		return primaryConn, cs.Driver.primary.SymlinkRelativePath, cs.Driver.primary.GetPrimaryFs(), cs.Driver.primary.PrimaryFSMount, cs.Driver.primary.SymlinkAbsolutePath, cs.Driver.primary.PrimaryCid, nil
	}

	return nil, "", "", "", "", "", status.Error(codes.Internal, "Primary connector not present in configMap")
}

// createLWVol: Create lightweight volume - return relative path of directory created
func (cs *ScaleControllerServer) createLWVol(ctx context.Context, scVol *scaleVolume) (string, error) {
	loggerId := utils.GetLoggerId(ctx)
	glog.Infof("[%s] volume: [%v] - ControllerServer:createLWVol", loggerId, scVol.VolName)
	var err error

	// check if directory exist
	dirExists, err := scVol.PrimaryConnector.CheckIfFileDirPresent(scVol.VolBackendFs, scVol.VolDirBasePath)
	if err != nil {
		glog.Errorf("[%s] volume:[%v] - unable to check if DirBasePath %v is present in filesystem %v. Error : %v", loggerId, scVol.VolName, scVol.VolDirBasePath, scVol.VolBackendFs, err)
		return "", status.Error(codes.Internal, fmt.Sprintf("unable to check if DirBasePath %v is present in filesystem %v. Error : %v", scVol.VolDirBasePath, scVol.VolBackendFs, err))
	}

	if !dirExists {
		glog.Errorf("[%s] volume:[%v] - directory base path %v not present in filesystem %v", loggerId, scVol.VolName, scVol.VolDirBasePath, scVol.VolBackendFs)
		return "", status.Error(codes.Internal, fmt.Sprintf("directory base path %v not present in filesystem %v", scVol.VolDirBasePath, scVol.VolBackendFs))
	}

	// create directory in the filesystem specified in storageClass
	dirPath := fmt.Sprintf("%s/%s", scVol.VolDirBasePath, scVol.VolName)

	glog.V(4).Infof("[%s] volume: [%v] - creating directory %v", loggerId, scVol.VolName, dirPath)
	err = cs.createDirectory(scVol, scVol.VolName, dirPath)
	if err != nil {
		glog.Errorf("[%s] volume:[%v] - failed to create directory %v. Error : %v", loggerId, scVol.VolName, dirPath, err)
		return "", status.Error(codes.Internal, err.Error())
	}
	return dirPath, nil
}

//generateVolID: Generate volume ID
//VolID format for all newly created volumes (from 2.5.0 onwards):

// <storageclass_type>;<volume_type>;<cluster_id>;<filesystem_uuid>;<consistency_group>;<fileset_name>;<path>
func (cs *ScaleControllerServer) generateVolID(ctx context.Context, scVol *scaleVolume, uid string, isNewVolumeType bool, targetPath string) (string, error) {
	loggerId := utils.GetLoggerId(ctx)
	glog.Infof("[%s] volume: [%v] - ControllerServer:generateVolId", loggerId, scVol.VolName)
	var volID string
	var storageClassType string
	var volumeType string

	filesetName := scVol.VolName
	consistencyGroup := ""
	path := ""

	if isNewVolumeType {
		primaryConn, isprimaryConnPresent := cs.Driver.connmap["primary"]
		if !isprimaryConnPresent {
			glog.Errorf("[%s] unable to get connector for primary cluster", loggerId)
			return "", status.Error(codes.Internal, "unable to find primary cluster details in custom resource")
		}
		fsMountPoint, err := primaryConn.GetFilesystemMountDetails(scVol.LocalFS)
		if err != nil {
			return "", status.Error(codes.Internal, fmt.Sprintf("unable to get mount info for FS [%v] in cluster", scVol.LocalFS))
		}
		path = fmt.Sprintf("%s/%s", fsMountPoint.MountPoint, targetPath)
	} else {
		path = fmt.Sprintf("%s/%s", scVol.PrimarySLnkPath, scVol.VolName)
	}
	glog.V(4).Infof("[%s] volume: [%v] - ControllerServer:generateVolId: targetPath: [%v]", loggerId, scVol.VolName, path)

	if isNewVolumeType {
		storageClassType = STORAGECLASS_ADVANCED
		volumeType = FILE_DEPENDENTFILESET_VOLUME
		consistencyGroup = scVol.ConsistencyGroup
	} else {
		storageClassType = STORAGECLASS_CLASSIC
		if scVol.IsFilesetBased {
			if scVol.FilesetType == independentFileset {
				volumeType = FILE_INDEPENDENTFILESET_VOLUME
			} else {
				volumeType = FILE_DEPENDENTFILESET_VOLUME
			}
		} else {
			volumeType = FILE_DIRECTORYBASED_VOLUME
			//filesetName for LW volume is empty
			filesetName = ""
		}
	}

	volID = fmt.Sprintf("%s;%s;%s;%s;%s;%s;%s", storageClassType, volumeType, scVol.ClusterId, uid, consistencyGroup, filesetName, path)
	return volID, nil
}

// getTargetPath: retrun relative volume path from filesystem mount point
func (cs *ScaleControllerServer) getTargetPath(fsetLinkPath, fsMountPoint, volumeName string, createDataDir bool, isNewVolumeType bool) (string, error) {
	if fsetLinkPath == "" || fsMountPoint == "" {
		glog.Errorf("volume:[%v] - missing details to generate target path fileset junctionpath: [%v], filesystem mount point: [%v]", volumeName, fsetLinkPath, fsMountPoint)
		return "", fmt.Errorf("missing details to generate target path fileset junctionpath: [%v], filesystem mount point: [%v]", fsetLinkPath, fsMountPoint)
	}
	glog.V(4).Infof("volume: [%v] - ControllerServer:getTargetPath", volumeName)
	targetPath := strings.Replace(fsetLinkPath, fsMountPoint, "", 1)
	if createDataDir && !isNewVolumeType {
		targetPath = fmt.Sprintf("%s/%s-data", targetPath, volumeName)
	}
	targetPath = strings.Trim(targetPath, "!/")

	return targetPath, nil
}

// createDirectory: Create directory if not present
func (cs *ScaleControllerServer) createDirectory(scVol *scaleVolume, volName string, targetPath string) error {
	glog.Infof("volume: [%v] - ControllerServer:createDirectory", volName)
	dirExists, err := scVol.Connector.CheckIfFileDirPresent(scVol.VolBackendFs, targetPath)
	if err != nil {
		glog.Errorf("volume:[%v] - unable to check if directory path [%v] exists in filesystem [%v]. Error : %v", volName, targetPath, scVol.VolBackendFs, err)
		return fmt.Errorf("unable to check if directory path [%v] exists in filesystem [%v]. Error : %v", targetPath, scVol.VolBackendFs, err)
	}

	if !dirExists {
		if scVol.VolPermissions != "" {
			err = scVol.Connector.MakeDirectoryV2(scVol.VolBackendFs, targetPath, scVol.VolUid, scVol.VolGid, scVol.VolPermissions)
			if err != nil {
				// Directory creation failed, no cleanup will retry in next retry
				glog.Errorf("volume:[%v] - unable to create directory [%v] in filesystem [%v]. Error : %v", volName, targetPath, scVol.VolBackendFs, err)
				return fmt.Errorf("unable to create directory [%v] in filesystem [%v]. Error : %v", targetPath, scVol.VolBackendFs, err)
			}
		} else {
			err = scVol.Connector.MakeDirectory(scVol.VolBackendFs, targetPath, scVol.VolUid, scVol.VolGid)
			if err != nil {
				// Directory creation failed, no cleanup will retry in next retry
				glog.Errorf("volume:[%v] - unable to create directory [%v] in filesystem [%v]. Error : %v", volName, targetPath, scVol.VolBackendFs, err)
				return fmt.Errorf("unable to create directory [%v] in filesystem [%v]. Error : %v", targetPath, scVol.VolBackendFs, err)
			}
		}
	}
	return nil
}

// createSoftlink: Create soft link if not present
func (cs *ScaleControllerServer) createSoftlink(ctx context.Context, scVol *scaleVolume, target string) error {
	loggerId := utils.GetLoggerId(ctx)
	glog.V(4).Infof("[%s] volume: [%v] - ControllerServer:createSoftlink", loggerId, scVol.VolName)
	volSlnkPath := fmt.Sprintf("%s/%s", scVol.PrimarySLnkRelPath, scVol.VolName)
	symLinkExists, err := scVol.PrimaryConnector.CheckIfFileDirPresent(scVol.PrimaryFS, volSlnkPath)
	if err != nil {
		glog.Errorf("[%s] volume:[%v] - unable to check if symlink path [%v] exists in filesystem [%v]. Error: %v", loggerId, scVol.VolName, volSlnkPath, scVol.PrimaryFS, err)
		return fmt.Errorf("unable to check if symlink path [%v] exists in filesystem [%v]. Error: %v", volSlnkPath, scVol.PrimaryFS, err)
	}

	if !symLinkExists {
		glog.Infof("[%s] symlink info filesystem [%v] TargetFS [%v]  target Path [%v] linkPath [%v]", loggerId, scVol.PrimaryFS, scVol.LocalFS, target, volSlnkPath)
		err = scVol.PrimaryConnector.CreateSymLink(scVol.PrimaryFS, scVol.LocalFS, target, volSlnkPath)
		if err != nil {
			glog.Errorf("[%s] volume:[%v] - failed to create symlink [%v] in filesystem [%v], for target [%v] in filesystem [%v]. Error [%v]", loggerId, scVol.VolName, volSlnkPath, scVol.PrimaryFS, target, scVol.LocalFS, err)
			return fmt.Errorf("failed to create symlink [%v] in filesystem [%v], for target [%v] in filesystem [%v]. Error [%v]", volSlnkPath, scVol.PrimaryFS, target, scVol.LocalFS, err)
		}
	}
	return nil
}

// setQuota: Set quota if not set
func (cs *ScaleControllerServer) setQuota(ctx context.Context, scVol *scaleVolume, volName string) error {
	loggerId := utils.GetLoggerId(ctx)
	glog.V(4).Infof("[%s] volume: [%v] - ControllerServer:setQuota", loggerId, volName)
	quota, err := scVol.Connector.ListFilesetQuota(ctx, scVol.VolBackendFs, volName)
	if err != nil {
		return fmt.Errorf("unable to list quota for fileset [%v] in filesystem [%v]. Error [%v]", volName, scVol.VolBackendFs, err)
	}

	filesetQuotaBytes, err := ConvertToBytes(quota)
	if err != nil {
		if strings.Contains(err.Error(), "Invalid number specified") {
			// Invalid number specified means quota is not set
			filesetQuotaBytes = 0
		} else {
			return fmt.Errorf("unable to convert quota for fileset [%v] in filesystem [%v]. Error [%v]", volName, scVol.VolBackendFs, err)
		}
	}

	if filesetQuotaBytes < scVol.VolSize && filesetQuotaBytes != 0 {
		// quota does not match and it is not 0 - It might not be fileset created by us
		return fmt.Errorf("fileset %v present but quota %v does not match with requested size %v", volName, filesetQuotaBytes, scVol.VolSize)
	}

	if filesetQuotaBytes == 0 {
		volsiz := strconv.FormatUint(scVol.VolSize, 10)
		err = scVol.Connector.SetFilesetQuota(ctx, scVol.VolBackendFs, volName, volsiz)
		if err != nil {
			// failed to set quota, no cleanup, next retry might be able to set quota
			return fmt.Errorf("unable to set quota [%v] on fileset [%v] of FS [%v]", scVol.VolSize, volName, scVol.VolBackendFs)
		}
	}
	return nil
}

// createFilesetBasedVol: Create fileset based volume  - return relative path of volume created
func (cs *ScaleControllerServer) createFilesetBasedVol(ctx context.Context, scVol *scaleVolume, isNewVolumeType bool) (string, error) { //nolint:gocyclo,funlen
	loggerId := utils.GetLoggerId(ctx)
	glog.Infof("[%s] volume: [%v] - ControllerServer:createFilesetBasedVol", loggerId, scVol.VolName)
	opt := make(map[string]interface{})

	// fileset can not be created if filesystem is remote.
	glog.Infof("[%s] check if volumes filesystem [%v] is remote or local for cluster [%v]", loggerId, scVol.VolBackendFs, scVol.ClusterId)
	fsDetails, err := scVol.Connector.GetFilesystemDetails(ctx, scVol.VolBackendFs)
	if err != nil {
		if strings.Contains(err.Error(), "Invalid value in filesystemName") {
			glog.Errorf("[%s] volume:[%v] - filesystem %s in not known to cluster %v. Error: %v", loggerId, scVol.VolName, scVol.VolBackendFs, scVol.ClusterId, err)
			return "", status.Error(codes.Internal, fmt.Sprintf("Filesystem %s in not known to cluster %v. Error: %v", scVol.VolBackendFs, scVol.ClusterId, err))
		}
		glog.Errorf("[%s] volume:[%v] - unable to check type of filesystem [%v]. Error: %v", loggerId, scVol.VolName, scVol.VolBackendFs, err)
		return "", status.Error(codes.Internal, fmt.Sprintf("unable to check type of filesystem [%v]. Error: %v", scVol.VolBackendFs, err))
	}

	if fsDetails.Type == filesystemTypeRemote {
		glog.Errorf("[%s] volume:[%v] - filesystem [%v] is not local to cluster [%v]", loggerId, scVol.VolName, scVol.VolBackendFs, scVol.ClusterId)
		return "", status.Error(codes.Internal, fmt.Sprintf("filesystem [%v] is not local to cluster [%v]", scVol.VolBackendFs, scVol.ClusterId))
	}

	// if filesystem is remote, check it is mounted on remote GUI node.
	if cs.Driver.primary.PrimaryCid != scVol.ClusterId {
		if fsDetails.Mount.Status != filesystemMounted {
			glog.Errorf("[%s] volume:[%v] -  filesystem [%v] is [%v] on remote GUI of cluster [%v]", loggerId, scVol.VolName, scVol.VolBackendFs, fsDetails.Mount.Status, scVol.ClusterId)
			return "", status.Error(codes.Internal, fmt.Sprintf("Filesystem %v in cluster %v is not mounted", scVol.VolBackendFs, scVol.ClusterId))
		}
		glog.V(4).Infof("[%s] volume:[%v] - mount point of volume filesystem [%v] on owning cluster is %v", loggerId, scVol.VolName, scVol.VolBackendFs, fsDetails.Mount.MountPoint)
	}

	// check if quota is enabled on volume filesystem
	glog.Infof("[%s] check if quota is enabled on filesystem [%v] ", loggerId, scVol.VolBackendFs)
	if scVol.VolSize != 0 {
		err = scVol.Connector.CheckIfFSQuotaEnabled(scVol.VolBackendFs)
		if err != nil {
			glog.Errorf("[%s] volume:[%v] - quota not enabled for filesystem %v of cluster %v. Error: %v", loggerId, scVol.VolName, scVol.VolBackendFs, scVol.ClusterId, err)
			return "", status.Error(codes.Internal, fmt.Sprintf("quota not enabled for filesystem %v of cluster %v", scVol.VolBackendFs, scVol.ClusterId))
		}
	}

	if scVol.VolUid != "" {
		opt[connectors.UserSpecifiedUid] = scVol.VolUid
	}
	if scVol.VolGid != "" {
		opt[connectors.UserSpecifiedGid] = scVol.VolGid
	}
	if scVol.InodeLimit != "" {
		opt[connectors.UserSpecifiedInodeLimit] = scVol.InodeLimit
	} else {
		var inodeLimit uint64
		if scVol.VolSize > 10*oneGB {
			inodeLimit = 200000
		} else {
			inodeLimit = 100000
		}
		opt[connectors.UserSpecifiedInodeLimit] = strconv.FormatUint(inodeLimit, 10)
	}

	if isNewVolumeType {
		// For new storageClass first create independent fileset if not present
		indepFilesetName := scVol.ConsistencyGroup
		glog.Infof("[%s] creating independent fileset for new storageClass with fileset name: [%v]", loggerId, indepFilesetName)
		opt[connectors.UserSpecifiedFilesetType] = independentFileset
		opt[connectors.UserSpecifiedParentFset] = ""
		//Set uid and gid as 0 for CG independent fileset
		opt[connectors.UserSpecifiedUid] = "0"
		opt[connectors.UserSpecifiedGid] = "0"
		if scVol.InodeLimit != "" {
			opt[connectors.UserSpecifiedInodeLimit] = scVol.InodeLimit
		} else {
			opt[connectors.UserSpecifiedInodeLimit] = "1M"
			// Assumption: On an average a consistency group contains 10 volumes
		}
		scVol.ParentFileset = ""
		createDataDir := false
		filesetPath, err := cs.createFilesetVol(ctx, scVol, indepFilesetName, fsDetails, opt, createDataDir, true, isNewVolumeType)
		if err != nil {
			glog.Errorf("[%s] volume:[%v] - failed to create independent fileset [%v] in filesystem [%v]. Error: %v", loggerId, indepFilesetName, indepFilesetName, scVol.VolBackendFs, err)
			return "", err
		}
		glog.Infof("[%s] finished creation of independent fileset for new storageClass with fileset name: [%v]", loggerId, indepFilesetName)

		// Now create dependent fileset
		glog.Infof("[%s] creating dependent fileset for new storageClass with fileset name: [%v]", loggerId, scVol.VolName)
		opt[connectors.UserSpecifiedFilesetType] = dependentFileset
		opt[connectors.UserSpecifiedParentFset] = indepFilesetName
		delete(opt, connectors.UserSpecifiedUid)
		delete(opt, connectors.UserSpecifiedGid)
		if scVol.VolUid != "" {
			opt[connectors.UserSpecifiedUid] = scVol.VolUid
		}
		if scVol.VolGid != "" {
			opt[connectors.UserSpecifiedGid] = scVol.VolGid
		}
		if scVol.VolPermissions != "" {
			opt[connectors.UserSpecifiedPermissions] = scVol.VolPermissions
		}

		scVol.ParentFileset = indepFilesetName
		createDataDir = true
		filesetPath, err = cs.createFilesetVol(ctx, scVol, scVol.VolName, fsDetails, opt, createDataDir, false, isNewVolumeType)
		if err != nil {
			glog.Errorf("[%s] volume:[%v] - failed to create dependent fileset [%v] in filesystem [%v]. Error: %v", loggerId, scVol.VolName, scVol.VolName, scVol.VolBackendFs, err)
			return "", err
		}
		glog.Infof("[%s] finished creation of dependent fileset for new storageClass with fileset name: [%v]", loggerId, scVol.VolName)
		return filesetPath, nil
	} else {
		// Create volume for classic storageClass
		// Check if FileSetType not specified
		if scVol.FilesetType != "" {
			opt[connectors.UserSpecifiedFilesetType] = scVol.FilesetType
		}
		if scVol.ParentFileset != "" {
			opt[connectors.UserSpecifiedParentFset] = scVol.ParentFileset
		}

		// Create fileset
		glog.Infof("[%s] creating fileset for classic storageClass with fileset name: [%v]", loggerId, scVol.VolName)
		createDataDir := true
		filesetPath, err := cs.createFilesetVol(ctx, scVol, scVol.VolName, fsDetails, opt, createDataDir, false, isNewVolumeType)
		if err != nil {
			glog.Errorf("[%s] volume:[%v] - failed to create fileset [%v] in filesystem [%v]. Error: %v", loggerId, scVol.VolName, scVol.VolName, scVol.VolBackendFs, err)
			return "", err
		}
		glog.Infof("[%s] finished creation of fileset for classic storageClass with fileset name: [%v]", loggerId, scVol.VolName)
		return filesetPath, nil
	}

}

func (cs *ScaleControllerServer) createFilesetVol(ctx context.Context, scVol *scaleVolume, volName string, fsDetails connectors.FileSystem_v2, opt map[string]interface{}, createDataDir bool, isCGIndependentFset bool, isNewVolumeType bool) (string, error) { //nolint:gocyclo,funlen
	// Check if fileset exist
	filesetInfo, err := scVol.Connector.ListFileset(scVol.VolBackendFs, volName)
	loggerId := utils.GetLoggerId(ctx)
	if err != nil {
		if strings.Contains(err.Error(), "Invalid value in 'filesetName'") {
			// This means fileset is not present, create it
			fseterr := scVol.Connector.CreateFileset(scVol.VolBackendFs, volName, opt)

			if fseterr != nil {
				// fileset creation failed return without cleanup
				glog.Errorf("[%s] volume:[%v] - unable to create fileset [%v] in filesystem [%v]. Error: %v", loggerId, volName, volName, scVol.VolBackendFs, fseterr)
				return "", status.Error(codes.Internal, fmt.Sprintf("unable to create fileset [%v] in filesystem [%v]. Error: %v", volName, scVol.VolBackendFs, fseterr))
			}
			// list fileset and update filesetInfo
			filesetInfo, err = scVol.Connector.ListFileset(scVol.VolBackendFs, volName)
			if err != nil {
				// fileset got created but listing failed, return without cleanup
				glog.Errorf("[%s] volume:[%v] - unable to list newly created fileset [%v] in filesystem [%v]. Error: %v", loggerId, volName, volName, scVol.VolBackendFs, err)
				return "", status.Error(codes.Internal, fmt.Sprintf("unable to list newly created fileset [%v] in filesystem [%v]. Error: %v", volName, scVol.VolBackendFs, err))
			}
		} else {
			glog.Errorf("[%s] volume:[%v] - unable to list fileset [%v] in filesystem [%v]. Error: %v", loggerId, volName, volName, scVol.VolBackendFs, err)
			return "", status.Error(codes.Internal, fmt.Sprintf("unable to list fileset [%v] in filesystem [%v]. Error: %v", volName, scVol.VolBackendFs, err))
		}
	} else {
		// fileset is present. Confirm if creator is IBM Spectrum Scale CSI driver and fileset type is correct.
		if filesetInfo.Config.Comment != connectors.FilesetComment {
			glog.Errorf("[%s] volume:[%v] - the fileset is not created by IBM Spectrum Scale CSI driver. Cannot use it.", loggerId, volName)
			return "", status.Error(codes.Internal, fmt.Sprintf("volume:[%v] - the fileset is not created by IBM Spectrum Scale CSI driver. Cannot use it.", volName))
		}
		listFilesetType := ""
		if filesetInfo.Config.IsInodeSpaceOwner == true {
			listFilesetType = independentFileset
		} else {
			listFilesetType = dependentFileset
		}
		if opt[connectors.UserSpecifiedFilesetType] != listFilesetType {
			glog.Errorf("[%s] volume:[%v] - the fileset type is not as expected, got type: [%s], expected type: [%s]", loggerId, volName, listFilesetType, opt[connectors.UserSpecifiedFilesetType])
			return "", status.Error(codes.Internal, fmt.Sprintf("volume:[%v] - the fileset type is not as expected, got type: [%s], expected type: [%s]", volName, listFilesetType, opt[connectors.UserSpecifiedFilesetType]))
		}
	}

	// fileset is present/created. Confirm if fileset is linked
	if (filesetInfo.Config.Path == "") || (filesetInfo.Config.Path == filesetUnlinkedPath) {
		// this means not linked, link it
		var junctionPath string
		junctionPath = fmt.Sprintf("%s/%s", fsDetails.Mount.MountPoint, volName)

		if scVol.ParentFileset != "" {
			parentfilesetInfo, err := scVol.Connector.ListFileset(scVol.VolBackendFs, scVol.ParentFileset)
			if err != nil {
				glog.Errorf("[%s] volume:[%v] - unable to get details of parent fileset [%v] in filesystem [%v]. Error: %v", loggerId, volName, scVol.ParentFileset, scVol.VolBackendFs, err)
				return "", status.Error(codes.Internal, fmt.Sprintf("volume:[%v] - unable to get details of parent fileset [%v] in filesystem [%v]. Error: %v", volName, scVol.ParentFileset, scVol.VolBackendFs, err))
			}
			if (parentfilesetInfo.Config.Path == "") || (parentfilesetInfo.Config.Path == filesetUnlinkedPath) {
				glog.Errorf("[%s] volume:[%v] - parent fileset [%v] is not linked", loggerId, volName, scVol.ParentFileset)
				return "", status.Error(codes.Internal, fmt.Sprintf("volume:[%v] - parent fileset [%v] is not linked", volName, scVol.ParentFileset))
			}
			junctionPath = fmt.Sprintf("%s/%s", parentfilesetInfo.Config.Path, volName)
		}

		err := scVol.Connector.LinkFileset(scVol.VolBackendFs, volName, junctionPath)
		if err != nil {
			glog.Errorf("[%s] volume:[%v] - linking fileset [%v] in filesystem [%v] at path [%v] failed. Error: %v", loggerId, volName, volName, scVol.VolBackendFs, junctionPath, err)
			return "", status.Error(codes.Internal, fmt.Sprintf("linking fileset [%v] in filesystem [%v] at path [%v] failed. Error: %v", volName, scVol.VolBackendFs, junctionPath, err))
		}
		// update fileset details
		filesetInfo, err = scVol.Connector.ListFileset(scVol.VolBackendFs, volName)
		if err != nil {
			glog.Errorf("[%s] volume:[%v] - unable to list fileset [%v] in filesystem [%v] after linking. Error: %v", loggerId, volName, volName, scVol.VolBackendFs, err)
			return "", status.Error(codes.Internal, fmt.Sprintf("unable to list fileset [%v] in filesystem [%v] after linking. Error: %v", volName, scVol.VolBackendFs, err))
		}
	}
	targetBasePath := ""
	if !isCGIndependentFset {
		if scVol.VolSize != 0 {
<<<<<<< HEAD
			err = cs.setQuota(ctx, scVol, volName)
			if strings.Contains(fmt.Sprint(err), "does not match with requested size") {
				return "", status.Error(codes.AlreadyExists, err.Error())
			} else {
				return "", status.Error(codes.Internal, err.Error())
=======
			err = cs.setQuota(scVol, volName)
			if err != nil {
				if strings.Contains(fmt.Sprint(err), "does not match with requested size") {
					return "", status.Error(codes.AlreadyExists, err.Error())
				} else {
					return "", status.Error(codes.Internal, err.Error())
				}
>>>>>>> 18bbbedb
			}
		}

		targetBasePath, err = cs.getTargetPath(filesetInfo.Config.Path, fsDetails.Mount.MountPoint, volName, createDataDir, isNewVolumeType)
		if err != nil {
			return "", status.Error(codes.Internal, err.Error())
		}

		err = cs.createDirectory(scVol, volName, targetBasePath)
		if err != nil {
			return "", status.Error(codes.Internal, err.Error())
		}
	}
	return targetBasePath, nil
}

func (cs *ScaleControllerServer) getVolumeSizeInBytes(req *csi.CreateVolumeRequest) int64 {
	cap := req.GetCapacityRange()
	return cap.GetRequiredBytes()
}

func (cs *ScaleControllerServer) getConnFromClusterID(ctx context.Context, cid string) (connectors.SpectrumScaleConnector, error) {
	loggerId := utils.GetLoggerId(ctx)
	connector, isConnPresent := cs.Driver.connmap[cid]
	if isConnPresent {
		return connector, nil
	}
	glog.Errorf("[%s] unable to get connector for cluster ID %v", loggerId, cid)
	return nil, status.Error(codes.Internal, fmt.Sprintf("unable to find cluster [%v] details in custom resource", cid))
}

// checkSCSupportedParams checks if given CreateVolume request parameter keys
// are supported by Spectrum Scale CSI and returns ("", true) if all parameter
// keys are supported, otherwise returns (<list of invalid keys seperated by
// comma>, false)
func checkSCSupportedParams(params map[string]string) (string, bool) {
	var invalidParams []string
	for k := range params {
		switch k {
		case "csi.storage.k8s.io/pv/name", "csi.storage.k8s.io/pvc/name",
			"csi.storage.k8s.io/pvc/namespace", "storage.kubernetes.io/csiProvisionerIdentity",
			"volBackendFs", "volDirBasePath", "uid", "gid", "permissions",
			"clusterId", "filesetType", "parentFileset", "inodeLimit", "nodeClass",
			"version", "tier", "compression", "consistencyGroup", "shared":
			// These are valid parameters, do nothing here
		default:
			invalidParams = append(invalidParams, k)
		}
	}
	if len(invalidParams) == 0 {
		return "", true
	}
	return strings.Join(invalidParams[:], ", "), false
}

// CreateVolume - Create Volume
func (cs *ScaleControllerServer) CreateVolume(ctx context.Context, req *csi.CreateVolumeRequest) (*csi.CreateVolumeResponse, error) { //nolint:gocyclo,funlen
	loggerId := utils.GetLoggerId(ctx)
	glog.Infof("[%s] create volume req: %v", loggerId, req)

	if err := cs.Driver.ValidateControllerServiceRequest(ctx, csi.ControllerServiceCapability_RPC_CREATE_DELETE_VOLUME); err != nil {
		glog.Errorf("invalid create volume req: %v", req)
		return nil, status.Error(codes.Internal, fmt.Sprintf("CreateVolume ValidateControllerServiceRequest failed: %v", err))
	}

	if req == nil {
		return nil, status.Error(codes.InvalidArgument, "Request cannot be empty")
	}

	volName := req.GetName()
	if volName == "" {
		return nil, status.Error(codes.InvalidArgument, "Volume Name is a required field")
	}

	/* Get volume size in bytes */
	volSize := cs.getVolumeSizeInBytes(req)

	reqCapabilities := req.GetVolumeCapabilities()
	if reqCapabilities == nil {
		return nil, status.Error(codes.InvalidArgument, "Volume Capabilities is a required field")
	}

	for _, reqCap := range reqCapabilities {
		if reqCap.GetBlock() != nil {
			return nil, status.Error(codes.Unimplemented, "Block Volume is not supported")
		}
		if reqCap.GetAccessMode().GetMode() == csi.VolumeCapability_AccessMode_MULTI_NODE_READER_ONLY {
			return nil, status.Error(codes.Unimplemented, "Volume with Access Mode ReadOnlyMany is not supported")
		}
	}

	invalidParams, allValid := checkSCSupportedParams(req.GetParameters())
	if !allValid {
		return nil, status.Error(codes.InvalidArgument, "The Parameter(s) not supported in storageClass: "+invalidParams)
	}
	scaleVol, err := getScaleVolumeOptions(ctx, req.GetParameters())
	if err != nil {
		return nil, err
	}

	isNewVolumeType := false
	if scaleVol.StorageClassType == STORAGECLASS_ADVANCED {
		isNewVolumeType = true
	}

	scaleVol.VolName = volName
	if scaleVol.IsFilesetBased && uint64(volSize) < smallestVolSize {
		scaleVol.VolSize = smallestVolSize
	} else {
		scaleVol.VolSize = uint64(volSize)
	}

	/* Get details for Primary Cluster */
	pConn, PSLnkRelPath, PFS, PFSMount, PSLnkPath, PCid, err := cs.GetPriConnAndSLnkPath()

	if err != nil {
		return nil, err
	}

	scaleVol.PrimaryConnector = pConn
	scaleVol.PrimarySLnkRelPath = PSLnkRelPath
	scaleVol.PrimaryFS = PFS
	scaleVol.PrimaryFSMount = PFSMount
	scaleVol.PrimarySLnkPath = PSLnkPath

	volSrc := req.GetVolumeContentSource()
	isSnapSource := false
	isVolSource := false

	snapIdMembers := scaleSnapId{}
	srcVolumeIDMembers := scaleVolId{}

	if volSrc != nil {
		srcVolume := volSrc.GetVolume()
		if srcVolume != nil {
			srcVolumeID := srcVolume.GetVolumeId()
			srcVolumeIDMembers, err = getVolIDMembers(srcVolumeID)
			if err != nil {
				glog.Errorf("volume:[%v] - Invalid Volume ID %s [%v]", volName, srcVolumeID, err)
				return nil, status.Error(codes.NotFound, fmt.Sprintf("volume source volume is not found: %v", err))
			}
			isVolSource = true
		} else {

			srcSnap := volSrc.GetSnapshot()
			if srcSnap != nil {
				snapId := srcSnap.GetSnapshotId()
				snapIdMembers, err = cs.GetSnapIdMembers(snapId)
				if err != nil {
					glog.Errorf("volume:[%v] - Invalid snapshot ID %s [%v]", volName, snapId, err)
					return nil, status.Error(codes.NotFound, fmt.Sprintf("volume source snapshot is not found: %v", err))
				}
				isSnapSource = true
			}
		}
	}

	// Check if Primary Fileset is linked
	primaryFileset := cs.Driver.primary.PrimaryFset
	glog.Infof("[%s] volume:[%v] - check if primary fileset [%v] is linked", loggerId, scaleVol.VolName, primaryFileset)
	isPrimaryFilesetLinked, err := scaleVol.PrimaryConnector.IsFilesetLinked(ctx, scaleVol.PrimaryFS, primaryFileset)
	if err != nil {
		glog.Errorf("[%s] volume:[%v] - unable to get details of Primary Fileset [%v]. Error : [%v]", loggerId, scaleVol.VolName, primaryFileset, err)
		return nil, status.Error(codes.Internal, fmt.Sprintf("unable to get details of Primary Fileset [%v]. Error : [%v]", primaryFileset, err))
	}
	if !isPrimaryFilesetLinked {
		glog.Errorf("[%s] volume:[%v] - primary fileset [%v] is not linked", loggerId, scaleVol.VolName, primaryFileset)
		return nil, status.Error(codes.Internal, fmt.Sprintf("primary fileset [%v] is not linked", primaryFileset))
	}

	if scaleVol.PrimaryFS != scaleVol.VolBackendFs {
		// primary filesytem must be mounted on GUI node so that we can create the softlink
		// skip if primary and volume filesystem is same
		glog.V(4).Infof("[%s] volume:[%v] - check if primary filesystem [%v] is mounted on GUI node of Primary cluster", loggerId, scaleVol.VolName, scaleVol.PrimaryFS)
		isPfsMounted, err := scaleVol.PrimaryConnector.IsFilesystemMountedOnGUINode(scaleVol.PrimaryFS)
		if err != nil {
			glog.Errorf("[%s] volume:[%v] - unable to get filesystem mount details for %s on Primary cluster. Error: %v", loggerId, scaleVol.VolName, scaleVol.PrimaryFS, err)
			return nil, status.Error(codes.Internal, fmt.Sprintf("unable to get filesystem mount details for %s on Primary cluster. Error: %v", scaleVol.PrimaryFS, err))
		}
		if !isPfsMounted {
			glog.Errorf("[%s] volume:[%v] - primary filesystem %s is not mounted on GUI node of Primary cluster", loggerId, scaleVol.VolName, scaleVol.PrimaryFS)
			return nil, status.Error(codes.Internal, fmt.Sprintf("primary filesystem %s is not mounted on GUI node of Primary cluster", scaleVol.PrimaryFS))
		}
	}

	glog.V(6).Infof("[%s] volume:[%v] - check if volume filesystem [%v] is mounted on GUI node of Primary cluster", loggerId, scaleVol.VolName, scaleVol.VolBackendFs)
	volFsInfo, err := scaleVol.PrimaryConnector.GetFilesystemDetails(ctx, scaleVol.VolBackendFs)
	if err != nil {
		if strings.Contains(err.Error(), "Invalid value in filesystemName") {
			glog.Errorf("[%s] volume:[%v] - filesystem %s in not known to primary cluster. Error: %v", loggerId, scaleVol.VolName, scaleVol.VolBackendFs, err)
			return nil, status.Error(codes.Internal, fmt.Sprintf("filesystem %s in not known to primary cluster. Error: %v", scaleVol.VolBackendFs, err))
		}
		glog.Errorf("[%s] volume:[%v] - unable to get details for filesystem [%v] in Primary cluster. Error: %v", loggerId, scaleVol.VolName, scaleVol.VolBackendFs, err)
		return nil, status.Error(codes.Internal, fmt.Sprintf("unable to get details for filesystem [%v] in Primary cluster. Error: %v", scaleVol.VolBackendFs, err))
	}

	if volFsInfo.Mount.Status != filesystemMounted {
		glog.Errorf("[%s] volume:[%v] - volume filesystem %s is not mounted on GUI node of Primary cluster", loggerId, scaleVol.VolName, scaleVol.VolBackendFs)
		return nil, status.Error(codes.Internal, fmt.Sprintf("volume filesystem %s is not mounted on GUI node of Primary cluster", scaleVol.VolBackendFs))
	}

	glog.V(6).Infof("[%s] volume:[%v] - mount point of volume filesystem [%v] is on Primary cluster is %v", loggerId, scaleVol.VolName, scaleVol.VolBackendFs, volFsInfo.Mount.MountPoint)

	/* scaleVol.VolBackendFs will always be local cluster FS. So we need to find a
	   remote cluster FS in case local cluster FS is remotely mounted. We will find local FS RemoteDeviceName on local cluster, will use that as VolBackendFs and	create fileset on that FS. */

	if scaleVol.IsFilesetBased {
		remoteDeviceName := volFsInfo.Mount.RemoteDeviceName
		scaleVol.LocalFS = scaleVol.VolBackendFs
		scaleVol.VolBackendFs = getRemoteFsName(remoteDeviceName)
	} else {
		scaleVol.LocalFS = scaleVol.VolBackendFs
	}

	// LocalFs is name of filesystem on K8s cluster
	// VolBackendFs is changed to name on remote cluster in case of fileset based provisioning

	var remoteClusterID string
	if scaleVol.ClusterId == "" && volFsInfo.Type == filesystemTypeRemote {
		glog.Infof("[%s] filesystem %s is remotely mounted, getting cluster ID information of the owning cluster.", loggerId, volFsInfo.Name)
		clusterName := strings.Split(volFsInfo.Mount.RemoteDeviceName, ":")[0]
		if remoteClusterID, err = cs.getRemoteClusterID(ctx, clusterName); err != nil {
			return nil, err
		}
		glog.V(6).Infof("[%s] cluster ID for remote cluster %s is %s", loggerId, clusterName, remoteClusterID)
	}

	if scaleVol.IsFilesetBased {
		if scaleVol.ClusterId == "" {
			if volFsInfo.Type == filesystemTypeRemote { // if fileset based and remotely mounted.
				glog.Infof("[%s] volume filesystem %s is remotely mounted on Primary cluster, using owning cluster ID %s.", loggerId, scaleVol.LocalFS, remoteClusterID)
				scaleVol.ClusterId = remoteClusterID
			} else {
				glog.Infof("[%s] volume filesystem %s is locally mounted on Primary cluster, using primary cluster ID %s.", loggerId, scaleVol.LocalFS, PCid)
				scaleVol.ClusterId = PCid
			}
		}
		conn, err := cs.getConnFromClusterID(ctx, scaleVol.ClusterId)
		if err != nil {
			return nil, err
		}
		scaleVol.Connector = conn
	} else {
		scaleVol.Connector = scaleVol.PrimaryConnector
		scaleVol.ClusterId = PCid
	}

	if isNewVolumeType {
		if err := cs.checkCGSupport(scaleVol.Connector); err != nil {
			return nil, err
		}
	}
	if isVolSource {
		err = cs.validateCloneRequest(ctx, &srcVolumeIDMembers, scaleVol, PCid, volFsInfo)
		if err != nil {
			glog.Errorf("[%s] volume:[%v] - Error in source volume validation [%v]", loggerId, volName, err)
			return nil, err
		}

	}

	if isSnapSource {
		err = cs.validateSnapId(ctx, &snapIdMembers, scaleVol, PCid)
		if err != nil {
			glog.Errorf("[%s] volume:[%v] - Error in source snapshot validation [%v]", loggerId, volName, err)
			return nil, err
		}
	}

	glog.Infof("[%s] volume:[%v] -  spectrum scale volume create params : %v\n", loggerId, scaleVol.VolName, scaleVol)

	if scaleVol.IsFilesetBased && scaleVol.Compression != "" {
		glog.Infof("[%s] createvolume: compression is enabled: changing volume name", loggerId)
		scaleVol.VolName = fmt.Sprintf("%s-COMPRESS%scsi", scaleVol.VolName, strings.ToUpper(scaleVol.Compression))
	}

	if scaleVol.IsFilesetBased && scaleVol.Tier != "" {
		if err := cs.checkVolTierSupport(volFsInfo.Version); err != nil {
			// TODO: Remove this secondary call to local gui when GUI refreshes remote cache immediately
			tempFsInfo, err := scaleVol.Connector.GetFilesystemDetails(ctx, scaleVol.VolBackendFs)
			if err != nil {
				return nil, err
			}
			if err := cs.checkVolTierSupport(tempFsInfo.Version); err != nil {
				return nil, err
			}
		}

		if err := scaleVol.Connector.DoesTierExist(ctx, scaleVol.Tier, scaleVol.VolBackendFs); err != nil {
			return nil, err
		}

		rule := "RULE 'csi-T%s' SET POOL '%s' WHERE FILESET_NAME LIKE 'pvc-%%-T%scsi%%'"
		policy := connectors.Policy{}

		policy.Policy = fmt.Sprintf(rule, scaleVol.Tier, scaleVol.Tier, scaleVol.Tier)
		policy.Priority = -5
		policy.Partition = fmt.Sprintf("csi-T%s", scaleVol.Tier)

		scaleVol.VolName = fmt.Sprintf("%s-T%scsi", scaleVol.VolName, scaleVol.Tier)
		err = scaleVol.Connector.SetFilesystemPolicy(ctx, &policy, scaleVol.VolBackendFs)
		if err != nil {
			glog.Errorf("[%s] volume:[%v] - setting policy failed [%v]", loggerId, volName, err)
			return nil, err
		}

		// Since we are using a SET POOL rule, if there is not already a default rule in place in the policy partition
		// then all files that do not match our rules will have no defined place to go. This sets a default rule with
		// "lower" priority than the main policy as a catch all. If there is already a default rule in the main policy
		// file then that will take precedence
		defaultPartitionName := "csi-defaultRule"
		if !scaleVol.Connector.CheckIfDefaultPolicyPartitionExists(ctx, defaultPartitionName, scaleVol.VolBackendFs) {
			glog.Infof("[%s] createvolume: setting default policy partition rule", loggerId)

			dataTierName, err := scaleVol.Connector.GetFirstDataTier(ctx, scaleVol.VolBackendFs)
			if err != nil {
				return nil, status.Error(codes.Unavailable, fmt.Sprintf("tier info request could not be completed: filesystemName %s", scaleVol.VolBackendFs))
			}
			defaultPolicy := connectors.Policy{}
			defaultPolicy.Policy = fmt.Sprintf("RULE 'csi-defaultRule' SET POOL '%s'", dataTierName)
			defaultPolicy.Priority = 5
			defaultPolicy.Partition = defaultPartitionName
			err = scaleVol.Connector.SetFilesystemPolicy(ctx, &defaultPolicy, scaleVol.VolBackendFs)
			if err != nil {
				glog.Errorf("[%s] volume:[%v] - setting default policy failed [%v]", loggerId, volName, err)
				return nil, err
			}
		}
	}

	volReqInProcess, err := cs.IfSameVolReqInProcess(scaleVol)
	if err != nil {
		return nil, err
	}

	if volReqInProcess {
		glog.Errorf("[%s] volume:[%v] - volume creation already in process ", loggerId, scaleVol.VolName)
		return nil, status.Error(codes.Aborted, fmt.Sprintf("volume creation already in process : %v", scaleVol.VolName))
	}
	if isVolSource {
		jobDetails, found := cs.Driver.volcopyjobstatusmap.Load(scaleVol.VolName)
		if found {
			jobStatus := jobDetails.(VolCopyJobDetails).jobStatus
			volID := jobDetails.(VolCopyJobDetails).volID
			glog.V(6).Infof("[%s] volume: [%v] found in volcopyjobstatusmap with volID: [%v], jobStatus: [%v]", loggerId, scaleVol.VolName, volID, jobStatus)
			switch jobStatus {
			case VOLCOPY_JOB_RUNNING:
				glog.Errorf("[%s] volume:[%v] -  volume cloning request in progress.", loggerId, scaleVol.VolName)
				return nil, status.Error(codes.Aborted, fmt.Sprintf("volume cloning request in progress for volume: %s", scaleVol.VolName))
			case VOLCOPY_JOB_FAILED:
				glog.Errorf("[%s] volume:[%v] -  volume cloning job had failed", loggerId, scaleVol.VolName)
				return nil, status.Error(codes.Internal, fmt.Sprintf("volume cloning job had failed for volume:[%v]", scaleVol.VolName))
			case VOLCOPY_JOB_COMPLETED:
				glog.Infof("[%s] volume:[%v] -  volume cloning request has already completed successfully.", loggerId, scaleVol.VolName)
				return &csi.CreateVolumeResponse{
					Volume: &csi.Volume{
						VolumeId:      volID,
						CapacityBytes: int64(scaleVol.VolSize),
						VolumeContext: req.GetParameters(),
						ContentSource: volSrc,
					},
				}, nil
			case JOB_STATUS_UNKNOWN:
				//Remove the entry from map, so that it can be retried
				glog.Infof("[%s] volume:[%v] -  the status of volume cloning job is unknown.", loggerId, scaleVol.VolName)
				cs.Driver.volcopyjobstatusmap.Delete(scaleVol.VolName)
			}
		} else {
			glog.Infof("[%s] volume: [%v] not found in volcopyjobstatusmap", loggerId, scaleVol.VolName)
		}
	}

	if isSnapSource {
		jobDetails, found := cs.Driver.snapjobstatusmap.Load(scaleVol.VolName)
		if found {
			jobStatus := jobDetails.(SnapCopyJobDetails).jobStatus
			volID := jobDetails.(SnapCopyJobDetails).volID
			glog.V(6).Infof("[%s] volume: [%v] found in snapjobstatusmap with volID: [%v], jobStatus: [%v]", loggerId, scaleVol.VolName, volID, jobStatus)
			switch jobStatus {
			case SNAP_JOB_RUNNING:
				glog.Errorf("[%s] volume:[%v] -  snapshot copy request in progress for snapshot: %s.", loggerId, scaleVol.VolName, snapIdMembers.SnapName)
				return nil, status.Error(codes.Aborted, fmt.Sprintf("snapshot copy request in progress for snapshot: %s", snapIdMembers.SnapName))
			case SNAP_JOB_FAILED:
				glog.Errorf("[%s] volume:[%v] -  snapshot copy job had failed for snapshot %s", loggerId, scaleVol.VolName, snapIdMembers.SnapName)
				return nil, status.Error(codes.Internal, fmt.Sprintf("snapshot copy job had failed for snapshot: %s", snapIdMembers.SnapName))
			case SNAP_JOB_COMPLETED:
				glog.V(6).Infof("[%s] volume:[%v] -  snapshot copy request has already completed successfully for snapshot: %s", loggerId, scaleVol.VolName, snapIdMembers.SnapName)
				return &csi.CreateVolumeResponse{
					Volume: &csi.Volume{
						VolumeId:      volID,
						CapacityBytes: int64(scaleVol.VolSize),
						VolumeContext: req.GetParameters(),
						ContentSource: volSrc,
					},
				}, nil
			case JOB_STATUS_UNKNOWN:
				//Remove the entry from map, so that it can be retried
				glog.V(6).Infof("[%s] volume:[%v] -  the status of snapshot copy job for snapshot [%s] is unknown", loggerId, scaleVol.VolName, snapIdMembers.SnapName)
				cs.Driver.snapjobstatusmap.Delete(scaleVol.VolName)
			}
		} else {
			glog.V(6).Infof("[%s] volume: [%v] not found in snapjobstatusmap", loggerId, scaleVol.VolName)
		}
	}

	if scaleVol.VolPermissions != "" {
		versionCheck, err := cs.checkMinScaleVersion(scaleVol.Connector, "5112")
		if err != nil {
			return nil, status.Error(codes.Internal, fmt.Sprintf("the minimum Spectrum Scale version check for permissions failed with error %s", err))
		}
		if !versionCheck {
			return nil, status.Error(codes.Internal, "the minimum required Spectrum Scale version for permissions support with CSI is 5.1.1-2")
		}
	}

	/* Update driver map with new volume. Make sure to defer delete */

	cs.Driver.reqmap[scaleVol.VolName] = int64(scaleVol.VolSize)
	defer delete(cs.Driver.reqmap, scaleVol.VolName)

	var targetPath string

	if scaleVol.IsFilesetBased {
		targetPath, err = cs.createFilesetBasedVol(ctx, scaleVol, isNewVolumeType)
	} else {
		targetPath, err = cs.createLWVol(ctx, scaleVol)
	}

	if err != nil {
		return nil, err
	}

	if !isNewVolumeType {
		// Create symbolic link if not present
		err = cs.createSoftlink(ctx, scaleVol, targetPath)
		if err != nil {
			return nil, status.Error(codes.Internal, err.Error())
		}
	}

	volID, volIDErr := cs.generateVolID(ctx, scaleVol, volFsInfo.UUID, isNewVolumeType, targetPath)
	if volIDErr != nil {
		return nil, volIDErr
	}

	if isVolSource {
		err = cs.copyVolumeContent(ctx, scaleVol, srcVolumeIDMembers, volFsInfo, targetPath, volID)
		if err != nil {
			glog.Errorf("[%s] CreateVolume [%s]: [%v]", loggerId, volName, err)
			return nil, err
		}
	}

	if isSnapSource {
		err = cs.copySnapContent(ctx, scaleVol, snapIdMembers, volFsInfo, targetPath, volID)
		if err != nil {
			glog.Errorf("[%s] createVolume failed while copying snapshot content [%s]: [%v]", loggerId, volName, err)
			return nil, err
		}
	}

	return &csi.CreateVolumeResponse{
		Volume: &csi.Volume{
			VolumeId:      volID,
			CapacityBytes: int64(scaleVol.VolSize),
			VolumeContext: req.GetParameters(),
			ContentSource: volSrc,
		},
	}, nil
}

func (cs *ScaleControllerServer) copySnapContent(ctx context.Context, scVol *scaleVolume, snapId scaleSnapId, fsDetails connectors.FileSystem_v2, targetPath string, volID string) error {
	loggerId := utils.GetLoggerId(ctx)
	glog.Infof("[%s] copySnapContent snapId: [%v], scaleVolume: [%v]", loggerId, snapId, scVol)
	conn, err := cs.getConnFromClusterID(ctx, snapId.ClusterId)
	if err != nil {
		return err
	}

	//err = cs.validateRemoteFs(fsDetails, scVol)
	//if err != nil {
	//	return err
	//}

	targetFsName, err := conn.GetFilesystemName(ctx, fsDetails.UUID)
	if err != nil {
		return err
	}

	targetFsDetails, err := conn.GetFilesystemDetails(ctx, targetFsName)
	if err != nil {
		return err
	}

	fsMntPt := targetFsDetails.Mount.MountPoint
	targetPath = fmt.Sprintf("%s/%s", fsMntPt, targetPath)

	snapIDPath := snapId.Path
	filesetForCopy := snapId.FsetName
	if snapId.StorageClassType == STORAGECLASS_ADVANCED {
		snapIDPath = fmt.Sprintf("/%s", snapId.FsetName)
		filesetForCopy = snapId.ConsistencyGroup
	}
	jobStatus, jobID, err := conn.CopyFsetSnapshotPath(snapId.FsName, filesetForCopy, snapId.SnapName, snapIDPath, targetPath, scVol.NodeClass)
	if err != nil {
		glog.Errorf("[%s] failed to create volume from snapshot %s: [%v]", loggerId, snapId.SnapName, err)
		return status.Error(codes.Internal, fmt.Sprintf("failed to create volume from snapshot %s: [%v]", snapId.SnapName, err))

	}

	jobDetails := SnapCopyJobDetails{SNAP_JOB_RUNNING, volID}
	cs.Driver.snapjobstatusmap.Store(scVol.VolName, jobDetails)

	isResponseStatusUnknown := false
	response, err := conn.WaitForJobCompletionWithResp(jobStatus, jobID)
	if len(response.Jobs) != 0 {
		if response.Jobs[0].Status == ResponseStatusUnknown {
			isResponseStatusUnknown = true
		}
	}
	if err != nil || isResponseStatusUnknown {
		glog.Errorf("[%s] unable to copy snapshot %s: %v.", loggerId, snapId.SnapName, err)
		if err != nil && strings.Contains(err.Error(), "EFSSG0632C") {
			//TODO: When the GUI issue https://jazz07.rchland.ibm.com:21443/jazz/web/projects/GPFS#action=com.ibm.team.workitem.viewWorkItem&id=300263
			// is fixed, check whether the err.Error() says mmxcp is already running for the same
			// source and destination and then set the job status as SNAP_JOB_RUNNING, so that
			// mmxcp is not run again for the same source and destination.

			// EFSSG0632C = Command execution aborted
			// Store SNAP_JOB_NOT_STARTED in snapjobstatusmap if error was due to same mmxcp in progress
			// or max no. of mmxcp already running. In these cases we want to retry again
			// in the next k8s rety cycle
			jobDetails.jobStatus = SNAP_JOB_NOT_STARTED
		} else if isResponseStatusUnknown {
			jobDetails.jobStatus = JOB_STATUS_UNKNOWN
		} else {
			jobDetails.jobStatus = SNAP_JOB_FAILED
		}
		cs.Driver.snapjobstatusmap.Store(scVol.VolName, jobDetails)
		return err
	}

	glog.Infof("[%s] copy snapshot completed for snapId: [%v], scaleVolume: [%v]", loggerId, snapId, scVol)
	jobDetails.jobStatus = SNAP_JOB_COMPLETED
	cs.Driver.snapjobstatusmap.Store(scVol.VolName, jobDetails)
	//delete(cs.Driver.snapjobmap, scVol.VolName)
	return nil
}

func (cs *ScaleControllerServer) copyVolumeContent(ctx context.Context, newvolume *scaleVolume, sourcevolume scaleVolId, fsDetails connectors.FileSystem_v2, targetPath string, volID string) error {
	loggerId := utils.GetLoggerId(ctx)
	glog.Infof("[%s] copyVolContent volume ID: [%v], scaleVolume: [%v], volume name: [%v]", loggerId, sourcevolume, newvolume, newvolume.VolName)
	conn, err := cs.getConnFromClusterID(ctx, sourcevolume.ClusterId)
	if err != nil {
		return err
	}

	// err = cs.validateRemoteFs(fsDetails, scVol)
	// if err != nil {
	// 	return err
	// }

	targetFsName, err := conn.GetFilesystemName(ctx, fsDetails.UUID)
	if err != nil {
		return err
	}

	targetFsDetails, err := conn.GetFilesystemDetails(ctx, targetFsName)
	if err != nil {
		return err
	}

	fsMntPt := targetFsDetails.Mount.MountPoint
	targetPath = fmt.Sprintf("%s/%s", fsMntPt, targetPath)

	jobDetails := VolCopyJobDetails{VOLCOPY_JOB_NOT_STARTED, volID}
	response := connectors.GenericResponse{}
	if newvolume.IsFilesetBased {
		path := ""
		if sourcevolume.StorageClassType == STORAGECLASS_ADVANCED {
			path = "/"
		} else {
			path = fmt.Sprintf("%s%s", sourcevolume.FsetName, "-data")
		}

		jobStatus, jobID, jobErr := conn.CopyFilesetPath(sourcevolume.FsName, sourcevolume.FsetName, path, targetPath, newvolume.NodeClass)
		if jobErr != nil {
			glog.Errorf("[%s] failed to clone volume from volume. Error: [%v]", loggerId, jobErr)
			return status.Error(codes.Internal, fmt.Sprintf("failed to clone volume from volume. Error: [%v]", jobErr))
		}

		jobDetails = VolCopyJobDetails{VOLCOPY_JOB_RUNNING, volID}
		cs.Driver.volcopyjobstatusmap.Store(newvolume.VolName, jobDetails)
		response, err = conn.WaitForJobCompletionWithResp(jobStatus, jobID)
	} else {
		sLinkRelPath := strings.Replace(sourcevolume.Path, cs.Driver.primary.PrimaryFSMount, "", 1)
		sLinkRelPath = strings.Trim(sLinkRelPath, "!/")

		jobStatus, jobID, jobErr := conn.CopyDirectoryPath(sourcevolume.FsName, sLinkRelPath, targetPath, newvolume.NodeClass)

		if jobErr != nil {
			glog.Errorf("[%s] failed to clone volume from volume. Error: [%v]", loggerId, jobErr)
			return status.Error(codes.Internal, fmt.Sprintf("failed to clone volume from volume. Error: [%v]", jobErr))
		}

		jobDetails = VolCopyJobDetails{VOLCOPY_JOB_RUNNING, volID}
		cs.Driver.volcopyjobstatusmap.Store(newvolume.VolName, jobDetails)
		response, err = conn.WaitForJobCompletionWithResp(jobStatus, jobID)
	}
	isResponseStatusUnknown := false
	if len(response.Jobs) != 0 {
		if response.Jobs[0].Status == ResponseStatusUnknown {
			isResponseStatusUnknown = true
		}
	}
	if err != nil || isResponseStatusUnknown {
		glog.Errorf("[%s] unable to copy volume: %v.", loggerId, err)
		if err != nil && strings.Contains(err.Error(), "EFSSG0632C") {
			//TODO: When the GUI issue https://jazz07.rchland.ibm.com:21443/jazz/web/projects/GPFS#action=com.ibm.team.workitem.viewWorkItem&id=300263
			// is fixed, check whether the err.Error() says mmxcp is already running for the same
			// source and destination and then set the job status as VOLCOPY_JOB_RUNNING, so that
			// mmxcp is not run again for the same source and destination.

			// EFSSG0632C = Command execution aborted
			// Store VOLCOPY_JOB_NOT_STARTED in volcopyjobstatusmap if error was due to same mmxcp in progress
			// or max no. of mmxcp already running. In these cases we want to retry again
			// in the next k8s rety cycle
			jobDetails.jobStatus = VOLCOPY_JOB_NOT_STARTED
		} else if isResponseStatusUnknown {
			jobDetails.jobStatus = JOB_STATUS_UNKNOWN
		} else {
			jobDetails.jobStatus = VOLCOPY_JOB_FAILED
		}
		glog.Errorf("[%s] logging volume cloning error for VolName: [%v] Error: [%v] JobDetails: [%v]", loggerId, newvolume.VolName, err, jobDetails)
		cs.Driver.volcopyjobstatusmap.Store(newvolume.VolName, jobDetails)
		return err
	}

	glog.Infof("[%s] volume copy completed for volumeID: [%v], scaleVolume: [%v]", loggerId, sourcevolume, newvolume)
	jobDetails.jobStatus = VOLCOPY_JOB_COMPLETED
	cs.Driver.volcopyjobstatusmap.Store(newvolume.VolName, jobDetails)
	//delete(cs.Driver.volcopyjobstatusmap, scVol.VolName)
	return nil
}

func (cs *ScaleControllerServer) checkMinScaleVersion(conn connectors.SpectrumScaleConnector, version string) (bool, error) {
	scaleVersion, err := conn.GetScaleVersion()
	if err != nil {
		return false, err
	}
	/* Assuming Spectrum Scale version is in a format like 5.0.0-0_170818.165000 */
	// "serverVersion" : "5.1.1.1-developer build",
	splitScaleVer := strings.Split(scaleVersion, ".")
	if len(splitScaleVer) < 3 {
		return false, status.Error(codes.Internal, fmt.Sprintf("invalid Spectrum Scale version - %s", scaleVersion))
	}
	var splitMinorVer []string
	assembledScaleVer := ""
	if len(splitScaleVer) == 4 {
		//dev build e.g. "5.1.5.0-developer build"
		splitMinorVer = strings.Split(splitScaleVer[3], "-")
		assembledScaleVer = splitScaleVer[0] + splitScaleVer[1] + splitScaleVer[2] + splitMinorVer[0]
	} else {
		//GA build e.g. "5.1.5-0"
		splitMinorVer = strings.Split(splitScaleVer[2], "-")
		assembledScaleVer = splitScaleVer[0] + splitScaleVer[1] + splitMinorVer[0] + splitMinorVer[1][0:1]
	}
	if assembledScaleVer < version {
		return false, nil
	}
	return true, nil
}

func (cs *ScaleControllerServer) checkMinFsVersion(fsVersion string, version string) bool {
	/* Assuming Filesystem version (fsVersion) in a format like 27.00 and version as 2700 */
	assembledFsVer := strings.ReplaceAll(fsVersion, ".", "")

	glog.Infof("fs version (%s) vs min required version (%s)", assembledFsVer, version)
	if assembledFsVer < version {
		return false
	}
	return true
}

func (cs *ScaleControllerServer) checkSnapshotSupport(conn connectors.SpectrumScaleConnector) error {
	/* Verify Spectrum Scale Version is not below 5.1.1-0 */
	versionCheck, err := cs.checkMinScaleVersion(conn, "5110")
	if err != nil {
		return err
	}

	if !versionCheck {
		return status.Error(codes.FailedPrecondition, "the minimum required Spectrum Scale version for snapshot support with CSI is 5.1.1-0")
	}
	return nil
}

func (cs *ScaleControllerServer) checkVolCloneSupport(conn connectors.SpectrumScaleConnector) error {
	/* Verify Spectrum Scale Version is not below 5.1.2-1 */
	versionCheck, err := cs.checkMinScaleVersion(conn, "5121")
	if err != nil {
		return err
	}

	if !versionCheck {
		return status.Error(codes.FailedPrecondition, "the minimum required Spectrum Scale version for volume cloning support with CSI is 5.1.2-1")
	}
	return nil
}

func (cs *ScaleControllerServer) checkVolTierSupport(version string) error {
	/* Verify Spectrum Scale Filesystem Version is not below 5.1.3-0 (27.00) */

	versionCheck := cs.checkMinFsVersion(version, "2700")

	if !versionCheck {
		return status.Error(codes.FailedPrecondition, "the minimum required Spectrum Scale Filesystem version for tiering support with CSI is 27.00 (5.1.3-0)")
	}
	return nil
}

func (cs *ScaleControllerServer) checkCGSupport(conn connectors.SpectrumScaleConnector) error {
	/* Verify Spectrum Scale Version is not below 5.1.3-0 */

	versionCheck, err := cs.checkMinScaleVersion(conn, "5130")
	if err != nil {
		return err
	}

	if !versionCheck {
		return status.Error(codes.FailedPrecondition, "the minimum required Spectrum Scale version for consistency group support with CSI is 5.1.3-0")
	}
	return nil
}

func (cs *ScaleControllerServer) checkGuiHASupport(conn connectors.SpectrumScaleConnector) error {
	/* Verify Spectrum Scale Version is not below 5.1.5-0 */

	versionCheck, err := cs.checkMinScaleVersion(conn, "5150")
	if err != nil {
		return err
	}

	if !versionCheck {
		return status.Error(codes.FailedPrecondition, "the minimum required Spectrum Scale version for GUI HA support with CSI is 5.1.5-0")
	}
	return nil
}

func (cs *ScaleControllerServer) validateSnapId(ctx context.Context, sourcesnapshot *scaleSnapId, newvolume *scaleVolume, pCid string) error {
	loggerId := utils.GetLoggerId(ctx)
	glog.Infof("[%s] validateSnapId [%v]", loggerId, sourcesnapshot)
	conn, err := cs.getConnFromClusterID(ctx, sourcesnapshot.ClusterId)
	if err != nil {
		return err
	}

	// Restrict cross cluster cloning
	if newvolume.ClusterId != sourcesnapshot.ClusterId {
		return status.Error(codes.Unimplemented, "creating volume from snapshot across clusters is not supported")
	}

	// Restrict cross storage class version volume from snapshot
	// if len(newvolume.StorageClassType) != 0 || len(sourcesnapshot.StorageClassType) != 0 {
	// 	if newvolume.StorageClassType != sourcesnapshot.StorageClassType {
	// 		return status.Error(codes.Unimplemented, "creating volume from snapshot between different version of storageClass is not supported")
	// 	}
	// }

	// Restrict creating LW volume from snapshot
	// if !newvolume.IsFilesetBased {
	// 	return status.Error(codes.Unimplemented, "creating lightweight volume from snapshot is not supported")
	// }

	// // Restrict creating dependent fileset based volume from snapshot
	// if newvolume.StorageClassType == STORAGECLASS_CLASSIC && newvolume.FilesetType == dependentFileset {
	// 	return status.Error(codes.Unimplemented, "creating dependent fileset based volume from snapshot is not supported")
	// }

	/* Check if Spectrum Scale supports Snapshot */
	chkSnapshotErr := cs.checkSnapshotSupport(conn)
	if chkSnapshotErr != nil {
		return chkSnapshotErr
	}

	if newvolume.NodeClass != "" {
		isValidNodeclass, err := conn.IsValidNodeclass(newvolume.NodeClass)
		if err != nil {
			return err
		}

		if !isValidNodeclass {
			return status.Error(codes.NotFound, fmt.Sprintf("nodeclass [%s] not found on cluster [%v]", newvolume.NodeClass, newvolume.ClusterId))
		}
	}

	sourcesnapshot.FsName, err = conn.GetFilesystemName(ctx, sourcesnapshot.FsUUID)

	if err != nil {
		return status.Error(codes.Internal, fmt.Sprintf("unable to get filesystem Name for Id [%v] and clusterId [%v]. Error [%v]", sourcesnapshot.FsUUID, sourcesnapshot.ClusterId, err))
	}

	if sourcesnapshot.FsName != newvolume.VolBackendFs {
		isFsMounted, err := conn.IsFilesystemMountedOnGUINode(sourcesnapshot.FsName)
		if err != nil {
			return status.Error(codes.Internal, fmt.Sprintf("error in getting filesystem mount details for %s", sourcesnapshot.FsName))
		}
		if !isFsMounted {
			return status.Error(codes.Internal, fmt.Sprintf("filesystem %s is not mounted on GUI node", sourcesnapshot.FsName))
		}
	}

	filesetToCheck := sourcesnapshot.FsetName
	if sourcesnapshot.StorageClassType == STORAGECLASS_ADVANCED {
		filesetToCheck = sourcesnapshot.ConsistencyGroup
	}
	isFsetLinked, err := conn.IsFilesetLinked(ctx, sourcesnapshot.FsName, filesetToCheck)
	if err != nil {
		return status.Error(codes.Internal, fmt.Sprintf("unable to get fileset link information for [%v]", filesetToCheck))
	}
	if !isFsetLinked {
		return status.Error(codes.Internal, fmt.Sprintf("fileset [%v] of source snapshot is not linked", filesetToCheck))
	}

	isSnapExist, err := conn.CheckIfSnapshotExist(ctx, sourcesnapshot.FsName, filesetToCheck, sourcesnapshot.SnapName)
	if err != nil {
		return status.Error(codes.Internal, fmt.Sprintf("unable to get snapshot information for [%v]", sourcesnapshot.SnapName))
	}
	if !isSnapExist {
		return status.Error(codes.Internal, fmt.Sprintf("snapshot [%v] does not exist for fileset [%v]", sourcesnapshot.SnapName, filesetToCheck))
	}

	return nil
}

func (cs *ScaleControllerServer) validateCloneRequest(ctx context.Context, sourcevolume *scaleVolId, newvolume *scaleVolume, pCid string, volFsInfo connectors.FileSystem_v2) error {
	loggerId := utils.GetLoggerId(ctx)
	glog.Infof("[%s] validateVolId [%v]", loggerId, sourcevolume)

	conn, err := cs.getConnFromClusterID(ctx, sourcevolume.ClusterId)
	if err != nil {
		return err
	}

	// This is kind of snapshot restore
	chkVolCloneErr := cs.checkVolCloneSupport(conn)
	if chkVolCloneErr != nil {
		return chkVolCloneErr
	}

	// Restrict cross cluster cloning
	if newvolume.ClusterId != sourcevolume.ClusterId {
		return status.Error(codes.Unimplemented, "cloning of volume across clusters is not supported")
	}

	// Restrict cross storage class version
	if len(newvolume.StorageClassType) != 0 || len(sourcevolume.StorageClassType) != 0 {
		if newvolume.StorageClassType != sourcevolume.StorageClassType {
			return status.Error(codes.Unimplemented, "cloning of volumes between different version of storageClass is not supported")
		}
	}

	// Restrict cloning LW to Fileset based or vise a versa
	if newvolume.IsFilesetBased != sourcevolume.IsFilesetBased {
		return status.Error(codes.Unimplemented, "cloning of directory based volume to fileset based volume or vice a versa is not supported")
	}

	// Restrict if new volune is lw and is from remote
	if !newvolume.IsFilesetBased {
		if volFsInfo.Type == filesystemTypeRemote {
			return status.Error(codes.Unimplemented, "Volume cloning for directories for remote file system is not supported")
		}
	}

	sourcevolume.FsName, err = conn.GetFilesystemName(ctx, sourcevolume.FsUUID)
	if err != nil {
		return status.Error(codes.Internal, fmt.Sprintf("unable to get filesystem Name for Id [%v] and clusterId [%v]. Error [%v]", sourcevolume.FsUUID, sourcevolume.ClusterId, err))
	}

	sourceFsDetails, err := conn.GetFilesystemDetails(ctx, sourcevolume.FsName)
	if err != nil {
		return status.Error(codes.Internal, fmt.Sprintf("error in getting filesystem mount details for %s", sourcevolume.FsName))
	}

	// restrict remote lw to local lw cloning
	if !sourcevolume.IsFilesetBased && sourceFsDetails.Type == filesystemTypeRemote {
		return status.Error(codes.Unimplemented, "cloning of directory based volume belonging to remote cluster is not supported")
	}

	if sourcevolume.FsName != newvolume.VolBackendFs {
		if sourceFsDetails.Mount.Status != "mounted" {
			return status.Error(codes.Internal, fmt.Sprintf("filesystem %s is not mounted on GUI node", sourcevolume.FsName))
		}
	}

	if sourcevolume.IsFilesetBased {
		if sourcevolume.FsetName == "" {
			sourcevolume.FsetName, err = conn.GetFileSetNameFromId(ctx, sourcevolume.FsName, sourcevolume.FsetId)
			if err != nil {
				return status.Error(codes.Internal, fmt.Sprintf("error in getting fileset details for %s", sourcevolume.FsetId))
			}
		}

		isFsetLinked, err := conn.IsFilesetLinked(ctx, sourcevolume.FsName, sourcevolume.FsetName)
		if err != nil {
			return status.Error(codes.Internal, fmt.Sprintf("unable to get fileset link information for [%v]", sourcevolume.FsetName))
		}
		if !isFsetLinked {
			return status.Error(codes.Internal, fmt.Sprintf("fileset [%v] of source volume is not linked", sourcevolume.FsetName))
		}
	}

	if newvolume.NodeClass != "" {
		isValidNodeclass, err := conn.IsValidNodeclass(newvolume.NodeClass)
		if err != nil {
			return err
		}

		if !isValidNodeclass {
			return status.Error(codes.NotFound, fmt.Sprintf("nodeclass [%s] not found on cluster [%v]", newvolume.NodeClass, newvolume.ClusterId))
		}
	}

	return nil
}

func (cs *ScaleControllerServer) GetSnapIdMembers(sId string) (scaleSnapId, error) {
	splitSid := strings.Split(sId, ";")
	var sIdMem scaleSnapId

	if len(splitSid) < 4 {
		return scaleSnapId{}, status.Error(codes.Internal, fmt.Sprintf("Invalid Snapshot Id : [%v]", sId))
	}

	if len(splitSid) >= 8 {
		/* storageclass_type;volumeType;clusterId;FSUUID;consistency_group;filesetName;snapshotName;path */
		sIdMem.StorageClassType = splitSid[0]
		sIdMem.VolType = splitSid[1]
		sIdMem.ClusterId = splitSid[2]
		sIdMem.FsUUID = splitSid[3]
		sIdMem.ConsistencyGroup = splitSid[4]
		sIdMem.FsetName = splitSid[5]
		sIdMem.SnapName = splitSid[6]
		sIdMem.MetaSnapName = splitSid[7]
		if len(splitSid) == 9 && splitSid[8] != "" {
			sIdMem.Path = splitSid[8]
		} else {
			sIdMem.Path = "/"
		}
	} else {
		/* clusterId;FSUUID;filesetName;snapshotName;path */
		sIdMem.ClusterId = splitSid[0]
		sIdMem.FsUUID = splitSid[1]
		sIdMem.FsetName = splitSid[2]
		sIdMem.SnapName = splitSid[3]
		if len(splitSid) == 5 && splitSid[4] != "" {
			sIdMem.Path = splitSid[4]
		} else {
			sIdMem.Path = "/"
		}
		sIdMem.StorageClassType = STORAGECLASS_CLASSIC
	}
	return sIdMem, nil
}

func (cs *ScaleControllerServer) DeleteFilesetVol(ctx context.Context, FilesystemName string, FilesetName string, volumeIdMembers scaleVolId, conn connectors.SpectrumScaleConnector) (bool, error) {
	//Check if fileset exist has any snapshot
	snapshotList, err := conn.ListFilesetSnapshots(ctx, FilesystemName, FilesetName)
	loggerId := utils.GetLoggerId(ctx)
	if err != nil {
		if strings.Contains(err.Error(), "EFSSG0072C") ||
			strings.Contains(err.Error(), "400 Invalid value in 'filesetName'") { // fileset is already deleted
			glog.V(4).Infof("[%s] fileset seems already deleted - %v", loggerId, err)
			return true, nil
		}
		return false, status.Error(codes.Internal, fmt.Sprintf("unable to list snapshot for fileset [%v]. Error: [%v]", FilesetName, err))
	}

	if len(snapshotList) > 0 {
		return false, status.Error(codes.Internal, fmt.Sprintf("volume fileset [%v] contains one or more snapshot, delete snapshot/volumesnapshot", FilesetName))
	}
	glog.Infof("[%s] there is no snapshot present in the fileset [%v], continue DeleteFilesetVol", loggerId, FilesetName)

	err = conn.DeleteFileset(FilesystemName, FilesetName)
	if err != nil {
		if strings.Contains(err.Error(), "EFSSG0072C") ||
			strings.Contains(err.Error(), "400 Invalid value in 'filesetName'") { // fileset is already deleted
			glog.V(4).Infof("[%s] fileset seems already deleted - %v", loggerId, err)
			return true, nil
		}
		return false, status.Error(codes.Internal, fmt.Sprintf("unable to Delete Fileset [%v] for FS [%v] and clusterId [%v].Error : [%v]", FilesetName, FilesystemName, volumeIdMembers.ClusterId, err))
	}
	return false, nil
}

// This function deletes fileset for Consitency Group
func (cs *ScaleControllerServer) DeleteCGFileset(ctx context.Context, FilesystemName string, volumeIdMembers scaleVolId, conn connectors.SpectrumScaleConnector) error {
	loggerId := utils.GetLoggerId(ctx)
	glog.Infof("[%s] Trying to delete independent fileset for consistency group [%v]", loggerId, volumeIdMembers.ConsistencyGroup)

	filesetDetails, err := conn.ListFileset(FilesystemName, volumeIdMembers.ConsistencyGroup)
	if err != nil {
		if strings.Contains(err.Error(), "EFSSG0072C") ||
			strings.Contains(err.Error(), "400 Invalid value in 'filesetName'") { // fileset is already deleted
			glog.V(4).Infof("[%s] Fileset seems already deleted - %v", loggerId, err)
			return nil
		}
		return status.Error(codes.Internal, fmt.Sprintf("unable to list fileset [%v]. Error: [%v]", volumeIdMembers.ConsistencyGroup, err))
	}

	// Check if fileset was created by IBM Spectrum Scale CSI Driver
	if filesetDetails.Config.Comment == connectors.FilesetComment {
		// before deletion of fileset get its inodeSpace.
		// this will help to identify if there are one or more dependent filesets for same inodeSpace
		// which is shared with independent fileset
		inodeSpace := filesetDetails.Config.InodeSpace
		filesets, err := conn.GetFilesetsInodeSpace(FilesystemName, inodeSpace)
		if err != nil {
			return status.Error(codes.Internal, fmt.Sprintf("listing of filesets for filesystem: [%v] failed. Error: [%v]", FilesystemName, err))
		}

		if len(filesets) > 1 {
			glog.V(4).Infof("[%s] Found atleast one dependent fileset for consistency group: [%v]", loggerId, volumeIdMembers.ConsistencyGroup)
			return nil
		}

		// Delete independent fileset for consistency group
		_, err = cs.DeleteFilesetVol(ctx, FilesystemName, volumeIdMembers.ConsistencyGroup, volumeIdMembers, conn)
		if err != nil {
			return err
		}
		glog.Infof("[%s] Deleted independent fileset for consistency group [%v]", loggerId, volumeIdMembers.ConsistencyGroup)
	} else {
		glog.Infof("[%s] Independent fileset for consistency group [%v] not created by IBM Spectrum Scale CSI Driver. Cannot delete it.", loggerId, volumeIdMembers.ConsistencyGroup)
	}

	return nil
}

func (cs *ScaleControllerServer) DeleteVolume(ctx context.Context, req *csi.DeleteVolumeRequest) (*csi.DeleteVolumeResponse, error) {
	loggerId := utils.GetLoggerId(ctx)
	glog.Infof("[%s] DeleteVolume [%v]", loggerId, req)

	if err := cs.Driver.ValidateControllerServiceRequest(ctx, csi.ControllerServiceCapability_RPC_CREATE_DELETE_VOLUME); err != nil {
		glog.Errorf("[%s] Invalid delete volume req: %v", loggerId, req)
		return nil, status.Error(codes.InvalidArgument,
			fmt.Sprintf("Invalid delete volume req (%v): %v", req, err))
	}
	// For now the image get unconditionally deleted, but here retention policy can be checked
	volumeID := req.GetVolumeId()

	if volumeID == "" {
		return nil, status.Error(codes.InvalidArgument, "volume Id is missing")
	}

	volumeIdMembers, err := getVolIDMembers(volumeID)
	if err != nil {
		return &csi.DeleteVolumeResponse{}, nil
	}

	glog.V(4).Infof("[%s] Volume Id Members [%v]", loggerId, volumeIdMembers)

	conn, err := cs.getConnFromClusterID(ctx, volumeIdMembers.ClusterId)
	if err != nil {
		return nil, err
	}

	primaryConn, isprimaryConnPresent := cs.Driver.connmap["primary"]
	if !isprimaryConnPresent {
		glog.Errorf("[%s] unable to get connector for primary cluster", loggerId)
		return nil, status.Error(codes.Internal, "unable to find primary cluster details in custom resource")
	}

	/* FsUUID in volumeIdMembers will be of Primary cluster. So lets get Name of it
	   from Primary cluster */
	FilesystemName, err := primaryConn.GetFilesystemName(ctx, volumeIdMembers.FsUUID)

	if err != nil {
		return nil, status.Error(codes.Internal, fmt.Sprintf("unable to get filesystem Name for Id [%v] and clusterId [%v]. Error [%v]", volumeIdMembers.FsUUID, volumeIdMembers.ClusterId, err))
	}

	mountInfo, err := primaryConn.GetFilesystemMountDetails(FilesystemName)

	if err != nil {
		return nil, status.Error(codes.Internal, fmt.Sprintf("unable to get mount info for FS [%v] in primary cluster", FilesystemName))
	}

	relPath := ""
	if volumeIdMembers.StorageClassType == STORAGECLASS_ADVANCED {
		relPath = strings.Replace(volumeIdMembers.Path, mountInfo.MountPoint, "", 1)
	} else {
		relPath = strings.Replace(volumeIdMembers.Path, cs.Driver.primary.PrimaryFSMount, "", 1)
	}
	relPath = strings.Trim(relPath, "!/")

	if volumeIdMembers.IsFilesetBased {
		var FilesetName string

		FilesystemName = getRemoteFsName(mountInfo.RemoteDeviceName)
		if volumeIdMembers.FsetName != "" {
			FilesetName = volumeIdMembers.FsetName
		} else {
			FilesetName, err = conn.GetFileSetNameFromId(ctx, FilesystemName, volumeIdMembers.FsetId)
			if err != nil {
				return nil, status.Error(codes.Internal, fmt.Sprintf("Unable to get Fileset Name for Id [%v] FS [%v] ClusterId [%v]", volumeIdMembers.FsetId, FilesystemName, volumeIdMembers.ClusterId))
			}
		}

		if FilesetName != "" {
			/* Confirm it is same fileset which was created for this PV */
			pvName := filepath.Base(relPath)
			if pvName == FilesetName {
				isFilesetAlreadyDel, err := cs.DeleteFilesetVol(ctx, FilesystemName, FilesetName, volumeIdMembers, conn)
				if err != nil {
					return nil, err
				}

				// Delete fileset related symlink
				if !isFilesetAlreadyDel && volumeIdMembers.StorageClassType != STORAGECLASS_ADVANCED {
					err = primaryConn.DeleteSymLnk(ctx, cs.Driver.primary.GetPrimaryFs(), relPath)
					if err != nil {
						return nil, status.Error(codes.Internal, fmt.Sprintf("unable to delete symlnk [%v:%v] Error [%v]", cs.Driver.primary.GetPrimaryFs(), relPath, err))
					}
				}

				if volumeIdMembers.StorageClassType == STORAGECLASS_ADVANCED {
					err := cs.DeleteCGFileset(ctx, FilesystemName, volumeIdMembers, conn)
					if err != nil {
						return nil, err
					}
				}
				return &csi.DeleteVolumeResponse{}, nil
			} else {
				glog.Infof("[%s] pv name from path [%v] does not match with filesetName [%v]. Skipping delete of fileset", loggerId, pvName, FilesetName)
			}
		}
	} else {
		/* Delete Dir for Lw volume */
		err = primaryConn.DeleteDirectory(ctx, cs.Driver.primary.GetPrimaryFs(), relPath, false)
		if err != nil {
			return nil, status.Error(codes.Internal, fmt.Sprintf("unable to Delete Dir using FS [%v] Relative SymLink [%v]. Error [%v]", FilesystemName, relPath, err))
		}
	}

	if volumeIdMembers.StorageClassType != STORAGECLASS_ADVANCED {
		err = primaryConn.DeleteSymLnk(ctx, cs.Driver.primary.GetPrimaryFs(), relPath)

		if err != nil {
			return nil, status.Error(codes.Internal, fmt.Sprintf("unable to delete symlnk [%v:%v] Error [%v]", cs.Driver.primary.GetPrimaryFs(), relPath, err))
		}
	}

	return &csi.DeleteVolumeResponse{}, nil
}

// ControllerGetCapabilities implements the default GRPC callout.
func (cs *ScaleControllerServer) ControllerGetCapabilities(ctx context.Context, req *csi.ControllerGetCapabilitiesRequest) (*csi.ControllerGetCapabilitiesResponse, error) {
	loggerId := utils.GetLoggerId(ctx)
	glog.Infof("[%s] ControllerGetCapabilities called with req: %#v", loggerId, req)
	return &csi.ControllerGetCapabilitiesResponse{
		Capabilities: cs.Driver.cscap,
	}, nil
}

func (cs *ScaleControllerServer) ValidateVolumeCapabilities(ctx context.Context, req *csi.ValidateVolumeCapabilitiesRequest) (*csi.ValidateVolumeCapabilitiesResponse, error) {
	loggerId := utils.GetLoggerId(ctx)
	volumeID := req.GetVolumeId()
	glog.V(4).Infof("[%s] ValidateVolumeCapabilities called with req: %#v", loggerId, req)
	if volumeID == "" {
		return nil, status.Error(codes.InvalidArgument, "VolumeID not present")
	}

	if len(req.VolumeCapabilities) == 0 {
		return nil, status.Error(codes.InvalidArgument, "No volume capability specified")
	}

	for _, cap := range req.VolumeCapabilities {
		if cap.GetAccessMode().GetMode() != csi.VolumeCapability_AccessMode_MULTI_NODE_MULTI_WRITER {
			return &csi.ValidateVolumeCapabilitiesResponse{Message: ""}, nil
		}
	}
	return &csi.ValidateVolumeCapabilitiesResponse{
		Confirmed: &csi.ValidateVolumeCapabilitiesResponse_Confirmed{
			VolumeCapabilities: req.VolumeCapabilities,
		},
	}, nil
}

func (cs *ScaleControllerServer) ControllerUnpublishVolume(ctx context.Context, req *csi.ControllerUnpublishVolumeRequest) (*csi.ControllerUnpublishVolumeResponse, error) {
	loggerId := utils.GetLoggerId(ctx)
	glog.Infof("[%s] controllerserver ControllerUnpublishVolume", loggerId)
	glog.V(4).Infof("[%s] ControllerUnpublishVolume : req %#v", loggerId, req)

	if err := cs.Driver.ValidateControllerServiceRequest(ctx, csi.ControllerServiceCapability_RPC_PUBLISH_UNPUBLISH_VOLUME); err != nil {
		glog.Errorf("[%s] invalid Unpublish volume request: %v", loggerId, req)
		return nil, status.Error(codes.Internal, fmt.Sprintf("ControllerUnpublishVolume: ValidateControllerServiceRequest failed: %v", err))
	}

	volumeID := req.GetVolumeId()
	_, err := getVolIDMembers(volumeID)
	if err != nil {
		return nil, status.Error(codes.InvalidArgument, "ControllerUnpublishVolume : VolumeID is not in proper format")
	}

	return &csi.ControllerUnpublishVolumeResponse{}, nil
}

func (cs *ScaleControllerServer) ControllerPublishVolume(ctx context.Context, req *csi.ControllerPublishVolumeRequest) (*csi.ControllerPublishVolumeResponse, error) { //nolint:gocyclo,funlen
	loggerId := utils.GetLoggerId(ctx)
	glog.Infof("[%s] Controllerserver ControllerPublishVolume", loggerId)
	glog.V(4).Infof("[%s] ControllerPublishVolume : req %#v", loggerId, req)

	if err := cs.Driver.ValidateControllerServiceRequest(ctx, csi.ControllerServiceCapability_RPC_PUBLISH_UNPUBLISH_VOLUME); err != nil {
		glog.Errorf("[%s] Invalid Publish volume request: %v", loggerId, req)
		return nil, status.Error(codes.Internal, fmt.Sprintf("ControllerPublishVolume: ValidateControllerServiceRequest failed: %v", err))
	}

	//ControllerPublishVolumeRequest{VolumeId:"934225357755027944;09762E35:5D26932A;path=/ibm/gpfs0/volume1", NodeId:"node4", VolumeCapability:(*csi.VolumeCapability)(0xc00005d6c0), Readonly:false, Secrets:map[string]string(nil), VolumeContext:map[string]string(nil), XXX_NoUnkeyedLiteral:struct {}{}, XXX_unrecognized:[]uint8(nil), XXX_sizecache:0}

	nodeID := req.GetNodeId()

	if nodeID == "" {
		return nil, status.Error(codes.InvalidArgument, "NodeID not present")
	}

	volumeID := req.GetVolumeId()

	if volumeID == "" {
		return nil, status.Error(codes.InvalidArgument, "ControllerPublishVolume : VolumeID is not present")
	}

	var isFsMounted bool

	//Assumption : filesystem_uuid is always from local/primary cluster.

	if req.VolumeCapability == nil {
		return nil, status.Error(codes.InvalidArgument, "ControllerPublishVolume :volume capabilities are empty")
	}

	volumeIDMembers, err := getVolIDMembers(volumeID)
	if err != nil {
		return nil, status.Error(codes.InvalidArgument, "ControllerPublishVolume : VolumeID is not in proper format")
	}

	filesystemID := volumeIDMembers.FsUUID
	volumePath := volumeIDMembers.Path

	// if SKIP_MOUNT_UNMOUNT == "yes" then mount/unmount will not be invoked
	skipMountUnmount := utils.GetEnv(SKIP_MOUNT_UNMOUNT, yes)
	glog.Infof("[%s] ControllerPublishVolume : SKIP_MOUNT_UNMOUNT is set to %s", loggerId, skipMountUnmount)

	//Get filesystem name from UUID
	fsName, err := cs.Driver.connmap["primary"].GetFilesystemName(ctx, filesystemID)
	if err != nil {
		glog.Errorf("[%s] ControllerPublishVolume : Error in getting filesystem Name for filesystem ID of %s.", loggerId, filesystemID)
		return nil, status.Error(codes.Internal, fmt.Sprintf("ControllerPublishVolume : Error in getting filesystem Name for filesystem ID of %s. Error [%v]", filesystemID, err))
	}

	//Check if primary filesystem is mounted.
	primaryfsName := cs.Driver.primary.GetPrimaryFs()
	pfsMount, err := cs.Driver.connmap["primary"].GetFilesystemMountDetails(primaryfsName)
	if err != nil {
		glog.Errorf("[%s] ControllerPublishVolume : Error in getting filesystem mount details for %s", loggerId, primaryfsName)
		return nil, status.Error(codes.Internal, fmt.Sprintf("ControllerPublishVolume : Error in getting filesystem mount details for %s. Error [%v]", primaryfsName, err))
	}

	// Node mapping check
	scalenodeID := getNodeMapping(nodeID)
	glog.Infof("[%s] ControllerUnpublishVolume : scalenodeID:%s --known as-- k8snodeName: %s", loggerId, scalenodeID, nodeID)

	shortnameNodeMapping := utils.GetEnv(SHORTNAME_NODE_MAPPING, no)
	if shortnameNodeMapping == yes {
		glog.V(4).Infof("[%s] ControllerPublishVolume : SHORTNAME_NODE_MAPPING is set to %s", loggerId, shortnameNodeMapping)
	}

	var ispFsMounted bool
	// NodesMounted has admin node names
	// This means node mapping must be to admin names.
	// Unless shortnameNodeMapping=="yes", then we should check shortname portion matches.
	if shortnameNodeMapping == yes {
		ispFsMounted = shortnameInSlice(scalenodeID, pfsMount.NodesMounted)
	} else {
		ispFsMounted = utils.StringInSlice(scalenodeID, pfsMount.NodesMounted)
	}

	glog.Infof("[%s] ControllerPublishVolume : Primary FS is mounted on %v", loggerId, pfsMount.NodesMounted)
	glog.V(4).Infof("[%s] ControllerPublishVolume : Primary Fileystem is %s and Volume is from Filesystem %s", loggerId, primaryfsName, fsName)
	// Skip if primary filesystem and volume filesystem is same
	if volumeIDMembers.StorageClassType == STORAGECLASS_ADVANCED || primaryfsName != fsName {
		//Check if filesystem is mounted
		fsMount, err := cs.Driver.connmap["primary"].GetFilesystemMountDetails(fsName)
		if err != nil {
			glog.Errorf("[%s] ControllerPublishVolume : Error in getting filesystem mount details for %s", loggerId, fsName)
			return nil, status.Error(codes.Internal, fmt.Sprintf("ControllerPublishVolume : Error in getting filesystem mount details for %s. Error [%v]", fsName, err))
		}

		if volumeIDMembers.StorageClassType == STORAGECLASS_ADVANCED &&
			!strings.HasPrefix(volumePath, fsMount.MountPoint) {
			glog.Errorf("[%s] ControllerPublishVolume : Volume path %s is not part of the filesystem %s", loggerId, volumePath, fsName)
			return nil, status.Error(codes.Internal, fmt.Sprintf("ControllerPublishVolume : Volume path %s is not part of the filesystem %s", volumePath, fsName))
		} else if !strings.HasPrefix(volumePath, fsMount.MountPoint) &&
			!strings.HasPrefix(volumePath, pfsMount.MountPoint) {
			glog.Errorf("[%s] ControllerPublishVolume : Volume path %s is not part of the filesystem %s or %s", loggerId, volumePath, primaryfsName, fsName)
			return nil, status.Error(codes.Internal, fmt.Sprintf("ControllerPublishVolume : Volume path %s is not part of the filesystem %s or %s", volumePath, primaryfsName, fsName))
		}

		// NodesMounted has admin node names
		// This means node mapping must be to admin names.
		// Unless shortnameNodeMapping=="yes", then we should check shortname portion matches.
		if shortnameNodeMapping == yes {
			isFsMounted = shortnameInSlice(scalenodeID, pfsMount.NodesMounted)
		} else {
			isFsMounted = utils.StringInSlice(scalenodeID, pfsMount.NodesMounted)
		}

		glog.Infof("[%s] ControllerPublishVolume : Volume Source FS is mounted on %v", loggerId, fsMount.NodesMounted)
	} else {
		if !strings.HasPrefix(volumePath, pfsMount.MountPoint) {
			glog.Errorf("[%s] ControllerPublishVolume : Volume path %s is not part of the filesystem %s", loggerId, volumePath, primaryfsName)
			return nil, status.Error(codes.Internal, fmt.Sprintf("ControllerPublishVolume : Volume path %s is not part of the filesystem %s", volumePath, primaryfsName))
		}

		isFsMounted = ispFsMounted
	}

	glog.Infof("[%s] ControllerPublishVolume : Mount Status Primaryfs [ %t ], Sourcefs [ %t ]", loggerId, ispFsMounted, isFsMounted)

	if isFsMounted && ispFsMounted {
		glog.V(4).Infof("[%s] ControllerPublishVolume : %s and %s are mounted on %s so returning success", loggerId, fsName, primaryfsName, scalenodeID)
		return &csi.ControllerPublishVolumeResponse{}, nil
	}

	if skipMountUnmount == "yes" && (!isFsMounted || !ispFsMounted) {
		glog.Errorf("[%s] ControllerPublishVolume : SKIP_MOUNT_UNMOUNT == yes and either %s or %s is not mounted on node %s", loggerId, primaryfsName, fsName, scalenodeID)
		return nil, status.Error(codes.Internal, fmt.Sprintf("ControllerPublishVolume : SKIP_MOUNT_UNMOUNT == yes and either %s or %s is not mounted on node %s.", primaryfsName, fsName, scalenodeID))
	}

	//mount the primary filesystem if not mounted
	if !(ispFsMounted) && skipMountUnmount == no {
		glog.V(4).Infof("[%s] ControllerPublishVolume : mounting Filesystem %s on %s", loggerId, primaryfsName, scalenodeID)
		err = cs.Driver.connmap["primary"].MountFilesystem(primaryfsName, scalenodeID)
		if err != nil {
			glog.Errorf("[%s] ControllerPublishVolume : Error in mounting filesystem %s on node %s", loggerId, primaryfsName, scalenodeID)
			return nil, status.Error(codes.Internal, fmt.Sprintf("ControllerPublishVolume :  Error in mounting filesystem %s on node %s. Error [%v]", primaryfsName, scalenodeID, err))
		}
	}

	//mount the volume filesystem if mounted
	if !(isFsMounted) && skipMountUnmount == no && primaryfsName != fsName {
		glog.V(4).Infof("[%s] ControllerPublishVolume : mounting %s on %s", loggerId, fsName, scalenodeID)
		err = cs.Driver.connmap["primary"].MountFilesystem(fsName, scalenodeID)
		if err != nil {
			glog.Errorf("[%s] ControllerPublishVolume : Error in mounting filesystem %s on node %s", loggerId, fsName, scalenodeID)
			return nil, status.Error(codes.Internal, fmt.Sprintf("ControllerPublishVolume : Error in mounting filesystem %s on node %s. Error [%v]", fsName, scalenodeID, err))
		}
	}
	return &csi.ControllerPublishVolumeResponse{}, nil
}

func (cs *ScaleControllerServer) CheckNewSnapRequired(ctx context.Context, conn connectors.SpectrumScaleConnector, filesystemName string, filesetName string, snapWindow int) (string, error) {
	loggerId := utils.GetLoggerId(ctx)
	latestSnapList, err := conn.GetLatestFilesetSnapshots(filesystemName, filesetName)
	if err != nil {
		glog.Errorf("[%s] CheckNewSnapRequired - getting latest snapshot list failed for fileset: [%s:%s]. Error: [%v]", loggerId, filesystemName, filesetName, err)
		return "", err
	}

	if len(latestSnapList) == 0 {
		// No snapshot exists, so create new one
		return "", nil
	}

	timestamp, err := cs.getSnapshotCreateTimestamp(conn, filesystemName, filesetName, latestSnapList[0].SnapshotName)
	if err != nil {
		glog.Errorf("[%s] Error getting create timestamp for snapshot %s:%s:%s", loggerId, filesystemName, filesetName, latestSnapList[0].SnapshotName)
		return "", err
	}

	var timestampSecs int64
	timestampSecs = timestamp.GetSeconds()
	lastSnapTime := time.Unix(timestampSecs, 0)
	passedTime := time.Now().Sub(lastSnapTime).Seconds()
	glog.Infof("[%s] Fileset [%s:%s], last snapshot time: [%v], current time: [%v], passed time: %v seconds, snapWindow: %v minutes", loggerId, filesystemName, filesetName, lastSnapTime, time.Now(), int64(passedTime), snapWindow)

	snapWindowSeconds := snapWindow * 60

	if passedTime < float64(snapWindowSeconds) {
		// we don't need to take new snapshot
		glog.Infof("[%s] CheckNewSnapRequired - for fileset [%s:%s], using existing snapshot [%s]", loggerId, filesystemName, filesetName, latestSnapList[0].SnapshotName)
		return latestSnapList[0].SnapshotName, nil
	}

	glog.Infof("[%s] CheckNewSnapRequired - for fileset [%s:%s] we need to create new snapshot", loggerId, filesystemName, filesetName)
	return "", nil
}

func (cs *ScaleControllerServer) MakeSnapMetadataDir(ctx context.Context, conn connectors.SpectrumScaleConnector, filesystemName string, filesetName string, indepFileset string, cgSnapName string, metaSnapName string) error {
	loggerId := utils.GetLoggerId(ctx)
	path := fmt.Sprintf("%s/%s/%s", indepFileset, cgSnapName, metaSnapName)
	glog.Infof("[%s] MakeSnapMetadataDir - creating directory [%s] for fileset: [%s:%s]", loggerId, path, filesystemName, filesetName)
	err := conn.MakeDirectory(filesystemName, path, "0", "0")
	if err != nil {
		// Directory creation failed
		glog.Errorf("[%s] Volume:[%v] - unable to create directory [%v] in filesystem [%v]. Error : %v", loggerId, filesetName, path, filesystemName, err)
		return fmt.Errorf("unable to create directory [%v] in filesystem [%v]. Error : %v", path, filesystemName, err)
	}
	return nil
}

// CreateSnapshot Create Snapshot
func (cs *ScaleControllerServer) CreateSnapshot(ctx context.Context, req *csi.CreateSnapshotRequest) (*csi.CreateSnapshotResponse, error) { //nolint:gocyclo,funlen
	loggerId := utils.GetLoggerId(ctx)
	glog.Infof("[%s] CreateSnapshot - create snapshot req: %v", loggerId, req)

	if err := cs.Driver.ValidateControllerServiceRequest(ctx, csi.ControllerServiceCapability_RPC_CREATE_DELETE_SNAPSHOT); err != nil {
		glog.Errorf("[%s] CreateSnapshot - invalid create snapshot req: %v", loggerId, req)
		return nil, status.Error(codes.Internal, fmt.Sprintf("CreateSnapshot ValidateControllerServiceRequest failed: %v", err))
	}

	if req == nil {
		return nil, status.Error(codes.InvalidArgument, "CreateSnapshot - Request cannot be empty")
	}

	volID := req.GetSourceVolumeId()
	if volID == "" {
		return nil, status.Error(codes.InvalidArgument, "CreateSnapshot - Source Volume ID is a required field")
	}

	volumeIDMembers, err := getVolIDMembers(volID)
	if err != nil {
		return nil, status.Error(codes.InvalidArgument, fmt.Sprintf("CreateSnapshot - Error in source Volume ID %v: %v", volID, err))
	}

	if !volumeIDMembers.IsFilesetBased {
		return nil, status.Error(codes.InvalidArgument, fmt.Sprintf("CreateSnapshot - volume [%s] - Volume snapshot can only be created when source volume is fileset", volID))
	}

	if (volumeIDMembers.StorageClassType == STORAGECLASS_ADVANCED) && (volumeIDMembers.VolType != FILE_DEPENDENTFILESET_VOLUME) {
		return nil, status.Error(codes.InvalidArgument, fmt.Sprintf("CreateSnapshot - volume [%s] - Volume snapshot can only be created when source volume is dependent fileset for new storageClass", volID))
	}

	conn, err := cs.getConnFromClusterID(ctx, volumeIDMembers.ClusterId)
	if err != nil {
		return nil, err
	}

	/* Check if Spectrum Scale supports Snapshot */
	chkSnapshotErr := cs.checkSnapshotSupport(conn)
	if chkSnapshotErr != nil {
		return nil, chkSnapshotErr
	}

	primaryConn, isprimaryConnPresent := cs.Driver.connmap["primary"]
	if !isprimaryConnPresent {
		glog.Errorf("[%s] CreateSnapshot - unable to get connector for primary cluster", loggerId)
		return nil, status.Error(codes.Internal, "CreateSnapshot - unable to find primary cluster details in custom resource")
	}

	filesystemName, err := primaryConn.GetFilesystemName(ctx, volumeIDMembers.FsUUID)
	if err != nil {
		return nil, status.Error(codes.Internal, fmt.Sprintf("CreateSnapshot - Unable to get filesystem Name for Filesystem Uid [%v] and clusterId [%v]. Error [%v]", volumeIDMembers.FsUUID, volumeIDMembers.ClusterId, err))
	}

	mountInfo, err := primaryConn.GetFilesystemMountDetails(filesystemName)
	if err != nil {
		return nil, status.Error(codes.Internal, fmt.Sprintf("CreateSnapshot - unable to get mount info for FS [%v] in primary cluster", filesystemName))
	}

	filesetResp := connectors.Fileset_v2{}
	filesystemName = getRemoteFsName(mountInfo.RemoteDeviceName)
	if volumeIDMembers.FsetName != "" {
		filesetResp, err = conn.GetFileSetResponseFromName(filesystemName, volumeIDMembers.FsetName)
		if err != nil {
			return nil, status.Error(codes.Internal, fmt.Sprintf("CreateSnapshot - Unable to get Fileset response for Fileset [%v] FS [%v] ClusterId [%v]", volumeIDMembers.FsetName, filesystemName, volumeIDMembers.ClusterId))
		}
	} else {
		filesetResp, err = conn.GetFileSetResponseFromId(ctx, filesystemName, volumeIDMembers.FsetId)
		if err != nil {
			return nil, status.Error(codes.Internal, fmt.Sprintf("CreateSnapshot - Unable to get Fileset response for Fileset Id [%v] FS [%v] ClusterId [%v]", volumeIDMembers.FsetId, filesystemName, volumeIDMembers.ClusterId))
		}
	}

	if volumeIDMembers.StorageClassType != STORAGECLASS_ADVANCED {
		if filesetResp.Config.ParentId > 0 {
			return nil, status.Error(codes.InvalidArgument, fmt.Sprintf("CreateSnapshot - volume [%s] - Volume snapshot can only be created when source volume is independent fileset", volID))
		}
	}

	filesetName := filesetResp.FilesetName
	relPath := ""
	if volumeIDMembers.StorageClassType == STORAGECLASS_ADVANCED {
		glog.V(4).Infof("[%s] CreateSnapshot - creating snapshot for advanced storageClass", loggerId)
		relPath = strings.Replace(volumeIDMembers.Path, mountInfo.MountPoint, "", 1)
	} else {
		glog.V(4).Infof("[%s] CreateSnapshot - creating snapshot for classic storageClass", loggerId)
		relPath = strings.Replace(volumeIDMembers.Path, cs.Driver.primary.PrimaryFSMount, "", 1)
	}
	relPath = strings.Trim(relPath, "!/")

	/* Confirm it is same fileset which was created for this PV */
	pvName := filepath.Base(relPath)
	if pvName != filesetName {
		return nil, status.Error(codes.Internal, fmt.Sprintf("CreateSnapshot - PV name from path [%v] does not match with filesetName [%v].", pvName, filesetName))
	}

	if volumeIDMembers.StorageClassType == STORAGECLASS_ADVANCED {
		filesetName = volumeIDMembers.ConsistencyGroup
	}

	snapName := req.GetName()
	snapWindowInt := 0
	if volumeIDMembers.StorageClassType == STORAGECLASS_ADVANCED {
		snapParams := req.GetParameters()
		snapWindow, snapWindowSpecified := snapParams[connectors.UserSpecifiedSnapWindow]
		if !snapWindowSpecified {
			// use default snapshot window for consistency group
			snapWindow = defaultSnapWindow
			glog.Infof("[%s] SnapWindow not specified. Using default snapWindow: [%s] for for fileset[%s:%s]", loggerId, snapWindow, filesetResp.FilesetName, filesystemName)
		}
		snapWindowInt, err = strconv.Atoi(snapWindow)
		if err != nil {
			return nil, status.Error(codes.Internal, fmt.Sprintf("CreateSnapshot [%s] - invalid snapWindow value: [%v]", snapName, snapWindow))
		}
	}

	snapExist, err := conn.CheckIfSnapshotExist(ctx, filesystemName, filesetName, snapName)
	if err != nil {
		glog.Errorf("[%s] CreateSnapshot [%s] - Unable to get the snapshot details. Error [%v]", loggerId, snapName, err)
		return nil, status.Error(codes.Internal, fmt.Sprintf("Unable to get the snapshot details for [%s]. Error [%v]", snapName, err))
	}

	if !snapExist {
		/* For new storageClass check last snapshot creation time, if time passed is less than
		 * snapWindow then return existing snapshot */
		createNewSnap := true
		if volumeIDMembers.StorageClassType == STORAGECLASS_ADVANCED {
			cgSnapName, err := cs.CheckNewSnapRequired(ctx, conn, filesystemName, filesetName, snapWindowInt)
			if err != nil {
				glog.Errorf("[%s] CreateSnapshot [%s] - unable to check if snapshot is required for new storageClass for fileset [%s:%s]. Error: [%v]", loggerId, snapName, filesystemName, filesetName, err)
				return nil, err
			}
			if cgSnapName != "" {
				usable, err := cs.isExistingSnapUseableForVol(conn, filesystemName, filesetName, filesetResp.FilesetName, cgSnapName)
				if !usable {
					return nil, err
				}
				createNewSnap = false
				snapName = cgSnapName
			} else {
				glog.Infof("[%s] CreateSnapshot - creating new snapshot for consistency group for fileset: [%s:%s]", loggerId, filesystemName, filesetName)
			}
		}

		if createNewSnap {
			snapshotList, err := conn.ListFilesetSnapshots(ctx, filesystemName, filesetName)
			if err != nil {
				glog.Errorf("[%s] CreateSnapshot [%s] - unable to list snapshots for fileset [%s:%s]. Error: [%v]", loggerId, snapName, filesystemName, filesetName, err)
				return nil, status.Error(codes.Internal, fmt.Sprintf("unable to list snapshots for fileset [%s:%s]. Error: [%v]", filesystemName, filesetName, err))
			}

			if len(snapshotList) >= 256 {
				glog.Errorf("[%s] CreateSnapshot [%s] - max limit of snapshots reached for fileset [%s:%s]. No more snapshots can be created for this fileset.", loggerId, snapName, filesystemName, filesetName)
				return nil, status.Error(codes.OutOfRange, fmt.Sprintf("max limit of snapshots reached for fileset [%s:%s]. No more snapshots can be created for this fileset.", filesystemName, filesetName))
			}

			snaperr := conn.CreateSnapshot(ctx, filesystemName, filesetName, snapName)
			if snaperr != nil {
				glog.Errorf("[%s] Snapshot [%s] - Unable to create snapshot. Error [%v]", loggerId, snapName, snaperr)
				return nil, status.Error(codes.Internal, fmt.Sprintf("unable to create snapshot [%s]. Error [%v]", snapName, snaperr))
			}
		}
	}

	snapID := ""
	if volumeIDMembers.StorageClassType == STORAGECLASS_ADVANCED {
		// storageclass_type;volumeType;clusterId;FSUUID;consistency_group;filesetName;snapshotName;metaSnapshotName
		snapID = fmt.Sprintf("%s;%s;%s;%s;%s;%s;%s;%s", volumeIDMembers.StorageClassType, volumeIDMembers.VolType, volumeIDMembers.ClusterId, volumeIDMembers.FsUUID, filesetName, filesetResp.FilesetName, snapName, req.GetName())
	} else {
		if filesetResp.Config.Comment == connectors.FilesetComment &&
			(cs.Driver.primary.PrimaryFset != filesetName || cs.Driver.primary.PrimaryFs != filesystemName) {
			// Dynamically created PVC, here path is the xxx-data directory within the fileset where all volume data resides
			// storageclass_type;volumeType;clusterId;FSUUID;consistency_group;filesetName;snapshotName;metaSnapshotName;path
			snapID = fmt.Sprintf("%s;%s;%s;%s;%s;%s;%s;%s;%s-data", volumeIDMembers.StorageClassType, volumeIDMembers.VolType, volumeIDMembers.ClusterId, volumeIDMembers.FsUUID, "", filesetName, snapName, "", filesetName)
		} else {
			// This is statically created PVC from an independent fileset, here path is the root of fileset
			// storageclass_type;volumeType;clusterId;FSUUID;consistency_group;filesetName;snapshotName;metaSnapshotName;/
			snapID = fmt.Sprintf("%s;%s;%s;%s;%s;%s;%s;%s;/", volumeIDMembers.StorageClassType, volumeIDMembers.VolType, volumeIDMembers.ClusterId, volumeIDMembers.FsUUID, "", filesetName, snapName, "")
		}
	}

	timestamp, err := cs.getSnapshotCreateTimestamp(conn, filesystemName, filesetName, snapName)
	if err != nil {
		glog.Errorf("[%s] Error getting create timestamp for snapshot %s:%s:%s", loggerId, filesystemName, filesetName, snapName)
		return nil, err
	}

	restoreSize, err := cs.getSnapRestoreSize(conn, filesystemName, filesetResp.FilesetName)
	if err != nil {
		glog.Errorf("[%s] Error getting the snapshot restore size for snapshot %s:%s:%s", loggerId, filesystemName, filesetResp.FilesetName, snapName)
		return nil, err
	}

	if volumeIDMembers.StorageClassType == STORAGECLASS_ADVANCED {
		err := cs.MakeSnapMetadataDir(ctx, conn, filesystemName, filesetResp.FilesetName, filesetName, snapName, req.GetName())
		if err != nil {
			glog.Errorf("[%s] Error in creating directory for storing metadata information for advanced storageClass. Error: [%v]", loggerId, err)
			return nil, err
		}
	}

	return &csi.CreateSnapshotResponse{
		Snapshot: &csi.Snapshot{
			SnapshotId:     snapID,
			SourceVolumeId: volID,
			ReadyToUse:     true,
			CreationTime:   &timestamp,
			SizeBytes:      restoreSize,
		},
	}, nil
}

func (cs *ScaleControllerServer) getSnapshotCreateTimestamp(conn connectors.SpectrumScaleConnector, fs string, fset string, snap string) (timestamp.Timestamp, error) {
	var timestamp timestamp.Timestamp

	createTS, err := conn.GetSnapshotCreateTimestamp(fs, fset, snap)
	if err != nil {
		glog.Errorf("snapshot [%s] - Unable to get snapshot create timestamp", snap)
		return timestamp, err
	}

	timezoneOffset, err := conn.GetTimeZoneOffset()
	if err != nil {
		glog.Errorf("snapshot [%s] - Unable to get cluster timezone", snap)
		return timestamp, err
	}

	// for GMT, REST API returns Z instead of 00:00
	if timezoneOffset == "Z" {
		timezoneOffset = "+00:00"
	}

	// Rest API returns create timestamp in the format 2006-01-02 15:04:05,000
	// irrespective of the cluster timezone. We replace the last part of this date
	// with the timezone offset returned by cluster config REST API and then parse
	// the timestamp with correct zone info
	const longForm = "2006-01-02 15:04:05-07:00"
	//nolint::staticcheck

	createTSTZ := strings.Replace(createTS, ",000", timezoneOffset, 1)
	t, err := time.Parse(longForm, createTSTZ)
	if err != nil {
		glog.Errorf("snapshot - for fileset [%s:%s] error in parsing timestamp: [%v]. Error: [%v]", fs, fset, createTS, err)
		return timestamp, err
	}
	timestamp.Seconds = t.Unix()
	timestamp.Nanos = 0

	glog.Infof("getSnapshotCreateTimestamp: for fileset [%s:%s] snapshot creation timestamp: [%v]", fs, fset, createTSTZ)
	return timestamp, nil
}

func (cs *ScaleControllerServer) getSnapRestoreSize(conn connectors.SpectrumScaleConnector, filesystemName string, filesetName string) (int64, error) {
	quotaResp, err := conn.GetFilesetQuotaDetails(filesystemName, filesetName)

	if err != nil {
		return 0, err
	}

	if quotaResp.BlockLimit < 0 {
		glog.Errorf("getSnapRestoreSize: Invalid block limit [%v] for fileset [%s:%s] found", quotaResp.BlockLimit, filesystemName, filesetName)
		return 0, status.Error(codes.Internal, fmt.Sprintf("invalid block limit [%v] for fileset [%s:%s] found", quotaResp.BlockLimit, filesystemName, filesetName))
	}

	// REST API returns block limit in kb, convert it to bytes and return
	return int64(quotaResp.BlockLimit * 1024), nil
}

func (cs *ScaleControllerServer) isExistingSnapUseableForVol(conn connectors.SpectrumScaleConnector, filesystemName string, consistencyGroup string, filesetName string, cgSnapName string) (bool, error) {
	pathDir := fmt.Sprintf("%s/.snapshots/%s/%s", consistencyGroup, cgSnapName, filesetName)
	_, err := conn.StatDirectory(filesystemName, pathDir)
	if err != nil {
		if strings.Contains(err.Error(), "EFSSG0264C") ||
			strings.Contains(err.Error(), "does not exist") { // directory does not exist
			return false, status.Error(codes.Internal, fmt.Sprintf("snapshot for volume [%v] in filesystem [%v] is not taken. Wait till current snapWindow expires.", filesetName, filesystemName))
		} else {
			return false, err
		}
	}
	return true, nil
}

func (cs *ScaleControllerServer) DelSnapMetadataDir(ctx context.Context, conn connectors.SpectrumScaleConnector, filesystemName string, consistencyGroup string, filesetName string, cgSnapName string, metaSnapName string) (bool, error) {
	loggerId := utils.GetLoggerId(ctx)
	pathDir := fmt.Sprintf("%s/%s/%s", consistencyGroup, cgSnapName, metaSnapName)
	err := conn.DeleteDirectory(ctx, filesystemName, pathDir, false)
	if err != nil {
		if !(strings.Contains(err.Error(), "EFSSG0264C") ||
			strings.Contains(err.Error(), "does not exist")) { // directory is already deleted
			return false, status.Error(codes.Internal, fmt.Sprintf("unable to Delete Dir using FS [%v] at path [%v]. Error [%v]", filesystemName, pathDir, err))
		}
	}

	// Now check if consistency group snapshot metadata directory can be deleted
	pathDir = fmt.Sprintf("%s/%s", consistencyGroup, cgSnapName)
	statInfo, err := conn.StatDirectory(filesystemName, pathDir)
	if err != nil {
		if !(strings.Contains(err.Error(), "EFSSG0264C") ||
			strings.Contains(err.Error(), "does not exist")) { // directory is already deleted
			return false, status.Error(codes.Internal, fmt.Sprintf("unable to stat directory using FS [%v] at path [%v]. Error [%v]", filesystemName, pathDir, err))
		}
		return true, nil
	}

	statSplit := strings.Split(statInfo, "\n")
	thirdLineSplit := strings.Split(statSplit[2], " ")
	lenSplit := len(thirdLineSplit)
	linkStr := strings.TrimRight(thirdLineSplit[lenSplit-1], "\n")
	nlink, err := strconv.Atoi(linkStr)
	if err != nil {
		return false, status.Error(codes.Internal, fmt.Sprintf("invalid number of links [%v] returned in stat output for FS [%v] at path [%v]. Error [%v]", linkStr, filesystemName, pathDir, err))
	}

	glog.Infof("[%s] DelSnapMetadataDir - number of links for directory in FS [%v] at path [%v] is [%v]", loggerId, filesystemName, pathDir, nlink)

	if nlink == 2 {
		// directory can be deleted
		err := conn.DeleteDirectory(ctx, filesystemName, pathDir, true)
		if err != nil {
			if !(strings.Contains(err.Error(), "EFSSG0264C") ||
				strings.Contains(err.Error(), "does not exist")) {
				return false, status.Error(codes.Internal, fmt.Sprintf("unable to delete directory for FS [%v] at path [%v]. Error: [%v]", filesystemName, pathDir, err))
			}
		}
		return true, nil
	}
	return false, nil
}

// DeleteSnapshot - Delete snapshot
func (cs *ScaleControllerServer) DeleteSnapshot(ctx context.Context, req *csi.DeleteSnapshotRequest) (*csi.DeleteSnapshotResponse, error) {
	loggerId := utils.GetLoggerId(ctx)
	glog.Infof("[%s] DeleteSnapshot - delete snapshot req: %v", loggerId, req)

	if err := cs.Driver.ValidateControllerServiceRequest(ctx, csi.ControllerServiceCapability_RPC_CREATE_DELETE_SNAPSHOT); err != nil {
		glog.Errorf("[%s] DeleteSnapshot - invalid delete snapshot req %v: %v", loggerId, req, err)
		return nil, status.Error(codes.Internal, fmt.Sprintf("DeleteSnapshot - ValidateControllerServiceRequest failed: %v", err))
	}

	if req == nil {
		return nil, status.Error(codes.InvalidArgument, "DeleteSnapshot - request cannot be empty")
	}
	snapID := req.GetSnapshotId()

	if snapID == "" {
		return nil, status.Error(codes.InvalidArgument, "DeleteSnapshot - snapshot Id is a required field")
	}

	snapIdMembers, err := cs.GetSnapIdMembers(snapID)
	if err != nil {
		glog.Errorf("[%s] Invalid snapshot ID %s [%v]", loggerId, snapID, err)
		return nil, err
	}

	conn, err := cs.getConnFromClusterID(ctx, snapIdMembers.ClusterId)
	if err != nil {
		return nil, err
	}

	filesystemName, err := conn.GetFilesystemName(ctx, snapIdMembers.FsUUID)
	if err != nil {
		return nil, status.Error(codes.Internal, fmt.Sprintf("DeleteSnapshot - unable to get filesystem Name for Filesystem UID [%v] and clusterId [%v]. Error [%v]", snapIdMembers.FsUUID, snapIdMembers.ClusterId, err))
	}

	filesetExist := false
	if snapIdMembers.StorageClassType == STORAGECLASS_ADVANCED {
		filesetExist, err = conn.CheckIfFilesetExist(ctx, filesystemName, snapIdMembers.ConsistencyGroup)
	} else {
		filesetExist, err = conn.CheckIfFilesetExist(ctx, filesystemName, snapIdMembers.FsetName)
	}
	if err != nil {
		return nil, status.Error(codes.Internal, fmt.Sprintf("DeleteSnapshot - unable to get the fileset %s details details. Error [%v]", snapIdMembers.FsetName, err))
	}

	//skip delete if snapshot not exist, return success
	if filesetExist {
		snapExist := false
		if snapIdMembers.StorageClassType == STORAGECLASS_ADVANCED {
			glog.V(4).Infof("[%s] DeleteSnapshot - for advanced storageClass check if snapshot [%s] exist in fileset [%s] under filesystem [%s]", loggerId, snapIdMembers.SnapName, snapIdMembers.ConsistencyGroup, filesystemName)
			chkSnapExist, err := conn.CheckIfSnapshotExist(ctx, filesystemName, snapIdMembers.ConsistencyGroup, snapIdMembers.SnapName)
			if err != nil {
				return nil, status.Error(codes.Internal, fmt.Sprintf("DeleteSnapshot - unable to get the snapshot details. Error [%v]", err))
			}
			snapExist = chkSnapExist
		} else {
			glog.V(4).Infof("[%s] DeleteSnapshot - for classic storageClass check if snapshot [%s] exist in fileset [%s] under filesystem [%s]", loggerId, snapIdMembers.SnapName, snapIdMembers.FsetName, filesystemName)
			chkSnapExist, err := conn.CheckIfSnapshotExist(ctx, filesystemName, snapIdMembers.FsetName, snapIdMembers.SnapName)
			if err != nil {
				return nil, status.Error(codes.Internal, fmt.Sprintf("DeleteSnapshot - unable to get the snapshot details. Error [%v]", err))
			}
			snapExist = chkSnapExist
		}

		// skip delete snapshot if not exist, return success
		if snapExist {
			deleteSnapshot := true
			filesetName := snapIdMembers.FsetName
			if snapIdMembers.StorageClassType == STORAGECLASS_ADVANCED {
				delSnap, snaperr := cs.DelSnapMetadataDir(ctx, conn, filesystemName, snapIdMembers.ConsistencyGroup, snapIdMembers.FsetName, snapIdMembers.SnapName, snapIdMembers.MetaSnapName)
				if snaperr != nil {
					glog.Errorf("[%s] DeleteSnapshot - error while deleting snapshot %v: Error: %v", loggerId, snapIdMembers.SnapName, snaperr)
					return nil, snaperr
				}
				if delSnap {
					filesetName = snapIdMembers.ConsistencyGroup
					glog.V(4).Infof("[%s] DeleteSnapshot - for advanced storageClass we can delete snapshot [%s] from fileset [%s] under filesystem [%s]", loggerId, snapIdMembers.SnapName, filesetName, filesystemName)
				} else {
					deleteSnapshot = false
				}
			}

			if deleteSnapshot {
				glog.Infof("[%s] DeleteSnapshot - deleting snapshot [%s] from fileset [%s] under filesystem [%s]", loggerId, snapIdMembers.SnapName, filesetName, filesystemName)
				snaperr := conn.DeleteSnapshot(ctx, filesystemName, filesetName, snapIdMembers.SnapName)
				if snaperr != nil {
					glog.Errorf("[%s] DeleteSnapshot - error deleting snapshot %v: %v", loggerId, snapIdMembers.SnapName, snaperr)
					return nil, snaperr
				}
				glog.Infof("[%s] DeleteSnapshot - successfully deleted snapshot [%s] from fileset [%s] under filesystem [%s]", loggerId, snapIdMembers.SnapName, filesetName, filesystemName)
			}
		}
	}

	return &csi.DeleteSnapshotResponse{}, nil
}

func (cs *ScaleControllerServer) ListSnapshots(ctx context.Context, req *csi.ListSnapshotsRequest) (*csi.ListSnapshotsResponse, error) {
	return nil, status.Error(codes.Unimplemented, "")
}

func (cs *ScaleControllerServer) GetCapacity(ctx context.Context, req *csi.GetCapacityRequest) (*csi.GetCapacityResponse, error) {
	return nil, status.Error(codes.Unimplemented, "")
}
func (cs *ScaleControllerServer) ListVolumes(ctx context.Context, req *csi.ListVolumesRequest) (*csi.ListVolumesResponse, error) {
	return nil, status.Error(codes.Unimplemented, "")
}
func (cs *ScaleControllerServer) ControllerExpandVolume(ctx context.Context, req *csi.ControllerExpandVolumeRequest) (*csi.ControllerExpandVolumeResponse, error) {
	loggerId := utils.GetLoggerId(ctx)
	glog.Infof("[%s] ControllerExpandVolume - Volume expand req: %v", loggerId, req)

	if err := cs.Driver.ValidateControllerServiceRequest(ctx, csi.ControllerServiceCapability_RPC_EXPAND_VOLUME); err != nil {
		glog.Errorf("[%s] ControllerExpandVolume - invalid expand volume req: %v", loggerId, req)
		return nil, status.Error(codes.Internal, fmt.Sprintf("ControllerExpandVolume ValidateControllerServiceRequest failed: %v", err))
	}

	volID := req.GetVolumeId()
	if len(volID) == 0 {
		return nil, status.Error(codes.InvalidArgument, "volume ID missing in request")
	}

	capRange := req.GetCapacityRange()
	if capRange == nil {
		return nil, status.Error(codes.InvalidArgument, "capacity range not provided")
	}

	capacity := uint64(capRange.GetRequiredBytes())

	volumeIDMembers, err := getVolIDMembers(volID)

	if err != nil {
		glog.Errorf("[%s] ControllerExpandVolume - Error in source Volume ID %v: %v", loggerId, volID, err)
		return nil, status.Error(codes.InvalidArgument, fmt.Sprintf("ControllerExpandVolume - Error in source Volume ID %v: %v", volID, err))
	}

	// For lightweight return volume expanded as no action is required
	if !volumeIDMembers.IsFilesetBased {
		return &csi.ControllerExpandVolumeResponse{
			CapacityBytes:         int64(capacity),
			NodeExpansionRequired: false,
		}, nil
	}

	conn, err := cs.getConnFromClusterID(ctx, volumeIDMembers.ClusterId)
	if err != nil {
		return nil, err
	}

	filesystemName, err := conn.GetFilesystemName(ctx, volumeIDMembers.FsUUID)
	if err != nil {
		glog.Errorf("[%s] ControllerExpandVolume - unable to get filesystem Name for Filesystem Uid [%v] and clusterId [%v]. Error [%v]", loggerId, volumeIDMembers.FsUUID, volumeIDMembers.ClusterId, err)
		return nil, status.Error(codes.Internal, fmt.Sprintf("ControllerExpandVolume - unable to get filesystem Name for Filesystem Uid [%v] and clusterId [%v]. Error [%v]", volumeIDMembers.FsUUID, volumeIDMembers.ClusterId, err))
	}

	filesetName := volumeIDMembers.FsetName

	fsetExist, err := conn.CheckIfFilesetExist(ctx, filesystemName, filesetName)
	if err != nil {
		glog.Errorf("[%s] unable to check fileset [%v] existance in filesystem [%v]. Error [%v]", loggerId, filesetName, filesystemName, err)
		return nil, status.Error(codes.Internal, fmt.Sprintf("unable to check fileset [%v] existance in filesystem [%v]. Error [%v]", filesetName, filesystemName, err))
	}

	if !fsetExist {
		glog.Errorf("[%s] Fileset [%v] does not exist in filesystem [%v]. Error [%v]", loggerId, filesetName, filesystemName, err)
		return nil, status.Error(codes.Internal, fmt.Sprintf("fileset [%v] does not exist in filesystem [%v]. Error [%v]", filesetName, filesystemName, err))
	}

	quota, err := conn.ListFilesetQuota(ctx, filesystemName, filesetName)
	if err != nil {
		glog.Errorf("[%s] unable to list quota for fileset [%v] in filesystem [%v]. Error [%v]", loggerId, filesetName, filesystemName, err)
		return nil, status.Error(codes.Internal, fmt.Sprintf("unable to list quota for fileset [%v] in filesystem [%v]. Error [%v]", filesetName, filesystemName, err))
	}

	filesetQuotaBytes, err := ConvertToBytes(quota)
	if err != nil {
		glog.Errorf("[%s] unable to convert quota for fileset [%v] in filesystem [%v]. Error [%v]", loggerId, filesetName, filesystemName, err)
		return nil, status.Error(codes.Internal, fmt.Sprintf("unable to convert quota for fileset [%v] in filesystem [%v]. Error [%v]", filesetName, filesystemName, err))
	}

	if filesetQuotaBytes < capacity {
		volsize := strconv.FormatUint(capacity, 10)
		err = conn.SetFilesetQuota(ctx, filesystemName, filesetName, volsize)
		if err != nil {
			glog.Errorf("[%s] unable to update the quota. Error [%v]", loggerId, err)
			return nil, status.Error(codes.Internal, fmt.Sprintf("unable to expand the volume. Error [%v]", err))
		}
	}

	fsetDetails, err := conn.ListFileset(filesystemName, filesetName)
	if err != nil {
		return nil, status.Error(codes.Internal, fmt.Sprintf("unable to get the fileset details. Error [%v]", err))
	}
	//check if fileset is dependent of independent\
	maxInodesCombination := []int{100096, 100352, 102400, 106496, 114688, 131072}

	if fsetDetails.Config.ParentId == 0 {
		if capacity > 10*oneGB {
			if numberInSlice(fsetDetails.Config.MaxNumInodes, maxInodesCombination) {
				opt := make(map[string]interface{})
				opt[connectors.UserSpecifiedInodeLimit] = strconv.FormatUint(200000, 10)
				fseterr := conn.UpdateFileset(filesystemName, filesetName, opt)
				if fseterr != nil {
					glog.Errorf("[%s] Volume:[%v] - unable to update fileset [%v] in filesystem [%v]. Error: %v", loggerId, filesetName, filesetName, filesystemName, fseterr)
					return nil, status.Error(codes.Internal, fmt.Sprintf("unable to update fileset [%v] in filesystem [%v]. Error: %v", filesetName, filesystemName, fseterr))
				}
			}
		}
	}
	return &csi.ControllerExpandVolumeResponse{
		CapacityBytes:         int64(capacity),
		NodeExpansionRequired: false,
	}, nil
}

func (cs *ScaleControllerServer) ControllerGetVolume(ctx context.Context, req *csi.ControllerGetVolumeRequest) (*csi.ControllerGetVolumeResponse, error) {
	return nil, status.Error(codes.Unimplemented, "")
}

// getRemoteClusterID returns the cluster ID for the passed cluster name.
func (cs *ScaleControllerServer) getRemoteClusterID(ctx context.Context, clusterName string) (string, error) {
	loggerId := utils.GetLoggerId(ctx)
	glog.V(4).Infof("[%s] Fetching cluster details from cache map for cluster %s", loggerId, clusterName)
	clusterDetails, found := cs.Driver.clusterMap.Load(ClusterName{clusterName})
	if found {
		glog.V(4).Infof("[%s] Checking if cluster details found from cache map for cluster %s has expired.", loggerId, clusterName)
		if expired := checkExpiry(clusterDetails); !expired { // cluster details are not expired.
			glog.V(4).Infof("[%s] Cluster details found from cache map for cluster %s are valid.", loggerId, clusterName)
			return clusterDetails.(ClusterDetails).id, nil
		} else { // cluster details are expired
			glog.V(4).Infof("[%s] cluster details found from cache map for cluster %s are expired.", loggerId, clusterName)
			cID := clusterDetails.(ClusterDetails).id
			conn, err := cs.getConnFromClusterID(ctx, cID)
			if err != nil {
				return "", err
			}
			clusterSummary, err := conn.GetClusterSummary()
			if err != nil {
				return "", err
			}
			cName := clusterSummary.ClusterName
			if cName == clusterName {
				glog.V(4).Infof("[%s] updating cluster details in cache map for cluster %s.", loggerId, clusterName)
				cs.Driver.clusterMap.Store(ClusterName{cName}, ClusterDetails{cID, cName, time.Now(), 24})
				cs.Driver.clusterMap.Store(ClusterID{cID}, ClusterDetails{cID, cName, time.Now(), 24})
				glog.V(4).Infof("[%s] ClusterMap updated, [%s : %s]", loggerId, cID, cName)
				return cID, nil
			} else {
				found = false
			}
		}
	}

	if !found {
		glog.V(4).Infof("[%s] Cluster details are either expired or not found in cache map for cluster %s. Updating the cache map.", loggerId, clusterName)
		scaleconfig := settings.LoadScaleConfigSettings()

		for i := range scaleconfig.Clusters {

			cID := scaleconfig.Clusters[i].ID
			glog.V(4).Infof("[%s] Fetching cluster details from cache map for cluster %s", loggerId, scaleconfig.Clusters[i].ID)
			clusterDetails, found := cs.Driver.clusterMap.Load(ClusterID{cID})
			if found {
				glog.V(4).Infof("[%s] Checking if cluster details found from cache map for cluster %s has expired.", loggerId, scaleconfig.Clusters[i].ID)
				if expired := checkExpiry(clusterDetails); !expired {
					glog.V(4).Infof("[%s] Cluster details found from cache map for cluster %s are valid.", loggerId, scaleconfig.Clusters[i].ID)
					cName := clusterDetails.(ClusterDetails).name
					if cName == clusterName {
						return cID, nil
					}
				} else {
					glog.V(4).Infof("[%s] Cluster details found from cache map for cluster %s are expired.", loggerId, scaleconfig.Clusters[i].ID)
					glog.V(4).Infof("[%s] Updating cluster details in cache map for cluster %s.", loggerId, scaleconfig.Clusters[i].ID)
					cName, updated := cs.updateClusterMap(ctx, cID)
					if !updated {
						continue
					}
					if cName == clusterName {
						return cID, nil
					}
				}
			} else { // if !found
				glog.V(4).Infof("[%s] Cluster details not found in cache map for cluster %s.", loggerId, scaleconfig.Clusters[i].ID)
				glog.V(4).Infof("[%s] adding cluster details in cache map for cluster %s.", loggerId, scaleconfig.Clusters[i].ID)
				cName, updated := cs.updateClusterMap(ctx, cID)
				if !updated {
					continue
				}
				if cName == clusterName {
					return cID, nil
				}
			}
		}
	}

	return "", status.Error(codes.Internal, fmt.Sprintf("unable to get cluster ID for cluster %s", clusterName))
}

// checkExpiry returns false if cluster detials are valid.
// It returns true if cluster details have expired.
func checkExpiry(clusterDetails interface{}) bool {
	updateTime := clusterDetails.(ClusterDetails).lastupdated
	expiryDuration := clusterDetails.(ClusterDetails).expiryDuration
	if time.Since(updateTime).Hours() < float64(expiryDuration) {
		return false
	} else {
		return true
	}
}

// updateClusterMap updates the clusterMap with cluster details.
// It returns true if cache map is updated else it returns false.
func (cs *ScaleControllerServer) updateClusterMap(ctx context.Context, cID string) (string, bool) {
	loggerId := utils.GetLoggerId(ctx)
	glog.V(4).Infof("[%s] Creating new connector for the cluster %s", loggerId, cID)
	clusterConnector, err := cs.getConnFromClusterID(ctx, cID)
	// clusterConnector, err := connectors.NewSpectrumRestV2(cluster)
	if err != nil {
		glog.V(4).Infof("[%s] unable to create new connector for the cluster %s", loggerId, cID)
		return "", false
	}

	clusterSummary, err := clusterConnector.GetClusterSummary()
	if err != nil {
		glog.V(4).Infof("[%s] unable to get cluster summary for cluster %s", loggerId, cID)
		return "", false
	}

	cName := clusterSummary.ClusterName
	// cID = fmt.Sprint(clusterSummary.ClusterID)
	cs.Driver.clusterMap.Store(ClusterName{cName}, ClusterDetails{cID, cName, time.Now(), 24})
	cs.Driver.clusterMap.Store(ClusterID{cID}, ClusterDetails{cID, cName, time.Now(), 24})
	glog.V(4).Infof("[%s] ClusterMap updated: [%s : %s]", loggerId, cID, cName)
	return cName, true
}<|MERGE_RESOLUTION|>--- conflicted
+++ resolved
@@ -472,13 +472,6 @@
 	targetBasePath := ""
 	if !isCGIndependentFset {
 		if scVol.VolSize != 0 {
-<<<<<<< HEAD
-			err = cs.setQuota(ctx, scVol, volName)
-			if strings.Contains(fmt.Sprint(err), "does not match with requested size") {
-				return "", status.Error(codes.AlreadyExists, err.Error())
-			} else {
-				return "", status.Error(codes.Internal, err.Error())
-=======
 			err = cs.setQuota(scVol, volName)
 			if err != nil {
 				if strings.Contains(fmt.Sprint(err), "does not match with requested size") {
@@ -486,7 +479,6 @@
 				} else {
 					return "", status.Error(codes.Internal, err.Error())
 				}
->>>>>>> 18bbbedb
 			}
 		}
 
