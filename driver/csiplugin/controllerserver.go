--- conflicted
+++ resolved
@@ -472,15 +472,10 @@
 	targetBasePath := ""
 	if !isCGIndependentFset {
 		if scVol.VolSize != 0 {
-<<<<<<< HEAD
-			err = cs.setQuota(ctx, scVol, volName)
-			if err != nil {
-=======
 			err = cs.setQuota(scVol, volName)
 			if strings.Contains(fmt.Sprint(err), "does not match with requested size") {
 				return "", status.Error(codes.AlreadyExists, err.Error())
 			} else {
->>>>>>> f6de91ad
 				return "", status.Error(codes.Internal, err.Error())
 			}
 		}
@@ -620,13 +615,8 @@
 			srcVolumeID := srcVolume.GetVolumeId()
 			srcVolumeIDMembers, err = getVolIDMembers(srcVolumeID)
 			if err != nil {
-<<<<<<< HEAD
-				glog.Errorf("[%s] volume:[%v] - Invalid Volume ID %s [%v]", loggerId, volName, srcVolumeID, err)
-				return nil, err
-=======
 				glog.Errorf("volume:[%v] - Invalid Volume ID %s [%v]", volName, srcVolumeID, err)
 				return nil, status.Error(codes.NotFound, fmt.Sprintf("volume source volume is not found: %v", err))
->>>>>>> f6de91ad
 			}
 			isVolSource = true
 		} else {
@@ -636,13 +626,8 @@
 				snapId := srcSnap.GetSnapshotId()
 				snapIdMembers, err = cs.GetSnapIdMembers(snapId)
 				if err != nil {
-<<<<<<< HEAD
-					glog.Errorf("[%s] volume:[%v] - Invalid snapshot ID %s [%v]", loggerId, volName, snapId, err)
-					return nil, err
-=======
 					glog.Errorf("volume:[%v] - Invalid snapshot ID %s [%v]", volName, snapId, err)
 					return nil, status.Error(codes.NotFound, fmt.Sprintf("volume source snapshot is not found: %v", err))
->>>>>>> f6de91ad
 				}
 				isSnapSource = true
 			}
