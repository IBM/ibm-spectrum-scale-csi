--- conflicted
+++ resolved
@@ -1073,15 +1073,12 @@
 	}
 
 	scaleVol.VolName = volName
-<<<<<<< HEAD
+
 	// #nosec G115 -- false positive
-=======
-
-	// larger than allowed pv size not allowed
-	if uint64(volSize) > maximumPVSize {
+	if uint64(volSize) > maximumPVSize {  // larger than allowed pv size not allowed
 		return nil, false, "", fmt.Errorf("failed to create volume, request volume size: [%v] in Bytes is greater than the allowed PV max size: [%v]", uint64(volSize), maximumPVSizeForLog)
 	}
->>>>>>> 1959a537
+
 	if scaleVol.IsFilesetBased && uint64(volSize) < smallestVolSize {
 		scaleVol.VolSize = smallestVolSize
 	} else {
