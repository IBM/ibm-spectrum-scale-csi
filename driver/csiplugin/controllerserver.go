/**
 * Copyright 2019 IBM Corp.
 *
 * Licensed under the Apache License, Version 2.0 (the "License");
 * you may not use this file except in compliance with the License.
 * You may obtain a copy of the License at
 *
 *     http://www.apache.org/licenses/LICENSE-2.0
 *
 * Unless required by applicable law or agreed to in writing, software
 * distributed under the License is distributed on an "AS IS" BASIS,
 * WITHOUT WARRANTIES OR CONDITIONS OF ANY KIND, either express or implied.
 * See the License for the specific language governing permissions and
 * limitations under the License.
 */

package scale

import (
	"fmt"
	"path/filepath"
	"strconv"
	"strings"
	"time"

	"github.com/IBM/ibm-spectrum-scale-csi/driver/csiplugin/connectors"
	"github.com/IBM/ibm-spectrum-scale-csi/driver/csiplugin/utils"
	"github.com/container-storage-interface/spec/lib/go/csi"
	"github.com/golang/glog"
	"golang.org/x/net/context"
	"google.golang.org/grpc/codes"
	"google.golang.org/grpc/status"
	"github.com/golang/protobuf/ptypes/timestamp"
)

const (
	no       = "no"
	yes      = "yes"
	notFound = "NOT_FOUND"
)

type ScaleControllerServer struct {
	Driver *ScaleDriver
}

func (cs *ScaleControllerServer) IfSameVolReqInProcess(scVol *scaleVolume) (bool, error) {
	cap, volpresent := cs.Driver.reqmap[scVol.VolName]
	glog.Infof("reqmap: %v", cs.Driver.reqmap)
	if volpresent {
		if cap == int64(scVol.VolSize) {
			return true, nil
		} else {
			return false, status.Error(codes.Internal, fmt.Sprintf("Volume %v present in map but requested size %v does not match with size %v in map", scVol.VolName, scVol.VolSize, cap))
		}
	}
	return false, nil
}

func (cs *ScaleControllerServer) GetPriConnAndSLnkPath() (connectors.SpectrumScaleConnector, string, string, string, string, string, error) {
	primaryConn, isprimaryConnPresent := cs.Driver.connmap["primary"]

	if isprimaryConnPresent {
		return primaryConn, cs.Driver.primary.SymlinkRelativePath, cs.Driver.primary.GetPrimaryFs(), cs.Driver.primary.PrimaryFSMount, cs.Driver.primary.SymlinkAbsolutePath, cs.Driver.primary.PrimaryCid, nil
	}

	return nil, "", "", "", "", "", status.Error(codes.Internal, "Primary connector not present in configMap")
}

func (cs *ScaleControllerServer) IfFileSetBasedVolExist(scVol *scaleVolume) (bool, error) {
	/* Check if fileset is there. Check if quota matches and see if symlink exists*/
	_, err := scVol.Connector.ListFileset(scVol.VolBackendFs, scVol.VolName)
	if err != nil {
		return false, nil
	}

	if scVol.VolSize != 0 {
		quota, err := scVol.Connector.ListFilesetQuota(scVol.VolBackendFs, scVol.VolName)
		if err != nil {
			return false, status.Error(codes.Internal, fmt.Sprintf("Unable to list quota for Fset [%v] in FS [%v]. Error [%v]", scVol.VolName, scVol.VolBackendFs, err))
		}

		filesetQuotaBytes, err := ConvertToBytes(quota)
		if err != nil {
			return false, err
		}
		if filesetQuotaBytes != scVol.VolSize {
			return false, status.Error(codes.AlreadyExists, fmt.Sprintf("Fileset %v present but quota %v does not match with requested size %v", scVol.VolName, filesetQuotaBytes, scVol.VolSize))
		}
	}

	/* Check if Symlink Present */
	volSlnkPath := fmt.Sprintf("%s/%s", scVol.PrimarySLnkRelPath, scVol.VolName)
	symLinkExists, err := scVol.PrimaryConnector.CheckIfFileDirPresent(scVol.PrimaryFS, volSlnkPath)
	if err != nil {
		return false, status.Error(codes.Internal, fmt.Sprintf("Unable to check if symlink path [%v] exists in FS [%v]. Error [%v]", volSlnkPath, scVol.PrimaryFS, err))
	}

	if symLinkExists {
		return true, nil
	}

	return false, nil
}

func (cs *ScaleControllerServer) IfLwVolExist(scVol *scaleVolume) (bool, error) {
	/* Check if Dir present and see if symlink exists*/
	volPath := fmt.Sprintf("%s/%s", scVol.VolDirBasePath, scVol.VolName)
	dirPresent, err := scVol.PrimaryConnector.CheckIfFileDirPresent(scVol.VolBackendFs, volPath)
	if err != nil {
		return false, status.Error(codes.Internal, fmt.Sprintf("Unable to check if path [%v] exists in FS [%v]. Error [%v]", volPath, scVol.VolBackendFs, err))
	}

	if dirPresent {
		/* Check if Symlink Present */

		volSlnkPath := fmt.Sprintf("%s/%s", scVol.PrimarySLnkRelPath, scVol.VolName)
		glog.Infof("Symlink fs [%v] slinkpath [%v]", scVol.PrimaryFS, volSlnkPath)
		symLinkExists, err := scVol.PrimaryConnector.CheckIfFileDirPresent(scVol.PrimaryFS, volSlnkPath)

		if err != nil {
			return false, status.Error(codes.Internal, fmt.Sprintf("Unable to check if symlink [%v] exists in FS [%v]. Error [%v]", volSlnkPath, scVol.PrimaryFS, err))
		}

		if symLinkExists {
			return true, nil
		}
	}
	glog.Infof("returning false for isPresent")
	return false, nil
}

func (cs *ScaleControllerServer) CreateLWVol(scVol *scaleVolume) error {
	var err error

	baseDirExists, err := scVol.PrimaryConnector.CheckIfFileDirPresent(scVol.VolBackendFs, scVol.VolDirBasePath)

	if err != nil {
		return status.Error(codes.Internal, fmt.Sprintf("Unable to check if DirBasePath %v is present in FS %v", scVol.VolDirBasePath, scVol.VolBackendFs))
	}

	if !baseDirExists {
		return status.Error(codes.Internal, fmt.Sprintf("Directory base path %v not present in FS %v", scVol.VolDirBasePath, scVol.VolBackendFs))
	}

	dirPath := fmt.Sprintf("%s/%s", scVol.VolDirBasePath, scVol.VolName)
	/* FS from sc */
	err = scVol.PrimaryConnector.MakeDirectory(scVol.VolBackendFs, dirPath, scVol.VolUid, scVol.VolGid)

	if err != nil {
		return status.Error(codes.Internal, fmt.Sprintf("Unable to create dir [%v] in FS [%v] with uid:gid [%v:%v]. Error [%v]", dirPath, scVol.VolBackendFs, scVol.VolUid, scVol.VolGid, err))
	}
	return nil
}

func (cs *ScaleControllerServer) GenerateVolSnapId(conn connectors.SpectrumScaleConnector, scVol scaleVolId, filesystemName string, filesetName string, snapName string) (string, error) {
	var volSnapId string

        snapid, err := conn.GetSnapshotUid(filesystemName, filesetName, snapName)
        if err != nil {
                return "", status.Error(codes.Internal, fmt.Sprintf("Unable to get Snapshot UID for [%v] in filesystem [%v] and fileset [%v]. Error [%v]", snapName, filesystemName, filesetName, err))
        }

        volSnapId = fmt.Sprintf("%s;%s;%s;%s", scVol.ClusterId, scVol.FsUUID, scVol.FsetId, snapid)

        return volSnapId, nil
}

func (cs *ScaleControllerServer) GenerateVolId(scVol *scaleVolume) (string, error) {
	var volId string

	/* We need to put FSUUID for localFS in volID */
	uid, err := scVol.PrimaryConnector.GetFsUid(scVol.LocalFS)
	glog.Infof("GetFsUID error [%v] uid [%v]", err, uid)
	if err != nil {
		return "", status.Error(codes.Internal, fmt.Sprintf("Unable to get FS UUID for FS [%v]. Error [%v]", scVol.LocalFS, err))
	}

	if scVol.IsFilesetBased {
		fSetuid, err := scVol.Connector.GetFileSetUid(scVol.VolBackendFs, scVol.VolName)

		if err != nil {
			return "", status.Error(codes.Internal, fmt.Sprintf("Unable to get Fset UID for [%v] in FS [%v]. Error [%v]", scVol.VolName, scVol.VolBackendFs, err))
		}

		/* <cluster_id>;<filesystem_uuid>;fileset=<fileset_id>; path=<symlink_path> */
		slink := fmt.Sprintf("%s/%s", scVol.PrimarySLnkPath, scVol.VolName)
		volId = fmt.Sprintf("%s;%s;fileset=%s;path=%s", scVol.ClusterId, uid, fSetuid, slink)
	} else {
		/* <cluster_id>;<filesystem_uuid>;path=<symlink_path> */
		slink := fmt.Sprintf("%s/%s", scVol.PrimarySLnkPath, scVol.VolName)
		volId = fmt.Sprintf("%s;%s;path=%s", scVol.ClusterId, uid, slink)
	}
	return volId, nil
}

func (cs *ScaleControllerServer) GetFsMntPt(scVol *scaleVolume) (string, error) {
	fsMount, err := scVol.Connector.GetFilesystemMountDetails(scVol.VolBackendFs)
	if err != nil {
		return "", status.Error(codes.Internal, fmt.Sprintf("Unable to fetch mount details for FS %v", scVol.VolBackendFs))
	}

	if fsMount.NodesMounted == nil || len(fsMount.NodesMounted) == 0 {
		return "", status.Error(codes.Internal, fmt.Sprintf("filesystem %v not mounted on any node", scVol.VolBackendFs))
	}
	fsMountPt := fsMount.MountPoint
	return fsMountPt, err
}

func (cs *ScaleControllerServer) GetFsetLnkPath(scaleVol *scaleVolume) (string, error) {
	fsetResponse, err := scaleVol.Connector.ListFileset(scaleVol.VolBackendFs, scaleVol.VolName)
	if err != nil {
		_ = cs.Cleanup(scaleVol)
		return "", status.Error(codes.Internal, fmt.Sprintf("Unable to list Fset [%v] in FS [%v]. Error [%v]", scaleVol.VolName, scaleVol.VolBackendFs, err))
	}

	linkpath := fsetResponse.Config.Path
	return linkpath, err
}

func (cs *ScaleControllerServer) GetTargetPathforFset(scVol *scaleVolume) (string, error) {
	linkpath, err := cs.GetFsetLnkPath(scVol)
	if err != nil {
		return "", err
	}
	fsMountPt, err := cs.GetFsMntPt(scVol)
	if err != nil {
		return "", err
	}
	targetPath := strings.Replace(linkpath, fsMountPt, "", 1)
	targetPath = strings.Trim(targetPath, "!/")
	targetPath = fmt.Sprintf("%s/%s-data", targetPath, scVol.VolName)
	return targetPath, nil
}

func (cs *ScaleControllerServer) CreateFilesetBasedVol(scVol *scaleVolume) (string, error) { //nolint:gocyclo,funlen
	opt := make(map[string]interface{})

	isFsMounted, err := scVol.Connector.IsFilesystemMounted(scVol.VolBackendFs)

	if err != nil {
		return "", status.Error(codes.Internal, fmt.Sprintf("Unable to check if FS [%v] is mounted. Error [%v]", scVol.VolBackendFs, err))
	}

	if !isFsMounted {
		return "", status.Error(codes.Internal, fmt.Sprintf("Filesystem %v in cluster %v is not mounted", scVol.VolBackendFs, scVol.ClusterId))
	}

	if scVol.VolSize != 0 {
		err = scVol.Connector.CheckIfFSQuotaEnabled(scVol.VolBackendFs)
		if err != nil {
			return "", status.Error(codes.Internal, fmt.Sprintf("Quota not enabled for Filesystem %v inside cluster %v", scVol.VolBackendFs, scVol.ClusterId))
		}
	}

	if scVol.VolUid != "" {
		opt[connectors.UserSpecifiedUid] = scVol.VolUid
	}
	if scVol.VolGid != "" {
		opt[connectors.UserSpecifiedGid] = scVol.VolGid
	}
	if scVol.FilesetType != "" {
		opt[connectors.UserSpecifiedFilesetType] = scVol.FilesetType
	}
	if scVol.InodeLimit != "" {
		opt[connectors.UserSpecifiedInodeLimit] = scVol.InodeLimit
	}
	if scVol.ParentFileset != "" {
		opt[connectors.UserSpecifiedParentFset] = scVol.ParentFileset
	}

	fseterr := scVol.Connector.CreateFileset(scVol.VolBackendFs, scVol.VolName, opt)

	if fseterr != nil {
		/* Fileset creation failed, but in some cases GUI returns failure when fileset was created but not linked. So delete a incomplete created fileset, so that in next iteration we can create fresh one. */

		_, err := scVol.Connector.ListFileset(scVol.VolBackendFs, scVol.VolName)

		if err == nil {
			_ = cs.Cleanup(scVol)
		}

		return "", status.Error(codes.Internal, fmt.Sprintf("Unable to create fileset [%v] in FS [%v]. Error [%v]", scVol.VolName, scVol.VolBackendFs, fseterr))
	}

	isFilesetLinked, err := scVol.Connector.IsFilesetLinked(scVol.VolBackendFs, scVol.VolName)

	if err != nil {
		_ = cs.Cleanup(scVol)
		return "", status.Error(codes.Internal, fmt.Sprintf("Unable to check if Fset [%v] in FS [%v] is linked. Error [%v]", scVol.VolName, scVol.VolBackendFs, err))
	}

	if !isFilesetLinked {
		_ = cs.Cleanup(scVol)
		return "", status.Error(codes.Internal, fmt.Sprintf("Fileset [%v] was created in FS [%v] but was not linked", scVol.VolName, scVol.VolBackendFs))
	}

	if scVol.VolSize != 0 {
		volsiz := strconv.FormatUint(scVol.VolSize, 10)

		err = scVol.Connector.SetFilesetQuota(scVol.VolBackendFs, scVol.VolName, volsiz)

		if err != nil {
			_ = cs.Cleanup(scVol)
			return "", status.Error(codes.Internal, fmt.Sprintf("Fileset [%v] was created in FS [%v] but not able to set quota [%v]", scVol.VolName, scVol.VolBackendFs, scVol.VolSize))
		}
	}

	/* Now we need to create a dir inside a fileset */
	targetBasePath, err := cs.GetTargetPathforFset(scVol)

	if err != nil {
		glog.Infof("Unable to get target Path for [%v]\n", scVol)
		_ = cs.Cleanup(scVol)
		return "", err
	}

	err = scVol.Connector.MakeDirectory(scVol.VolBackendFs, targetBasePath, scVol.VolUid, scVol.VolGid)

	if err != nil {
		_ = cs.Cleanup(scVol)
		return "", status.Error(codes.Internal, fmt.Sprintf("Unable to create dir [%v] in FS [%v]", targetBasePath, scVol.VolBackendFs))
	}

	return targetBasePath, err
}

func (cs *ScaleControllerServer) GetVolumeSizeInBytes(req *csi.CreateVolumeRequest) (int64, error) {
	cap := req.GetCapacityRange()
	return cap.GetRequiredBytes(), nil
}

func (cs *ScaleControllerServer) GetConnFromClusterID(cid string) (connectors.SpectrumScaleConnector, error) {
	connector, isConnPresent := cs.Driver.connmap[cid]
	if isConnPresent {
		return connector, nil
	}

	return nil, status.Error(codes.Internal, fmt.Sprintf("Unable to get connector for ClusterID : %v", cid))
}

func (cs *ScaleControllerServer) Cleanup(scVol *scaleVolume) error {
	var err error
	if scVol.IsFilesetBased {
		err = scVol.Connector.DeleteFileset(scVol.VolBackendFs, scVol.VolName)
	} else {
		dirPath := fmt.Sprintf("%s/%s", scVol.VolDirBasePath, scVol.VolName)
		glog.Infof("Directory path to be deleted [%v]", dirPath)
		err = scVol.PrimaryConnector.DeleteDirectory(scVol.VolBackendFs, dirPath)
	}
	return err
}

func (cs *ScaleControllerServer) CreateVolume(ctx context.Context, req *csi.CreateVolumeRequest) (*csi.CreateVolumeResponse, error) { //nolint:gocyclo,funlen
	glog.V(3).Infof("create volume req: %v", req)

	if err := cs.Driver.ValidateControllerServiceRequest(csi.ControllerServiceCapability_RPC_CREATE_DELETE_VOLUME); err != nil {
		glog.V(3).Infof("invalid create volume req: %v", req)
		return nil, status.Error(codes.Internal, fmt.Sprintf("CreateVolume ValidateControllerServiceRequest failed: %v", err))
	}

	if req == nil {
		return nil, status.Error(codes.InvalidArgument, "Request cannot be empty")
	}

	volName := req.GetName()
	if volName == "" {
		return nil, status.Error(codes.InvalidArgument, "Volume Name is a required field")
	}

	/* Get volume size in bytes */
	volSize, err := cs.GetVolumeSizeInBytes(req)

	if err != nil {
		return nil, err
	}

	reqCapabilities := req.GetVolumeCapabilities()
	if reqCapabilities == nil {
		return nil, status.Error(codes.InvalidArgument, "Volume Capabilities is a required field")
	}

	for _, reqCap := range reqCapabilities {
		if reqCap.GetBlock() != nil {
			return nil, status.Error(codes.Unimplemented, "Block Volume is not supported")
		}
		if reqCap.GetAccessMode().GetMode() == csi.VolumeCapability_AccessMode_MULTI_NODE_READER_ONLY {
			return nil, status.Error(codes.Unimplemented, "Volume with Access Mode ReadOnlyMany is not supported")
		}
	}

	scaleVol, err := getScaleVolumeOptions(req.GetParameters())

	if err != nil {
		return nil, err
	}

	scaleVol.VolName = volName
	scaleVol.VolSize = uint64(volSize)

	/* Get details for Primary Cluster */
	pConn, PSLnkRelPath, PFS, PFSMount, PSLnkPath, PCid, err := cs.GetPriConnAndSLnkPath()

	if err != nil {
		return nil, err
	}

	scaleVol.PrimaryConnector = pConn
	scaleVol.PrimarySLnkRelPath = PSLnkRelPath
	scaleVol.PrimaryFS = PFS
	scaleVol.PrimaryFSMount = PFSMount
	scaleVol.PrimarySLnkPath = PSLnkPath

	/* scaleVol.VolBackendFs will always be local cluster FS. So we need to find a
	   remote cluster FS in case local cluster FS is remotely mounted. We will find    local FS RemoteDeviceName on local cluster, will use that as VolBackendFs and   create fileset on that FS. */

	if scaleVol.IsFilesetBased {
		mountInfo, err := scaleVol.PrimaryConnector.GetFilesystemMountDetails(scaleVol.VolBackendFs)
		if err != nil {
			return nil, status.Error(codes.Internal, fmt.Sprintf("Unable to get Mount Details for FS [%v] in Primary cluster", scaleVol.VolBackendFs))
		}

		remoteDeviceName := mountInfo.RemoteDeviceName
		splitDevName := strings.Split(remoteDeviceName, ":")
		remDevFs := splitDevName[len(splitDevName)-1]

		scaleVol.LocalFS = scaleVol.VolBackendFs
		scaleVol.VolBackendFs = remDevFs
	} else {
		scaleVol.LocalFS = scaleVol.VolBackendFs
	}

	if scaleVol.IsFilesetBased {
		conn, err := cs.GetConnFromClusterID(scaleVol.ClusterId)

		if err != nil {
			return nil, err
		}

		scaleVol.Connector = conn
	} else {
		scaleVol.Connector = scaleVol.PrimaryConnector
		scaleVol.ClusterId = PCid
	}

	glog.Infof("Scale vol create params : %v\n", scaleVol)

	volReqInProcess, err := cs.IfSameVolReqInProcess(scaleVol)
	if err != nil {
		return nil, err
	}

	if volReqInProcess {
		return nil, status.Error(codes.Aborted, fmt.Sprintf("Volume creation already in process : %v", scaleVol.VolName))
	}

	/* Update driver map with new volume. Make sure to defer delete */

	cs.Driver.reqmap[scaleVol.VolName] = volSize
	defer delete(cs.Driver.reqmap, scaleVol.VolName)

	glog.Infof("reqmap After: %v", cs.Driver.reqmap)

	/* Check if Volume already present */
	var isPresent bool
	if scaleVol.IsFilesetBased {
		isPresent, err = cs.IfFileSetBasedVolExist(scaleVol)
		if err != nil {
			return nil, err
		}
	} else {
		isPresent, err = cs.IfLwVolExist(scaleVol)
		if err != nil {
			return nil, err
		}
	}

	if isPresent {
		volId, err := cs.GenerateVolId(scaleVol)
		if err != nil {
			return nil, err
		}

		return &csi.CreateVolumeResponse{
			Volume: &csi.Volume{
				VolumeId:      volId,
				CapacityBytes: int64(scaleVol.VolSize),
				VolumeContext: req.GetParameters(),
			},
		}, nil
	}
	/* If we reach here we need to create a volume */
	var targetPath string

	if scaleVol.IsFilesetBased {
		targetPath, err = cs.CreateFilesetBasedVol(scaleVol)
	} else {
		err = cs.CreateLWVol(scaleVol)
	}

	if err != nil {
		return nil, err
	}

	if !scaleVol.IsFilesetBased {
		targetPath = fmt.Sprintf("%s/%s", scaleVol.VolDirBasePath, scaleVol.VolName)
	}

	/* Create a Symlink */

	lnkPath := fmt.Sprintf("%s/%s", scaleVol.PrimarySLnkRelPath, scaleVol.VolName)

	glog.Infof("Symlink info FS [%v] TargetFS [%v]  target Path [%v] lnkPath [%v]", scaleVol.PrimaryFS, scaleVol.LocalFS, targetPath, lnkPath)

	err = scaleVol.PrimaryConnector.CreateSymLink(scaleVol.PrimaryFS, scaleVol.LocalFS, targetPath, lnkPath)

	if err != nil {
		_ = cs.Cleanup(scaleVol)
		return nil, status.Error(codes.Internal, fmt.Sprintf("Failed to create symlink [%v] in FS [%v], for target [%v] in FS [%v]. Error [%v]", lnkPath, scaleVol.PrimaryFS, targetPath, scaleVol.LocalFS, err))
	}

	volId, err := cs.GenerateVolId(scaleVol)
	if err != nil {
		_ = cs.Cleanup(scaleVol)
		return nil, err
	}

	return &csi.CreateVolumeResponse{
		Volume: &csi.Volume{
			VolumeId:      volId,
			CapacityBytes: int64(scaleVol.VolSize),
			VolumeContext: req.GetParameters(),
		},
	}, nil
}

func (cs *ScaleControllerServer) GetVolIdMembers(vId string) (scaleVolId, error) {
	splitVid := strings.Split(vId, ";")
	var vIdMem scaleVolId

	if len(splitVid) == 3 {
		/* This is LW volume */
		/* <cluster_id>;<filesystem_uuid>;path=<symlink_path> */
		vIdMem.ClusterId = splitVid[0]
		vIdMem.FsUUID = splitVid[1]
		SlnkPart := splitVid[2]
		slnkSplit := strings.Split(SlnkPart, "=")
		if len(slnkSplit) < 2 {
			return scaleVolId{}, status.Error(codes.Internal, fmt.Sprintf("Invalid Volume Id : [%v]", vId))
		}
		vIdMem.SymLnkPath = slnkSplit[1]
		vIdMem.IsFilesetBased = false
		return vIdMem, nil
	}

	if len(splitVid) == 4 {
		/* This is fileset Based volume */
		/* <cluster_id>;<filesystem_uuid>;fileset=<fileset_id>; path=<symlink_path> */
		vIdMem.ClusterId = splitVid[0]
		vIdMem.FsUUID = splitVid[1]
		fileSetPart := splitVid[2]
		fileSetSplit := strings.Split(fileSetPart, "=")
		if len(fileSetSplit) < 2 {
			return scaleVolId{}, status.Error(codes.Internal, fmt.Sprintf("Invalid Volume Id : [%v]", vId))
		}
		vIdMem.FsetId = fileSetSplit[1]
		SlnkPart := splitVid[3]
		slnkSplit := strings.Split(SlnkPart, "=")
		if len(slnkSplit) < 2 {
			return scaleVolId{}, status.Error(codes.Internal, fmt.Sprintf("Invalid Volume Id : [%v]", vId))
		}
		vIdMem.SymLnkPath = slnkSplit[1]
		vIdMem.IsFilesetBased = true
		return vIdMem, nil
	}

	return scaleVolId{}, status.Error(codes.Internal, fmt.Sprintf("Invalid Volume Id : [%v]", vId))
}

func (cs *ScaleControllerServer) DeleteVolume(ctx context.Context, req *csi.DeleteVolumeRequest) (*csi.DeleteVolumeResponse, error) {
	if err := cs.Driver.ValidateControllerServiceRequest(csi.ControllerServiceCapability_RPC_CREATE_DELETE_VOLUME); err != nil {
		glog.Warningf("invalid delete volume req: %v", req)
		return nil, status.Error(codes.InvalidArgument,
			fmt.Sprintf("invalid delete volume req (%v): %v", req, err))
	}
	// For now the image get unconditionally deleted, but here retention policy can be checked
	volumeID := req.GetVolumeId()

	if volumeID == "" {
		return nil, status.Error(codes.InvalidArgument, "Volume Id is a required field")
	}

	volumeIdMembers, err := cs.GetVolIdMembers(volumeID)

	if err != nil {
		return &csi.DeleteVolumeResponse{}, nil
	}

	glog.Infof("Volume Id Members [%v]", volumeIdMembers)

	conn, err := cs.GetConnFromClusterID(volumeIdMembers.ClusterId)

	if err != nil {
		return nil, err
	}

	primaryConn, isprimaryConnPresent := cs.Driver.connmap["primary"]

	if !isprimaryConnPresent {
		return nil, status.Error(codes.Internal, "Unable to get connector for Primary cluster")
	}

	/* FsUUID in volumeIdMembers will be of Primary cluster. So lets get Name of it
	   from Primary cluster */

	FilesystemName, err := primaryConn.GetFilesystemName(volumeIdMembers.FsUUID)

	if err != nil {
		return nil, status.Error(codes.Internal, fmt.Sprintf("Unable to get filesystem Name for Id [%v] and clusterId [%v]. Error [%v]", volumeIdMembers.FsUUID, volumeIdMembers.ClusterId, err))
	}

	mountInfo, err := primaryConn.GetFilesystemMountDetails(FilesystemName)

	if err != nil {
		return nil, status.Error(codes.Internal, fmt.Sprintf("Unable to get mount info for FS [%v] in primary cluster", FilesystemName))
	}

	remoteDeviceName := mountInfo.RemoteDeviceName
	splitDevName := strings.Split(remoteDeviceName, ":")
	remDevFs := splitDevName[len(splitDevName)-1]

	FilesystemName = remDevFs

	sLinkRelPath := strings.Replace(volumeIdMembers.SymLnkPath, cs.Driver.primary.PrimaryFSMount, "", 1)
	sLinkRelPath = strings.Trim(sLinkRelPath, "!/")

	if volumeIdMembers.IsFilesetBased {
		FilesetName, err := conn.GetFileSetNameFromId(FilesystemName, volumeIdMembers.FsetId)

		if err != nil {
			return nil, status.Error(codes.Internal, fmt.Sprintf("Unable to get Fileset Name for Id [%v] FS [%v] ClusterId [%v]", volumeIdMembers.FsetId, FilesystemName, volumeIdMembers.ClusterId))
		}

		if FilesetName != "" {
			/* Confirm it is same fileset which was created for this PV */
			pvName := filepath.Base(sLinkRelPath)
			if pvName == FilesetName {
				err = conn.DeleteFileset(FilesystemName, FilesetName)

				if err != nil {
					return nil, status.Error(codes.Internal, fmt.Sprintf("Unable to Delete Fileset [%v] for FS [%v] and clusterId [%v]", FilesetName, FilesystemName, volumeIdMembers.ClusterId))
				}
			} else {
				glog.Infof("PV name from path [%v] does not match with filesetName [%v]. Skipping delete of fileset", pvName, FilesetName)
			}
		}
	} else {
		/* Delete Dir for Lw volume */
		err = primaryConn.DeleteDirectory(cs.Driver.primary.GetPrimaryFs(), sLinkRelPath)
		if err != nil {
			return nil, status.Error(codes.Internal, fmt.Sprintf("Unable to Delete Dir using FS [%v] Relative SymLink [%v]", cs.Driver.primary.GetPrimaryFs(), sLinkRelPath))
		}
	}

	err = primaryConn.DeleteSymLnk(cs.Driver.primary.GetPrimaryFs(), sLinkRelPath)

	if err != nil {
		return nil, status.Error(codes.Internal, fmt.Sprintf("Unable to delete symlnk [%v:%v] Error [%v]", cs.Driver.primary.GetPrimaryFs(), sLinkRelPath, err))
	}

	return &csi.DeleteVolumeResponse{}, nil
}

// ControllerGetCapabilities implements the default GRPC callout.
func (cs *ScaleControllerServer) ControllerGetCapabilities(ctx context.Context, req *csi.ControllerGetCapabilitiesRequest) (*csi.ControllerGetCapabilitiesResponse, error) {
	glog.V(4).Infof("ControllerGetCapabilities called with req: %#v", req)
	return &csi.ControllerGetCapabilitiesResponse{
		Capabilities: cs.Driver.cscap,
	}, nil
}

func (cs *ScaleControllerServer) ValidateVolumeCapabilities(ctx context.Context, req *csi.ValidateVolumeCapabilitiesRequest) (*csi.ValidateVolumeCapabilitiesResponse, error) {
	volumeID := req.GetVolumeId()

	if volumeID == "" {
		return nil, status.Error(codes.InvalidArgument, "VolumeID not present")
	}

	if len(req.VolumeCapabilities) == 0 {
		return nil, status.Error(codes.InvalidArgument, "No volume capability specified")
	}

	for _, cap := range req.VolumeCapabilities {
		if cap.GetAccessMode().GetMode() != csi.VolumeCapability_AccessMode_MULTI_NODE_MULTI_WRITER {
			return &csi.ValidateVolumeCapabilitiesResponse{Message: ""}, nil
		}
	}
	return &csi.ValidateVolumeCapabilitiesResponse{
		Confirmed: &csi.ValidateVolumeCapabilitiesResponse_Confirmed{
			VolumeCapabilities: req.VolumeCapabilities,
		},
	}, nil
}

func (cs *ScaleControllerServer) ControllerUnpublishVolume(ctx context.Context, req *csi.ControllerUnpublishVolumeRequest) (*csi.ControllerUnpublishVolumeResponse, error) {
	glog.V(3).Infof("controllerserver ControllerUnpublishVolume")
	glog.V(4).Infof("ControllerUnpublishVolume : req %#v", req)

	if err := cs.Driver.ValidateControllerServiceRequest(csi.ControllerServiceCapability_RPC_PUBLISH_UNPUBLISH_VOLUME); err != nil {
		glog.V(3).Infof("invalid Unpublish volume request: %v", req)
		return nil, status.Error(codes.Internal, fmt.Sprintf("ControllerUnpublishVolume: ValidateControllerServiceRequest failed: %v", err))
	}

	volumeID := req.GetVolumeId()

	/* <cluster_id>;<filesystem_uuid>;path=<symlink_path> */
	splitVolID := strings.Split(volumeID, ";")
	if len(splitVolID) < 3 {
		return nil, status.Error(codes.InvalidArgument, "ControllerUnpublishVolume VolumeID is not in proper format")
	}

	return &csi.ControllerUnpublishVolumeResponse{}, nil
}

func (cs *ScaleControllerServer) ControllerPublishVolume(ctx context.Context, req *csi.ControllerPublishVolumeRequest) (*csi.ControllerPublishVolumeResponse, error) { //nolint:gocyclo,funlen
	glog.V(3).Infof("controllerserver ControllerPublishVolume")
	glog.V(4).Infof("ControllerPublishVolume : req %#v", req)

	if err := cs.Driver.ValidateControllerServiceRequest(csi.ControllerServiceCapability_RPC_PUBLISH_UNPUBLISH_VOLUME); err != nil {
		glog.V(3).Infof("invalid Publish volume request: %v", req)
		return nil, status.Error(codes.Internal, fmt.Sprintf("ControllerPublishVolume: ValidateControllerServiceRequest failed: %v", err))
	}

	//ControllerPublishVolumeRequest{VolumeId:"934225357755027944;09762E35:5D26932A;path=/ibm/gpfs0/volume1", NodeId:"node4", VolumeCapability:(*csi.VolumeCapability)(0xc00005d6c0), Readonly:false, Secrets:map[string]string(nil), VolumeContext:map[string]string(nil), XXX_NoUnkeyedLiteral:struct {}{}, XXX_unrecognized:[]uint8(nil), XXX_sizecache:0}

	nodeID := req.GetNodeId()

	if nodeID == "" {
		return nil, status.Error(codes.InvalidArgument, "NodeID not present")
	}

	volumeID := req.GetVolumeId()

	if volumeID == "" {
		return nil, status.Error(codes.InvalidArgument, "ControllerPublishVolume : VolumeID is not present")
	}

	var isFsMounted bool

	/* VolumeID format : <cluster_id>;<filesystem_uuid>;path=<symlink_path> */
	//Assumption : filesystem_uuid is always from local/primary cluster.
	splitVolID := strings.Split(volumeID, ";")
	if len(splitVolID) < 3 {
		return nil, status.Error(codes.InvalidArgument, "ControllerPublishVolume : VolumeID is not in proper format")
	}
	filesystemID := splitVolID[1]

	// if SKIP_MOUNT_UNMOUNT == "yes" then mount/unmount will not be invoked
	skipMountUnmount := utils.GetEnv("SKIP_MOUNT_UNMOUNT", yes)
	glog.V(4).Infof("ControllerPublishVolume : SKIP_MOUNT_UNMOUNT is set to %s", skipMountUnmount)

	//Get filesystem name from UUID
	fsName, err := cs.Driver.connmap["primary"].GetFilesystemName(filesystemID)
	if err != nil {
		glog.Errorf("ControllerPublishVolume : Error in getting filesystem Name for filesystem ID of %s.", filesystemID)
		return nil, status.Error(codes.Internal, fmt.Sprintf("ControllerPublishVolume : Error in getting filesystem Name for filesystem ID of %s. Error [%v]", filesystemID, err))
	}

	//Check if primary filesystem is mounted.
	primaryfsName := cs.Driver.primary.GetPrimaryFs()
	pfsMount, err := cs.Driver.connmap["primary"].GetFilesystemMountDetails(primaryfsName)
	if err != nil {
		glog.Errorf("ControllerPublishVolume : Error in getting filesystem mount details for %s", primaryfsName)
		return nil, status.Error(codes.Internal, fmt.Sprintf("ControllerPublishVolume : Error in getting filesystem mount details for %s. Error [%v]", primaryfsName, err))
	}

	// Node mapping check
	scalenodeID := utils.GetEnv(nodeID, notFound)
	// Additional node mapping check in case of k8s node id start with number.
	if scalenodeID == notFound {
		prefix := utils.GetEnv("SCALE_NODE_MAPPING_PREFIX", "K8sNodePrefix_")
		scalenodeID = utils.GetEnv(prefix+nodeID, notFound)
		if scalenodeID == notFound {
			glog.V(4).Infof("ControllerPublishVolume : scale node mapping not found for %s using %s", prefix+nodeID, nodeID)
			scalenodeID = nodeID
		}
	}

	glog.V(4).Infof("ControllerUnpublishVolume : scalenodeID:%s --known as-- k8snodeName: %s", scalenodeID, nodeID)
	ispFsMounted := utils.StringInSlice(scalenodeID, pfsMount.NodesMounted)

	glog.V(4).Infof("ControllerPublishVolume : Primary FS is mounted on %v", pfsMount.NodesMounted)
	glog.V(4).Infof("ControllerPublishVolume : Primary Fileystem is %s and Volume is from Filesystem %s", primaryfsName, fsName)
	// Skip if primary filesystem and volume filesystem is same
	if primaryfsName != fsName {
		//Check if filesystem is mounted
		fsMount, err := cs.Driver.connmap["primary"].GetFilesystemMountDetails(fsName)
		if err != nil {
			glog.Errorf("ControllerPublishVolume : Error in getting filesystem mount details for %s", fsName)
			return nil, status.Error(codes.Internal, fmt.Sprintf("ControllerPublishVolume : Error in getting filesystem mount details for %s. Error [%v]", fsName, err))
		}
		isFsMounted = utils.StringInSlice(scalenodeID, fsMount.NodesMounted)
		glog.V(4).Infof("ControllerPublishVolume : Volume Source FS is mounted on %v", fsMount.NodesMounted)
	} else {
		isFsMounted = ispFsMounted
	}

	glog.V(4).Infof("ControllerPublishVolume : Mount Status Primaryfs [ %t ], Sourcefs [ %t ]", ispFsMounted, isFsMounted)

	if isFsMounted && ispFsMounted {
		glog.V(4).Infof("ControllerPublishVolume : %s and %s are mounted on %s so returning success", fsName, primaryfsName, scalenodeID)
		return &csi.ControllerPublishVolumeResponse{}, nil
	}

	if skipMountUnmount == "yes" && (!isFsMounted || !ispFsMounted) {
		glog.Errorf("ControllerPublishVolume : SKIP_MOUNT_UNMOUNT == yes and either %s or %s is not mounted on node %s", primaryfsName, fsName, scalenodeID)
		return nil, status.Error(codes.Internal, fmt.Sprintf("ControllerPublishVolume : SKIP_MOUNT_UNMOUNT == yes and either %s or %s is not mounted on node %s.", primaryfsName, fsName, scalenodeID))
	}

	//mount the primary filesystem if not mounted
	if !(ispFsMounted) && skipMountUnmount == no {
		glog.V(4).Infof("ControllerPublishVolume : mounting Filesystem %s on %s", primaryfsName, scalenodeID)
		err = cs.Driver.connmap["primary"].MountFilesystem(primaryfsName, scalenodeID)
		if err != nil {
			glog.Errorf("ControllerPublishVolume : Error in mounting filesystem %s on node %s", primaryfsName, scalenodeID)
			return nil, status.Error(codes.Internal, fmt.Sprintf("ControllerPublishVolume :  Error in mounting filesystem %s on node %s. Error [%v]", primaryfsName, scalenodeID, err))
		}
	}

	//mount the volume filesystem if mounted
	if !(isFsMounted) && skipMountUnmount == no && primaryfsName != fsName {
		glog.V(4).Infof("ControllerPublishVolume : mounting %s on %s", fsName, scalenodeID)
		err = cs.Driver.connmap["primary"].MountFilesystem(fsName, scalenodeID)
		if err != nil {
			glog.Errorf("ControllerPublishVolume : Error in mounting filesystem %s on node %s", fsName, scalenodeID)
			return nil, status.Error(codes.Internal, fmt.Sprintf("ControllerPublishVolume : Error in mounting filesystem %s on node %s. Error [%v]", fsName, scalenodeID, err))
		}
	}
	return &csi.ControllerPublishVolumeResponse{}, nil
}

func (cs *ScaleControllerServer) CreateSnapshot(ctx context.Context, req *csi.CreateSnapshotRequest) (*csi.CreateSnapshotResponse, error) {
        glog.V(3).Infof("create snapshot req: %v", req)

        if err := cs.Driver.ValidateControllerServiceRequest(csi.ControllerServiceCapability_RPC_CREATE_DELETE_SNAPSHOT); err != nil {
                glog.V(3).Infof("invalid create snapshot req: %v", req)
                return nil, status.Error(codes.Internal, fmt.Sprintf("CreateSnapshot ValidateControllerServiceRequest failed: %v", err))
        }

        if req == nil {
                return nil, status.Error(codes.InvalidArgument, "Request cannot be empty")
        }

        volId := req.GetSourceVolumeId()
        if volId == "" {
                return nil, status.Error(codes.InvalidArgument, "Source Volume ID is a required field")
        }
        glog.V(3).Infof("****** volId: %s ******", volId)

        volumeIdMembers, err := cs.GetVolIdMembers(volId)

        if err != nil {
                return nil, status.Error(codes.InvalidArgument, fmt.Sprintf("Error in source Volume ID %v: %v", volId, err))
        }

        glog.V(3).Infof("****** Volume Id Members [%v] ******", volumeIdMembers)

        if !volumeIdMembers.IsFilesetBased {
                return nil, status.Error(codes.InvalidArgument, fmt.Sprintf("Source Volume %v is not fileset based", volId, err))
    	}

        if !volumeIdMembers.IsFilesetBased {
                return nil, status.Error(codes.InvalidArgument, fmt.Sprintf("Source Volume %v is not fileset based", volId, err))
	}

        conn, err := cs.GetConnFromClusterID(volumeIdMembers.ClusterId)

        if err != nil {
                return nil, err
        }

        primaryConn, isprimaryConnPresent := cs.Driver.connmap["primary"]

        if !isprimaryConnPresent {
                return nil, status.Error(codes.Internal, "Unable to get connector for Primary cluster")
        }

        /* FsUUID in volumeIdMembers will be of Primary cluster. So lets get Name of it
           from Primary cluster */
<<<<<<< HEAD

        FilesystemName, err := primaryConn.GetFilesystemName(volumeIdMembers.FsUUID)

        if err != nil {
                return nil, status.Error(codes.Internal, fmt.Sprintf("Unable to get filesystem Name for Id [%v] and clusterId [%v]. Error [%v]", volumeIdMembers.FsUUID, volumeIdMembers.ClusterId, err))
        }
        glog.V(3).Infof("****** FilesystemName: %s ******", FilesystemName)

        mountInfo, err := primaryConn.GetFilesystemMountDetails(FilesystemName)

        if err != nil {
                return nil, status.Error(codes.Internal, fmt.Sprintf("Unable to get mount info for FS [%v] in primary cluster", FilesystemName))
        }
        glog.V(3).Infof("****** Mountinfo: %v ******", mountInfo)

        remoteDeviceName := mountInfo.RemoteDeviceName
        splitDevName := strings.Split(remoteDeviceName, ":")
        remDevFs := splitDevName[len(splitDevName)-1]

        FilesystemName = remDevFs
        glog.V(3).Infof("****** Remote FilesystemName: %s ******", FilesystemName)

        FilesetName, err := conn.GetFileSetNameFromId(FilesystemName, volumeIdMembers.FsetId)

        if err != nil {
                return nil, status.Error(codes.Internal, fmt.Sprintf("Unable to get Fileset Name for Id [%v] FS [%v] ClusterId [%v]", volumeIdMembers.FsetId, FilesystemName, volumeIdMembers.ClusterId))
        }
        glog.V(3).Infof("****** FilesetName: %s ******", FilesetName)

        if FilesetName != "" {
                sLinkRelPath := strings.Replace(volumeIdMembers.SymLnkPath, cs.Driver.primary.PrimaryFSMount, "", 1)
                sLinkRelPath = strings.Trim(sLinkRelPath, "!/")

                /* Confirm it is same fileset which was created for this PV */
                pvName := filepath.Base(sLinkRelPath)
                if pvName != FilesetName {
			return nil, status.Error(codes.Internal, fmt.Sprintf("PV name from path [%v] does not match with filesetName [%v].", pvName, FilesetName))
                }
        }

	snapName := req.GetName()
        glog.V(3).Infof("****** Snap name: %s ****", snapName)

        snaperr := conn.CreateSnapshot(FilesystemName, FilesetName, snapName)

        if snaperr != nil {
                return nil, status.Error(codes.Internal, fmt.Sprintf("Unable to create snapshot. Error [%v]", snaperr))
        }
=======

        FilesystemName, err := primaryConn.GetFilesystemName(volumeIdMembers.FsUUID)

        if err != nil {
                return nil, status.Error(codes.Internal, fmt.Sprintf("Unable to get filesystem Name for Id [%v] and clusterId [%v]. Error [%v]", volumeIdMembers.FsUUID, volumeIdMembers.ClusterId, err))
        }

        mountInfo, err := primaryConn.GetFilesystemMountDetails(FilesystemName)

        if err != nil {
                return nil, status.Error(codes.Internal, fmt.Sprintf("Unable to get mount info for FS [%v] in primary cluster", FilesystemName))
        }

        remoteDeviceName := mountInfo.RemoteDeviceName
        splitDevName := strings.Split(remoteDeviceName, ":")
        remDevFs := splitDevName[len(splitDevName)-1]

        FilesystemName = remDevFs

        sLinkRelPath := strings.Replace(volumeIdMembers.SymLnkPath, cs.Driver.primary.PrimaryFSMount, "", 1)
        sLinkRelPath = strings.Trim(sLinkRelPath, "!/")

	snapName := req.GetName()

        fseterr := primaryConn.CreateSnapshot(FilesystemName, "pvc-4d1428ab-9da0-4522-9ed0-6f684096c731", snapName)
>>>>>>> 1e08b0ed

        snapId, err := cs.GenerateVolSnapId(conn, volumeIdMembers, FilesystemName, FilesetName, snapName)
        if err != nil {
                return nil, err
        }
        glog.V(3).Infof("****** Snap ID: %s ******", snapId)

	const longForm = "2020-03-27 00:40:02,000"
	t, _ := time.Parse(longForm, "2020-03-27 00:40:02,000")
	var timestamp timestamp.Timestamp
	timestamp.Seconds = t.Unix()
	timestamp.Nanos = 0

        return &csi.CreateSnapshotResponse{
                Snapshot: &csi.Snapshot{
                        SnapshotId:      snapId,
                        SourceVolumeId:  volId,
			ReadyToUse:      true,
			CreationTime: 	 &timestamp,
                },
        }, nil

}

func (cs *ScaleControllerServer) DeleteSnapshot(ctx context.Context, req *csi.DeleteSnapshotRequest) (*csi.DeleteSnapshotResponse, error) {
        glog.Errorf("***** DeleteSnapshot *****")
	return nil, status.Error(codes.Unimplemented, "")
}

func (cs *ScaleControllerServer) ListSnapshots(ctx context.Context, req *csi.ListSnapshotsRequest) (*csi.ListSnapshotsResponse, error) {
	return nil, status.Error(codes.Unimplemented, "")
}

func (cs *ScaleControllerServer) GetCapacity(ctx context.Context, req *csi.GetCapacityRequest) (*csi.GetCapacityResponse, error) {
	return nil, status.Error(codes.Unimplemented, "")
}
func (cs *ScaleControllerServer) ListVolumes(ctx context.Context, req *csi.ListVolumesRequest) (*csi.ListVolumesResponse, error) {
	return nil, status.Error(codes.Unimplemented, "")
}
func (cs *ScaleControllerServer) ControllerExpandVolume(ctx context.Context, req *csi.ControllerExpandVolumeRequest) (*csi.ControllerExpandVolumeResponse, error) {
	return nil, status.Error(codes.Unimplemented, "")
}<|MERGE_RESOLUTION|>--- conflicted
+++ resolved
@@ -886,7 +886,6 @@
 
         /* FsUUID in volumeIdMembers will be of Primary cluster. So lets get Name of it
            from Primary cluster */
-<<<<<<< HEAD
 
         FilesystemName, err := primaryConn.GetFilesystemName(volumeIdMembers.FsUUID)
 
@@ -935,33 +934,6 @@
         if snaperr != nil {
                 return nil, status.Error(codes.Internal, fmt.Sprintf("Unable to create snapshot. Error [%v]", snaperr))
         }
-=======
-
-        FilesystemName, err := primaryConn.GetFilesystemName(volumeIdMembers.FsUUID)
-
-        if err != nil {
-                return nil, status.Error(codes.Internal, fmt.Sprintf("Unable to get filesystem Name for Id [%v] and clusterId [%v]. Error [%v]", volumeIdMembers.FsUUID, volumeIdMembers.ClusterId, err))
-        }
-
-        mountInfo, err := primaryConn.GetFilesystemMountDetails(FilesystemName)
-
-        if err != nil {
-                return nil, status.Error(codes.Internal, fmt.Sprintf("Unable to get mount info for FS [%v] in primary cluster", FilesystemName))
-        }
-
-        remoteDeviceName := mountInfo.RemoteDeviceName
-        splitDevName := strings.Split(remoteDeviceName, ":")
-        remDevFs := splitDevName[len(splitDevName)-1]
-
-        FilesystemName = remDevFs
-
-        sLinkRelPath := strings.Replace(volumeIdMembers.SymLnkPath, cs.Driver.primary.PrimaryFSMount, "", 1)
-        sLinkRelPath = strings.Trim(sLinkRelPath, "!/")
-
-	snapName := req.GetName()
-
-        fseterr := primaryConn.CreateSnapshot(FilesystemName, "pvc-4d1428ab-9da0-4522-9ed0-6f684096c731", snapName)
->>>>>>> 1e08b0ed
 
         snapId, err := cs.GenerateVolSnapId(conn, volumeIdMembers, FilesystemName, FilesetName, snapName)
         if err != nil {
