--- conflicted
+++ resolved
@@ -952,13 +952,9 @@
 	jobDetails := VolCopyJobDetails{VOLCOPY_JOB_NOT_STARTED, volID}
 	if scVol.IsFilesetBased {
 		path := ""
-<<<<<<< HEAD
-		if vID.StorageClassType != STORAGECLASS_ADVANCED {
-=======
 		if vID.StorageClassType == STORAGECLASS_ADVANCED {
 			path = "/"
 		} else {
->>>>>>> b78af7dd
 			path = fmt.Sprintf("%s%s", vID.FsetName, "-data")
 		}
 
@@ -1736,7 +1732,6 @@
 	}
 
 	filesetName := filesetResp.FilesetName
-<<<<<<< HEAD
 	relPath := ""
 	if volumeIDMembers.StorageClassType == STORAGECLASS_ADVANCED {
 		primaryConn, isprimaryConnPresent := cs.Driver.connmap["primary"]
@@ -1754,10 +1749,6 @@
 		relPath = strings.Replace(volumeIDMembers.Path, cs.Driver.primary.PrimaryFSMount, "", 1)
 	}
 	relPath = strings.Trim(relPath, "!/")
-=======
-	sLinkRelPath := strings.Replace(volumeIDMembers.Path, cs.Driver.primary.PrimaryFSMount, "", 1)
-	sLinkRelPath = strings.Trim(sLinkRelPath, "!/")
->>>>>>> b78af7dd
 
 	/* Confirm it is same fileset which was created for this PV */
 	pvName := filepath.Base(relPath)
