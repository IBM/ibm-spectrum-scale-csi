--- conflicted
+++ resolved
@@ -483,11 +483,10 @@
 	if err != nil {
 		klog.Errorf("[%s] volume:[%v] - unable to list fileset [%v] in filesystem [%v]. Error: %v", loggerId, volName, volName, scVol.VolBackendFs, err)
 		return "", status.Error(codes.Internal, fmt.Sprintf("unable to list fileset [%v] in filesystem [%v]. Error: %v", volName, scVol.VolBackendFs, err))
-
-<<<<<<< HEAD
 	} else if reflect.ValueOf(filesetInfo).IsZero() {
 		// This means fileset is not present, create it
 		klog.V(4).Infof("[%s] createFilesetVol fileset: %s is not present in the filesystem, creating", utils.GetLoggerId(ctx), volName)
+
 		var fseterr error
 		if scVol.VolumeType == cacheVolume {
 			endpoint := bucketInfo[connectors.BucketEndpoint]
@@ -500,30 +499,8 @@
 				endpoint += ":" + string(defaultS3Port)
 			}
 			afmTarget := endpoint + "/" + bucketInfo[connectors.BucketName]
-=======
-				scheme := parsedURL.Scheme
-				lockSuccess := lockBucket(loggerId, volName, afmTarget)
-				if !lockSuccess {
-					klog.Errorf("[%s] volume:[%v] - the bucket [%s] is already locked for another volume creation", loggerId, volName, afmTarget)
-					return "", status.Error(codes.Internal, fmt.Sprintf("volume:[%v] - the bucket [%s] is already locked for another volume creation", volName, afmTarget))
-				} else {
-					defer unlockBucket(loggerId, volName, afmTarget)
-				}
-
-				// Before creating a cache fileset, check if there is any other cache
-				// fileset pointing to the same bucket, if such fileset is found then
-				// disallow creation of another cache fileset.
-				filesetWitAFMTarget, err := scVol.Connector.CheckFilesetWithAFMTarget(ctx, scVol.VolBackendFs, afmTarget)
-				if err != nil {
-					klog.Errorf("[%s] volume:[%v] - failed to get a cache fileset with bucket [%v] in filesystem [%v]. Error: [%v]", loggerId, volName, afmTarget, scVol.VolBackendFs, err)
-					return "", status.Error(codes.Internal, fmt.Sprintf("failed to get a cache fileset with bucket [%v] in filesystem [%v]. Error: [%v]", afmTarget, scVol.VolBackendFs, err))
-				}
-				if filesetWitAFMTarget != "" {
-					klog.Errorf("[%s] volume:[%v] - failed to create an AFM cache fileset [%v] in filesystem [%v] as another fileset [%v] with the same bucket [%v] exists already", loggerId, volName, volName, scVol.VolBackendFs, filesetWitAFMTarget, afmTarget)
-					return "", status.Error(codes.Internal, fmt.Sprintf("failed to create an AFM cache fileset [%v] in filesystem [%v] as another fileset [%v] with the same bucket [%v] exists already", volName, scVol.VolBackendFs, filesetWitAFMTarget, afmTarget))
-				}
->>>>>>> e00215b4
-
+
+			scheme := parsedURL.Scheme
 			lockSuccess := lockBucket(loggerId, volName, afmTarget)
 			if !lockSuccess {
 				klog.Errorf("[%s] volume:[%v] - the bucket [%s] is already locked for another volume creation", loggerId, volName, afmTarget)
@@ -532,7 +509,6 @@
 				defer unlockBucket(loggerId, volName, afmTarget)
 			}
 
-<<<<<<< HEAD
 			// Before creating a cache fileset, check if there is any other cache
 			// fileset pointing to the same bucket, if such fileset is found then
 			// disallow creation of another cache fileset.
@@ -545,13 +521,6 @@
 				klog.Errorf("[%s] volume:[%v] - failed to create an AFM cache fileset [%v] in filesystem [%v] as another fileset [%v] with the same bucket [%v] exists already", loggerId, volName, volName, scVol.VolBackendFs, filesetWitAFMTarget, afmTarget)
 				return "", status.Error(codes.Internal, fmt.Sprintf("failed to create an AFM cache fileset [%v] in filesystem [%v] as another fileset [%v] with the same bucket [%v] exists already", volName, scVol.VolBackendFs, filesetWitAFMTarget, afmTarget))
 			}
-=======
-				// Create a cache fileset
-				if cacheFsetErr := scVol.Connector.CreateS3CacheFileset(ctx, scVol.VolBackendFs, volName, scVol.CacheMode, opt, bucketInfo, scheme); cacheFsetErr != nil {
-					klog.Errorf("[%s] volume:[%v] - failed to create cache fileset [%v] in filesystem [%v]. Error: %v", loggerId, volName, volName, scVol.VolBackendFs, cacheFsetErr.Error())
-					return "", status.Error(codes.Internal, fmt.Sprintf("failed to create cache fileset [%v] in filesystem [%v]. Error: %v", volName, scVol.VolBackendFs, cacheFsetErr.Error()))
-				}
->>>>>>> e00215b4
 
 			// Set bucket keys for a cache volume
 			keyerr := scVol.Connector.SetBucketKeys(ctx, bucketInfo)
@@ -561,7 +530,7 @@
 			}
 
 			// Create a cache fileset
-			if cacheFsetErr := scVol.Connector.CreateS3CacheFileset(ctx, scVol.VolBackendFs, volName, scVol.CacheMode, opt, bucketInfo); cacheFsetErr != nil {
+			if cacheFsetErr := scVol.Connector.CreateS3CacheFileset(ctx, scVol.VolBackendFs, volName, scVol.CacheMode, opt, bucketInfo, scheme); cacheFsetErr != nil {
 				klog.Errorf("[%s] volume:[%v] - failed to create cache fileset [%v] in filesystem [%v]. Error: %v", loggerId, volName, volName, scVol.VolBackendFs, cacheFsetErr.Error())
 				return "", status.Error(codes.Internal, fmt.Sprintf("failed to create cache fileset [%v] in filesystem [%v]. Error: %v", volName, scVol.VolBackendFs, cacheFsetErr.Error()))
 			}
@@ -572,7 +541,7 @@
 				return "", err
 			}
 		} else {
-
+			// This means fileset is not present, create it
 			fseterr = scVol.Connector.CreateFileset(ctx, scVol.VolBackendFs, volName, opt)
 		}
 
@@ -588,6 +557,7 @@
 			klog.Errorf("[%s] volume:[%v] - unable to list newly created fileset [%v] in filesystem [%v]. Error: %v", loggerId, volName, volName, scVol.VolBackendFs, err)
 			return "", status.Error(codes.Internal, fmt.Sprintf("unable to list newly created fileset [%v] in filesystem [%v]. Error: %v", volName, scVol.VolBackendFs, err))
 		}
+
 	} else {
 		// fileset is present. Confirm if creator is IBM Storage Scale CSI driver and fileset type is correct.
 		if filesetInfo.Config.Comment != connectors.FilesetComment {
@@ -1706,18 +1676,18 @@
 }
 
 /*func (cs *ScaleControllerServer) checkGuiHASupport(ctx context.Context, conn connectors.SpectrumScaleConnector) error {
-	 // Verify IBM Storage Scale Version is not below 5.1.5-0
-
-	 versionCheck, err := cs.checkMinScaleVersion(ctx, conn, "5150")
-	 if err != nil {
-		 return err
-	 }
-
-	 if !versionCheck {
-		 return status.Error(codes.FailedPrecondition, "the minimum required IBM Storage Scale version for GUI HA support with CSI is 5.1.5-0")
-	 }
-	 return nil
- }*/
+	  // Verify IBM Storage Scale Version is not below 5.1.5-0
+
+	  versionCheck, err := cs.checkMinScaleVersion(ctx, conn, "5150")
+	  if err != nil {
+		  return err
+	  }
+
+	  if !versionCheck {
+		  return status.Error(codes.FailedPrecondition, "the minimum required IBM Storage Scale version for GUI HA support with CSI is 5.1.5-0")
+	  }
+	  return nil
+  }*/
 
 func (cs *ScaleControllerServer) validateSnapId(ctx context.Context, scaleVol *scaleVolume, sourcesnapshot *scaleSnapId, newvolume *scaleVolume, assembledScaleversion string) error {
 
@@ -1778,12 +1748,12 @@
 		filesetToCheck = sourcesnapshot.ConsistencyGroup
 	}
 	/*isFsetLinked, err := conn.IsFilesetLinked(ctx, sourcesnapshot.FsName, filesetToCheck)
-	 if err != nil {
-		 return status.Error(codes.Internal, fmt.Sprintf("unable to get fileset link information for [%v]", filesetToCheck))
-	 }
-	 if !isFsetLinked {
-		 return status.Error(codes.Internal, fmt.Sprintf("fileset [%v] of source snapshot is not linked", filesetToCheck))
-	 }*/
+	  if err != nil {
+		  return status.Error(codes.Internal, fmt.Sprintf("unable to get fileset link information for [%v]", filesetToCheck))
+	  }
+	  if !isFsetLinked {
+		  return status.Error(codes.Internal, fmt.Sprintf("fileset [%v] of source snapshot is not linked", filesetToCheck))
+	  }*/
 
 	err = cs.checkFileSetLink(ctx, conn, scaleVol, sourcesnapshot.FsName, filesetToCheck, "source snapshot")
 	if err != nil {
