--- conflicted
+++ resolved
@@ -99,25 +99,11 @@
 }
 
 //generateVolID: Generate volume ID
-<<<<<<< HEAD
-func (cs *ScaleControllerServer) generateVolID(scVol *scaleVolume, uid string) (string, error) {
-	glog.V(4).Infof("volume: [%v] - ControllerServer:generateVolId", scVol.VolName)
-	var volId string
-
-	if scVol.IsFilesetBased {
-		fSetuid, err := scVol.Connector.GetFileSetUid(scVol.VolBackendFs, scVol.VolName)
-
-		if err != nil {
-			return "", fmt.Errorf("unable to get Fset UID for [%v] in FS [%v]. Error [%v]", scVol.VolName, scVol.VolBackendFs, err)
-		}
-
-=======
 func (cs *ScaleControllerServer) generateVolID(scVol *scaleVolume, uid string) string {
 	glog.V(4).Infof("volume: [%v] - ControllerServer:generateVolId", scVol.VolName)
 	var volID string
 
 	if scVol.IsFilesetBased {
->>>>>>> a18500c5
 		/* <cluster_id>;<filesystem_uuid>;fileset=<fileset_id>; path=<symlink_path> */
 		slink := fmt.Sprintf("%s/%s", scVol.PrimarySLnkPath, scVol.VolName)
 		volID = fmt.Sprintf("%s;%s;filesetName=%s;path=%s", scVol.ClusterId, uid, scVol.VolName, slink)
@@ -197,26 +183,6 @@
 			// Invalid number specified means quota is not set
 			filesetQuotaBytes = 0
 		} else {
-<<<<<<< HEAD
-			return fmt.Errorf("unable to convert quota for fileset [%v] in filesystem [%v]. Error [%v]", scVol.VolName, scVol.VolBackendFs, err)
-		}
-	}
-
-	if filesetQuotaBytes != scVol.VolSize && filesetQuotaBytes != 0 {
-		// quota does not match and it is not 0 - It might not be fileset created by us
-		return fmt.Errorf("Fileset %v present but quota %v does not match with requested size %v", scVol.VolName, filesetQuotaBytes, scVol.VolSize)
-	}
-	if filesetQuotaBytes == 0 {
-		volsiz := strconv.FormatUint(scVol.VolSize, 10)
-		err = scVol.Connector.SetFilesetQuota(scVol.VolBackendFs, scVol.VolName, volsiz)
-		if err != nil {
-			// failed to set quota, no cleanup, next retry might be able to set quota
-			return fmt.Errorf("unable to set quota [%v] on fileset [%v] of FS [%v]", scVol.VolSize, scVol.VolName, scVol.VolBackendFs)
-		}
-	}
-	return nil
-}
-=======
 			return fmt.Errorf("unable to convirt quota for fileset [%v] in filesystem [%v]. Error [%v]", scVol.VolName, scVol.VolBackendFs, err)
 		}
 	}
@@ -241,68 +207,31 @@
 func (cs *ScaleControllerServer) createFilesetBasedVol(scVol *scaleVolume) (string, error) { //nolint:gocyclo,funlen
 	glog.V(4).Infof("volume: [%v] - ControllerServer:createFilesetBasedVol", scVol.VolName)
 	opt := make(map[string]interface{})
->>>>>>> a18500c5
-
-func (cs *ScaleControllerServer) getFilesystemDetails(scVol *scaleVolume) (connectors.FileSystem_v2, error) {
+
+	// fileset can not be created if filesystem is remote.
+	glog.V(4).Infof("check if volumes filesystem [%v] is remote or local for cluster [%v]", scVol.VolBackendFs, scVol.ClusterId)
 	fsDetails, err := scVol.Connector.GetFilesystemDetails(scVol.VolBackendFs)
 	if err != nil {
 		if strings.Contains(err.Error(), "Invalid value in filesystemName") {
 			glog.Errorf("volume:[%v] - filesystem %s in not known to cluster %v. Error: %v", scVol.VolName, scVol.VolBackendFs, scVol.ClusterId, err)
-<<<<<<< HEAD
-			return connectors.FileSystem_v2{}, status.Error(codes.Internal, fmt.Sprintf("Filesystem %s in not known to cluster %v. Error: %v", scVol.VolBackendFs, scVol.ClusterId, err))
-		}
-		glog.Errorf("volume:[%v] - unable to check type of filesystem [%v]. Error: %v", scVol.VolName, scVol.VolBackendFs, err)
-		return connectors.FileSystem_v2{}, status.Error(codes.Internal, fmt.Sprintf("unable to check type of filesystem [%v]. Error: %v", scVol.VolBackendFs, err))
-=======
 			return "", status.Error(codes.Internal, fmt.Sprintf("Filesystem %s in not known to cluster %v. Error: %v", scVol.VolBackendFs, scVol.ClusterId, err))
 		}
 		glog.Errorf("volume:[%v] - unable to check type of filesystem [%v]. Error: %v", scVol.VolName, scVol.VolBackendFs, err)
 		return "", status.Error(codes.Internal, fmt.Sprintf("unable to check type of filesystem [%v]. Error: %v", scVol.VolBackendFs, err))
->>>>>>> a18500c5
-	}
-
-	return fsDetails, nil
-}
-
-func (cs *ScaleControllerServer) validateRemoteFs(fsDetails connectors.FileSystem_v2, scVol *scaleVolume) error {
+	}
+
 	if fsDetails.Type == filesystemTypeRemote {
 		glog.Errorf("volume:[%v] - filesystem [%v] is not local to cluster [%v]", scVol.VolName, scVol.VolBackendFs, scVol.ClusterId)
-<<<<<<< HEAD
-		return status.Error(codes.Internal, fmt.Sprintf("filesystem [%v] is not local to cluster [%v]", scVol.VolBackendFs, scVol.ClusterId))
-=======
 		return "", status.Error(codes.Internal, fmt.Sprintf("filesystem [%v] is not local to cluster [%v]", scVol.VolBackendFs, scVol.ClusterId))
->>>>>>> a18500c5
 	}
 
 	// if filesystem is remote, check it is mounted on remote GUI node.
 	if cs.Driver.primary.PrimaryCid != scVol.ClusterId {
 		if fsDetails.Mount.Status != filesystemMounted {
 			glog.Errorf("volume:[%v] -  filesystem [%v] is [%v] on remote GUI of cluster [%v]", scVol.VolName, scVol.VolBackendFs, fsDetails.Mount.Status, scVol.ClusterId)
-<<<<<<< HEAD
-			return status.Error(codes.Internal, fmt.Sprintf("Filesystem %v in cluster %v is not mounted", scVol.VolBackendFs, scVol.ClusterId))
-		}
-		glog.V(5).Infof("volume:[%v] - mount point of volume filesystem [%v] on owning cluster is %v", scVol.VolName, scVol.VolBackendFs, fsDetails.Mount.MountPoint)
-	}
-
-	return nil
-}
-
-//createFilesetBasedVol: Create fileset based volume  - return relative path of volume created
-func (cs *ScaleControllerServer) createFilesetBasedVol(scVol *scaleVolume, fsDetails connectors.FileSystem_v2) (string, error) { //nolint:gocyclo,funlen
-	glog.V(4).Infof("volume: [%v] - ControllerServer:createFilesetBasedVol", scVol.VolName)
-	opt := make(map[string]interface{})
-
-	// fileset can not be created if filesystem is remote.
-	glog.V(4).Infof("check if volumes filesystem [%v] is remote or local for cluster [%v]", scVol.VolBackendFs, scVol.ClusterId)
-
-	err := cs.validateRemoteFs(fsDetails, scVol)
-	if err != nil {
-		return "", err
-=======
 			return "", status.Error(codes.Internal, fmt.Sprintf("Filesystem %v in cluster %v is not mounted", scVol.VolBackendFs, scVol.ClusterId))
 		}
 		glog.V(4).Infof("volume:[%v] - mount point of volume filesystem [%v] on owning cluster is %v", scVol.VolName, scVol.VolBackendFs, fsDetails.Mount.MountPoint)
->>>>>>> a18500c5
 	}
 
 	// check if quota is enabled on volume filesystem
@@ -543,12 +472,9 @@
 
 	if scaleVol.IsFilesetBased {
 		remoteDeviceName := volFsInfo.Mount.RemoteDeviceName
-<<<<<<< HEAD
-=======
-		splitDevName := strings.Split(remoteDeviceName, ":")
-		remDevFs := splitDevName[len(splitDevName)-1]
-
->>>>>>> a18500c5
+		//splitDevName := strings.Split(remoteDeviceName, ":")
+		//remDevFs := splitDevName[len(splitDevName)-1]
+
 		scaleVol.LocalFS = scaleVol.VolBackendFs
 		scaleVol.VolBackendFs = getRemoteFsName(remoteDeviceName)
 	} else {
@@ -575,7 +501,6 @@
 		scaleVol.ClusterId = PCid
 	}
 
-<<<<<<< HEAD
 	if isSnapSource {
 		err = cs.validateSnapId(&snapIdMembers, scaleVol, PCid)
 		if err != nil {
@@ -584,8 +509,6 @@
 		}
 	}
 
-=======
->>>>>>> a18500c5
 	glog.Infof("volume:[%v] -  spectrum scale volume create params : %v\n", scaleVol.VolName, scaleVol)
 
 	volReqInProcess, err := cs.IfSameVolReqInProcess(scaleVol)
@@ -603,16 +526,10 @@
 	cs.Driver.reqmap[scaleVol.VolName] = volSize
 	defer delete(cs.Driver.reqmap, scaleVol.VolName)
 
-<<<<<<< HEAD
-	fsDetails, err := cs.getFilesystemDetails(scaleVol)
-	if err != nil {
-		return nil, err
-	}
-
 	var targetPath string
 
 	if scaleVol.IsFilesetBased {
-		targetPath, err = cs.createFilesetBasedVol(scaleVol, fsDetails)
+		targetPath, err = cs.createFilesetBasedVol(scaleVol)
 	} else {
 		targetPath, err = cs.createLWVol(scaleVol)
 	}
@@ -627,10 +544,12 @@
 		return nil, status.Error(codes.Internal, err.Error())
 	}
 
-	volID, err := cs.generateVolID(scaleVol, volFsInfo.UUID)
-	if err != nil {
-		glog.Errorf("volume:[%v] - failed to generate volume id. Error: %v", scaleVol.VolName, err)
-		return nil, status.Error(codes.Internal, fmt.Sprintf("failed to generate volume id. Error: %v", err))
+	volID := cs.generateVolID(scaleVol, volFsInfo.UUID)
+
+	//fsDetails, err := cs.getFilesystemDetails(scaleVol)
+	fsDetails, err := scaleVol.Connector.GetFilesystemDetails(scaleVol.VolBackendFs)
+	if err != nil {
+		return nil, err
 	}
 
 	if isSnapSource {
@@ -658,18 +577,10 @@
 		return err
 	}
 
-	err = cs.validateRemoteFs(fsDetails, scVol)
-	if err != nil {
-		return err
-=======
-	var targetPath string
-
-	if scaleVol.IsFilesetBased {
-		targetPath, err = cs.createFilesetBasedVol(scaleVol)
-	} else {
-		targetPath, err = cs.createLWVol(scaleVol)
->>>>>>> a18500c5
-	}
+	//err = cs.validateRemoteFs(fsDetails, scVol)
+	//if err != nil {
+	//	return err
+	//}
 
 	fsMntPt := fsDetails.Mount.MountPoint
 	targetPath = fmt.Sprintf("%s/%s", fsMntPt, targetPath)
@@ -695,7 +606,6 @@
 		return err
 	}
 
-<<<<<<< HEAD
 	if !isSnapSupported {
 		return status.Error(codes.FailedPrecondition, fmt.Sprintf("the version of Spectrum Scale on cluster %s does not support this operation. Min required Spectrum Scale version is 5.0.5.2", sId.ClusterId))
 	}
@@ -774,23 +684,6 @@
 	}
 
 	return sIdMem, nil
-=======
-	// Create symbolic link if not present
-	err = cs.createSoftlink(scaleVol, targetPath)
-	if err != nil {
-		return nil, status.Error(codes.Internal, err.Error())
-	}
-
-	volID := cs.generateVolID(scaleVol, volFsInfo.UUID)
-
-	return &csi.CreateVolumeResponse{
-		Volume: &csi.Volume{
-			VolumeId:      volID,
-			CapacityBytes: int64(scaleVol.VolSize),
-			VolumeContext: req.GetParameters(),
-		},
-	}, nil
->>>>>>> a18500c5
 }
 
 func (cs *ScaleControllerServer) GetVolIdMembers(vId string) (scaleVolId, error) {
@@ -862,11 +755,8 @@
 		return &csi.DeleteVolumeResponse{}, err
 	}
 
-<<<<<<< HEAD
-=======
 	glog.Infof("Volume Id Members [%v]", volumeIdMembers)
 
->>>>>>> a18500c5
 	conn, err := cs.getConnFromClusterID(volumeIdMembers.ClusterId)
 	if err != nil {
 		return nil, err
@@ -900,10 +790,6 @@
 	if volumeIdMembers.IsFilesetBased {
 		var FilesetName string
 
-<<<<<<< HEAD
-		if err != nil {
-			return nil, status.Error(codes.Internal, fmt.Sprintf("unable to get Fileset Name for Id [%v] FS [%v] ClusterId [%v]", volumeIdMembers.FsetId, FilesystemName, volumeIdMembers.ClusterId))
-=======
 		if volumeIdMembers.FsetName != "" {
 			FilesetName = volumeIdMembers.FsetName
 		} else {
@@ -911,7 +797,6 @@
 			if err != nil {
 				return nil, status.Error(codes.Internal, fmt.Sprintf("Unable to get Fileset Name for Id [%v] FS [%v] ClusterId [%v]", volumeIdMembers.FsetId, FilesystemName, volumeIdMembers.ClusterId))
 			}
->>>>>>> a18500c5
 		}
 
 		if FilesetName != "" {
@@ -1159,9 +1044,17 @@
 		return nil, status.Error(codes.Internal, fmt.Sprintf("CreateSnapshot - Unable to get filesystem Name for Filesystem Uid [%v] and clusterId [%v]. Error [%v]", volumeIDMembers.FsUUID, volumeIDMembers.ClusterId, err))
 	}
 
-	filesetResp, err := conn.GetFileSetResponseFromId(filesystemName, volumeIDMembers.FsetId)
-	if err != nil {
-		return nil, status.Error(codes.Internal, fmt.Sprintf("CreateSnapshot - Unable to get Fileset Name for Fileset Id [%v] FS [%v] ClusterId [%v]", volumeIDMembers.FsetId, filesystemName, volumeIDMembers.ClusterId))
+	filesetResp := connectors.Fileset_v2{}
+	if volumeIDMembers.FsetName != "" {
+		filesetResp, err = conn.GetFileSetResponseFromName(filesystemName, volumeIDMembers.FsetName)
+		if err != nil {
+			return nil, status.Error(codes.Internal, fmt.Sprintf("CreateSnapshot - Unable to get Fileset response for Fileset [%v] FS [%v] ClusterId [%v]", volumeIDMembers.FsetName, filesystemName, volumeIDMembers.ClusterId))
+		}
+	} else {
+		filesetResp, err = conn.GetFileSetResponseFromId(filesystemName, volumeIDMembers.FsetId)
+		if err != nil {
+			return nil, status.Error(codes.Internal, fmt.Sprintf("CreateSnapshot - Unable to get Fileset response for Fileset Id [%v] FS [%v] ClusterId [%v]", volumeIDMembers.FsetId, filesystemName, volumeIDMembers.ClusterId))
+		}
 	}
 
 	if filesetResp.Config.ParentId > 0 {
