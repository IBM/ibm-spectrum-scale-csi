--- conflicted
+++ resolved
@@ -145,13 +145,8 @@
 		}
 	}
 
-<<<<<<< HEAD
-	volID = fmt.Sprintf("%s;%s;%s;%s;%s;%s;%s", storageClassType, volumeType, scVol.ClusterId, uid, scVol.ConsistencyGroup, filesetName, path)
-	return volID, nil
-=======
 	volID = fmt.Sprintf("%s;%s;%s;%s;%s;%s;%s", storageClassType, volumeType, scVol.ClusterId, uid, consistencyGroup, filesetName, slink)
 	return volID
->>>>>>> 783660af
 }
 
 //getTargetPath: retrun relative volume path from filesystem mount point
