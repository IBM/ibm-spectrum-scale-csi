--- conflicted
+++ resolved
@@ -3094,14 +3094,14 @@
 
 			klog.V(4).Infof("[%s] ControllerPublishVolume : filesystem:[%s] or fsNameRemote:[%s] is mounted on these nodes %v", loggerId, fsName, fsNameRemote, fsRemoteMountDetails.NodesMounted)
 
-			// check whether FS is mounted on all the gateway nodes or not
+			// check whether FS is mounted on any one  gateway nodes or not
 			isFsMountedOnGateway = isSubset(gatewayNodeNames, fsRemoteMountDetails.NodesMounted)
 
-			//sucess when FS is mounted primary , volumeFS and on all the gatewayNodes for "cache" volume
+			//sucess when FS is mounted primary , volumeFS and on any one gatewayNode for "cache" volume
 			if isFsMounted && ispFsMounted && isFsMountedOnGateway {
-				klog.V(4).Infof("[%s] ControllerPublishVolume : filesystem %s is mounted on %s and on gatewayNodes %v so returning success", loggerId, fsName, scalenodeID, gatewayNodeNames)
+				klog.V(4).Infof("[%s] ControllerPublishVolume : filesystem %s is mounted on %s and on gatewayNode %v so returning success", loggerId, fsName, scalenodeID, gatewayNodeNames)
 				if fsName != primaryfsName {
-					klog.V(4).Infof("[%s] ControllerPublishVolume when not a primaryfs : filesystem %s is mounted on %s and on gatewayNodes %v so returning success", loggerId, primaryfsName, scalenodeID, gatewayNodeNames)
+					klog.V(4).Infof("[%s] ControllerPublishVolume when not a primaryfs : filesystem %s is mounted on %s and on gatewayNode %v so returning success", loggerId, primaryfsName, scalenodeID, gatewayNodeNames)
 				}
 				return &csi.ControllerPublishVolumeResponse{}, nil
 			}
@@ -3115,9 +3115,9 @@
 		}
 
 		if skipMountUnmount == "yes" {
-			//error when FS is not mounted on all the gatewayNodes for "cache" volume
+			//error when FS is not mounted on any one  the gatewayNode for "cache" volume
 			if volumeIDMembers.StorageClassType == STORAGECLASS_CACHE && !isFsMountedOnGateway {
-				message := fmt.Sprintf("[%s] ControllerPublishVolume : filesystem %s is not mounted on all the gatewayNodes %v", loggerId, fsName, gatewayNodeNames)
+				message := fmt.Sprintf("[%s] ControllerPublishVolume : filesystem %s is not mounted on any of the gatewayNodes %v", loggerId, fsName, gatewayNodeNames)
 				klog.Errorf(message)
 				return nil, status.Error(codes.Internal, message)
 			}
@@ -3221,16 +3221,6 @@
 
 		klog.Infof("[%s] ControllerPublishVolume : Volume Source FS is mounted on %v", loggerId, fsMount.NodesMounted)
 
-<<<<<<< HEAD
-		// check whether FS is mounted on any one  gateway nodes or not
-		isFsMountedOnGateway = isSubset(gatewayNodeNames, fsRemoteMountDetails.NodesMounted)
-
-		//sucess when FS is mounted primary , volumeFS and on any one gatewayNode for "cache" volume
-		if isFsMounted && ispFsMounted && isFsMountedOnGateway {
-			klog.V(4).Infof("[%s] ControllerPublishVolume : filesystem %s is mounted on %s and on gatewayNode %v so returning success", loggerId, fsName, scalenodeID, gatewayNodeNames)
-			if fsName != primaryfsName {
-				klog.V(4).Infof("[%s] ControllerPublishVolume when not a primaryfs : filesystem %s is mounted on %s and on gatewayNode %v so returning success", loggerId, primaryfsName, scalenodeID, gatewayNodeNames)
-=======
 		klog.Infof("[%s] ControllerPublishVolume : Mount Status  Sourcefs [ %t ]", loggerId, isFsMounted)
 
 		var isFsMountedOnGateway bool
@@ -3242,7 +3232,6 @@
 			conn, err = cs.getConnFromClusterID(ctx, volumeIDMembers.ClusterId)
 			if err != nil {
 				return nil, err
->>>>>>> b743bf16
 			}
 
 			gatewayNodeNames, err = conn.ListGatewayNodes(ctx)
@@ -3251,28 +3240,7 @@
 			}
 			klog.Infof("[%s] ControllerPublishVolume : gatewayNodes present in the Storage Scale are : %v", loggerId, gatewayNodeNames)
 
-<<<<<<< HEAD
-	if skipMountUnmount == "yes" {
-		//error when FS is not mounted on any one  the gatewayNode for "cache" volume
-		if volumeIDMembers.StorageClassType == STORAGECLASS_CACHE && !isFsMountedOnGateway {
-			message := fmt.Sprintf("[%s] ControllerPublishVolume : filesystem %s is not mounted on any of the gatewayNodes %v", loggerId, fsName, gatewayNodeNames)
-			klog.Errorf(message)
-			return nil, status.Error(codes.Internal, message)
-		}
-		if !isFsMounted {
-			message := fmt.Sprintf("[%s] ControllerPublishVolume : filesystem %s is not mounted on node %s", loggerId, fsName, scalenodeID)
-			klog.Errorf(message)
-			return nil, status.Error(codes.Internal, message)
-		}
-		if !ispFsMounted {
-			message := fmt.Sprintf("[%s] ControllerPublishVolume : filesystem %s is not mounted on node %s", loggerId, primaryfsName, scalenodeID)
-			klog.Errorf(message)
-			return nil, status.Error(codes.Internal, message)
-		}
-	}
-=======
 			// getting the remote FS name is case of remote filesystem. It will be same in case of local FS
->>>>>>> b743bf16
 
 			fsNameRemote = getRemoteFsName(fsMount.RemoteDeviceName)
 
