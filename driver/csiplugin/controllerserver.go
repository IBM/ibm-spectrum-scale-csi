--- conflicted
+++ resolved
@@ -47,11 +47,8 @@
 	smallestVolSize       uint64 = oneGB // 1GB
 	defaultSnapWindow            = "30"  // default snapWindow for Consistency Group snapshots is 30 minutes
 	cgPrefixLen                  = 37
-<<<<<<< HEAD
-=======
 	softQuotaPercent             = 70 // This value is % of the hardQuotaLimit e.g. 70%
 
->>>>>>> d67ac6eb
 	discoverCGFileset         = "DISCOVER_CG_FILESET"
 	discoverCGFilesetDisabled = "DISABLED"
 
@@ -706,21 +703,14 @@
 }
 
 // CreateVolume - Create Volume
-<<<<<<< HEAD
-
 func (cs *ScaleControllerServer) CreateVolume(newctx context.Context, req *csi.CreateVolumeRequest) (*csi.CreateVolumeResponse, error) { //nolint:gocyclo,funlen
 	loggerId := utils.GetLoggerId(newctx)
-	ctx := utils.SetModuleName(newctx, createVolume)
-	klog.Infof("[%s] create volume req: %v", loggerId, req)
-=======
-func (cs *ScaleControllerServer) CreateVolume(ctx context.Context, req *csi.CreateVolumeRequest) (*csi.CreateVolumeResponse, error) { //nolint:gocyclo,funlen
-	loggerId := utils.GetLoggerId(ctx)
+  ctx := utils.SetModuleName(newctx, createVolume)
 
 	// Mask the secrets from request before logging
 	reqToLog := *req
 	reqToLog.Secrets = nil
 	klog.Infof("[%s] CreateVolume req: %v", loggerId, &reqToLog)
->>>>>>> d67ac6eb
 
 	if err := cs.Driver.ValidateControllerServiceRequest(ctx, csi.ControllerServiceCapability_RPC_CREATE_DELETE_VOLUME); err != nil {
 		klog.Errorf("[%s] invalid create volume req: %v", loggerId, req)
@@ -1759,13 +1749,9 @@
 func (cs *ScaleControllerServer) createSnapshotDir(ctx context.Context, sourcesnapshot *scaleSnapId, newvolume *scaleVolume, isCGVolume bool) error {
 	loggerId := utils.GetLoggerId(ctx)
 	var snapshotPath string
-<<<<<<< HEAD
-	if isNewVolumeType {
-		snapshotPath = fmt.Sprintf("%s/%s", sourcesnapshot.ConsistencyGroup, sourcesnapshot.SnapName)
-=======
+
 	if isCGVolume {
-		snapshotPath = fmt.Sprintf("%s/%s/%s", sourcesnapshot.ConsistencyGroup, sourcesnapshot.SnapName, newvolume.VolName)
->>>>>>> d67ac6eb
+		snapshotPath = fmt.Sprintf("%s/%s/%s", sourcesnapshot.ConsistencyGroup, sourcesnapshot.SnapName)
 	} else {
 		snapshotPath = fmt.Sprintf("%s/%s", sourcesnapshot.FsetName, sourcesnapshot.SnapName)
 	}
