--- conflicted
+++ resolved
@@ -1256,13 +1256,8 @@
 	return nil
 }
 
-<<<<<<< HEAD
-func (cs *ScaleControllerServer) checkGuiHASupport(ctx context.Context, conn connectors.SpectrumScaleConnector) error {
-	/* Verify IBM Storage Scale Version is not below 5.1.5-0 */
-=======
 /*func (cs *ScaleControllerServer) checkGuiHASupport(ctx context.Context, conn connectors.SpectrumScaleConnector) error {
-	// Verify Spectrum Scale Version is not below 5.1.5-0
->>>>>>> 67dddb6f
+	// Verify IBM Storage Scale Version is not below 5.1.5-0
 
 	versionCheck, err := cs.checkMinScaleVersion(ctx, conn, "5150")
 	if err != nil {
