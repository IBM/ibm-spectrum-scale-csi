--- conflicted
+++ resolved
@@ -509,23 +509,8 @@
 		return nil, err
 	}
 
-<<<<<<< HEAD
-	if !scaleVol.IsFilesetBased {
-		targetPath = fmt.Sprintf("%s/%s", scaleVol.VolDirBasePath, scaleVol.VolName)
-	}
-
-	/* Create a Symlink */
-
-	lnkPath := fmt.Sprintf("%s/%s", scaleVol.PrimarySLnkRelPath, scaleVol.VolName)
-
-	glog.Infof("Symlink info FS [%v] TargetFS [%v]	target Path [%v] lnkPath [%v]", scaleVol.PrimaryFS, scaleVol.LocalFS, targetPath, lnkPath)
-
-	err = scaleVol.PrimaryConnector.CreateSymLink(scaleVol.PrimaryFS, scaleVol.LocalFS, targetPath, lnkPath)
-
-=======
 	// Create symbolic link if not present
 	err = cs.createSoftlink(scaleVol, targetPath)
->>>>>>> 4df2284f
 	if err != nil {
 		return nil, status.Error(codes.Internal, err.Error())
 	}
