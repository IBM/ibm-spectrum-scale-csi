--- conflicted
+++ resolved
@@ -324,11 +324,7 @@
 		opt[connectors.UserSpecifiedGid] = "0"
 		scVol.ParentFileset = ""
 		createDataDir := false
-<<<<<<< HEAD
-		filesetPath, err := cs.createFilesetVol(scVol, indepFilesetName, fsDetails, opt, createDataDir, false, isNewVolumeType)
-=======
-		filesetPath, err := cs.createFilesetVol(scVol, indepFilesetName, fsDetails, opt, createDataDir, true)
->>>>>>> 3ea69abf
+		filesetPath, err := cs.createFilesetVol(scVol, indepFilesetName, fsDetails, opt, createDataDir, true, isNewVolumeType)
 		if err != nil {
 			glog.Errorf("volume:[%v] - failed to create independent fileset [%v] in filesystem [%v]. Error: %v", indepFilesetName, indepFilesetName, scVol.VolBackendFs, err)
 			return "", err
@@ -349,11 +345,7 @@
 		}
 		scVol.ParentFileset = indepFilesetName
 		createDataDir = true
-<<<<<<< HEAD
-		filesetPath, err = cs.createFilesetVol(scVol, scVol.VolName, fsDetails, opt, createDataDir, true, isNewVolumeType)
-=======
-		filesetPath, err = cs.createFilesetVol(scVol, scVol.VolName, fsDetails, opt, createDataDir, false)
->>>>>>> 3ea69abf
+		filesetPath, err = cs.createFilesetVol(scVol, scVol.VolName, fsDetails, opt, createDataDir, false, isNewVolumeType)
 		if err != nil {
 			glog.Errorf("volume:[%v] - failed to create dependent fileset [%v] in filesystem [%v]. Error: %v", scVol.VolName, scVol.VolName, scVol.VolBackendFs, err)
 			return "", err
@@ -373,11 +365,7 @@
 		// Create fileset
 		glog.V(4).Infof("creating fileset for classic storageClass with fileset name: [%v]", scVol.VolName)
 		createDataDir := true
-<<<<<<< HEAD
-		filesetPath, err := cs.createFilesetVol(scVol, scVol.VolName, fsDetails, opt, createDataDir, true, isNewVolumeType)
-=======
-		filesetPath, err := cs.createFilesetVol(scVol, scVol.VolName, fsDetails, opt, createDataDir, false)
->>>>>>> 3ea69abf
+		filesetPath, err := cs.createFilesetVol(scVol, scVol.VolName, fsDetails, opt, createDataDir, false, isNewVolumeType)
 		if err != nil {
 			glog.Errorf("volume:[%v] - failed to create fileset [%v] in filesystem [%v]. Error: %v", scVol.VolName, scVol.VolName, scVol.VolBackendFs, err)
 			return "", err
@@ -388,11 +376,7 @@
 
 }
 
-<<<<<<< HEAD
-func (cs *ScaleControllerServer) createFilesetVol(scVol *scaleVolume, volName string, fsDetails connectors.FileSystem_v2, opt map[string]interface{}, createDataDir bool, setQuota bool, isNewVolumeType bool) (string, error) { //nolint:gocyclo,funlen
-=======
-func (cs *ScaleControllerServer) createFilesetVol(scVol *scaleVolume, volName string, fsDetails connectors.FileSystem_v2, opt map[string]interface{}, createDataDir bool, isCGIndependentFset bool) (string, error) { //nolint:gocyclo,funlen
->>>>>>> 3ea69abf
+func (cs *ScaleControllerServer) createFilesetVol(scVol *scaleVolume, volName string, fsDetails connectors.FileSystem_v2, opt map[string]interface{}, createDataDir bool, isCGIndependentFset bool, isNewVolumeType bool) (string, error) { //nolint:gocyclo,funlen
 	// Check if fileset exist
 	filesetInfo, err := scVol.Connector.ListFileset(scVol.VolBackendFs, volName)
 	if err != nil {
@@ -474,26 +458,15 @@
 			}
 		}
 
-		targetBasePath, err = cs.getTargetPath(filesetInfo.Config.Path, fsDetails.Mount.MountPoint, volName, createDataDir)
+		targetBasePath, err = cs.getTargetPath(filesetInfo.Config.Path, fsDetails.Mount.MountPoint, volName, createDataDir, isNewVolumeType)
 		if err != nil {
 			return "", status.Error(codes.Internal, err.Error())
 		}
 
-<<<<<<< HEAD
-	targetBasePath, err := cs.getTargetPath(filesetInfo.Config.Path, fsDetails.Mount.MountPoint, volName, createDataDir, isNewVolumeType)
-	if err != nil {
-		return "", status.Error(codes.Internal, err.Error())
-	}
-
-	err = cs.createDirectory(scVol, volName, targetBasePath)
-	if err != nil {
-		return "", status.Error(codes.Internal, err.Error())
-=======
 		err = cs.createDirectory(scVol, volName, targetBasePath)
 		if err != nil {
 			return "", status.Error(codes.Internal, err.Error())
 		}
->>>>>>> 3ea69abf
 	}
 	return targetBasePath, nil
 }
@@ -861,15 +834,11 @@
 			return nil, status.Error(codes.Internal, err.Error())
 		}
 	}
-<<<<<<< HEAD
 
 	volID, volIDErr := cs.generateVolID(scaleVol, volFsInfo.UUID, isNewVolumeType, targetPath)
 	if volIDErr != nil {
 		return nil, err
 	}
-=======
-	volID := cs.generateVolID(scaleVol, volFsInfo.UUID, isNewVolumeType)
->>>>>>> 3ea69abf
 
 	if isVolSource {
 		err = cs.copyVolumeContent(scaleVol, srcVolumeIDMembers, volFsInfo, targetPath, volID)
