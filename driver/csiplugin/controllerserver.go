/**
 * Copyright 2019 IBM Corp.
 *
 * Licensed under the Apache License, Version 2.0 (the "License");
 * you may not use this file except in compliance with the License.
 * You may obtain a copy of the License at
 *
 *     http://www.apache.org/licenses/LICENSE-2.0
 *
 * Unless required by applicable law or agreed to in writing, software
 * distributed under the License is distributed on an "AS IS" BASIS,
 * WITHOUT WARRANTIES OR CONDITIONS OF ANY KIND, either express or implied.
 * See the License for the specific language governing permissions and
 * limitations under the License.
 */

package scale

import (
	"fmt"
	"path/filepath"
	"strconv"
	"strings"
	"time"

	"github.com/IBM/ibm-spectrum-scale-csi/driver/csiplugin/connectors"
	"github.com/IBM/ibm-spectrum-scale-csi/driver/csiplugin/utils"
	"github.com/container-storage-interface/spec/lib/go/csi"
	"github.com/golang/glog"
	"github.com/golang/protobuf/ptypes/timestamp"
	"golang.org/x/net/context"
	"google.golang.org/grpc/codes"
	"google.golang.org/grpc/status"
)

const (
	no                          = "no"
	yes                         = "yes"
	notFound                    = "NOT_FOUND"
	filesystemTypeRemote        = "remote"
	filesystemMounted           = "mounted"
	filesetUnlinkedPath         = "--"
	oneGB                uint64 = 1024 * 1024 * 1024
	smallestVolSize      uint64 = oneGB // 1GB

)

type ScaleControllerServer struct {
	Driver *ScaleDriver
}

func (cs *ScaleControllerServer) IfSameVolReqInProcess(scVol *scaleVolume) (bool, error) {
	cap, volpresent := cs.Driver.reqmap[scVol.VolName]
	if volpresent {
		if cap == int64(scVol.VolSize) {
			return true, nil
		} else {
			return false, status.Error(codes.Internal, fmt.Sprintf("Volume %v present in map but requested size %v does not match with size %v in map", scVol.VolName, scVol.VolSize, cap))
		}
	}
	return false, nil
}

func (cs *ScaleControllerServer) GetPriConnAndSLnkPath() (connectors.SpectrumScaleConnector, string, string, string, string, string, error) {
	primaryConn, isprimaryConnPresent := cs.Driver.connmap["primary"]

	if isprimaryConnPresent {
		return primaryConn, cs.Driver.primary.SymlinkRelativePath, cs.Driver.primary.GetPrimaryFs(), cs.Driver.primary.PrimaryFSMount, cs.Driver.primary.SymlinkAbsolutePath, cs.Driver.primary.PrimaryCid, nil
	}

	return nil, "", "", "", "", "", status.Error(codes.Internal, "Primary connector not present in configMap")
}

//createLWVol: Create lightweight volume - return relative path of directory created
func (cs *ScaleControllerServer) createLWVol(scVol *scaleVolume) (string, error) {
	glog.V(4).Infof("volume: [%v] - ControllerServer:createLWVol", scVol.VolName)
	var err error

	// check if directory exist
	dirExists, err := scVol.PrimaryConnector.CheckIfFileDirPresent(scVol.VolBackendFs, scVol.VolDirBasePath)
	if err != nil {
		glog.Errorf("volume:[%v] - unable to check if DirBasePath %v is present in filesystem %v. Error : %v", scVol.VolName, scVol.VolDirBasePath, scVol.VolBackendFs, err)
		return "", status.Error(codes.Internal, fmt.Sprintf("unable to check if DirBasePath %v is present in filesystem %v. Error : %v", scVol.VolDirBasePath, scVol.VolBackendFs, err))
	}

	if !dirExists {
		glog.Errorf("volume:[%v] - directory base path %v not present in filesystem %v", scVol.VolName, scVol.VolDirBasePath, scVol.VolBackendFs)
		return "", status.Error(codes.Internal, fmt.Sprintf("directory base path %v not present in filesystem %v", scVol.VolDirBasePath, scVol.VolBackendFs))
	}

	// create directory in the filesystem specified in storageClass
	dirPath := fmt.Sprintf("%s/%s", scVol.VolDirBasePath, scVol.VolName)

	glog.V(4).Infof("volume: [%v] - creating directory %v", scVol.VolName, dirPath)
	err = cs.createDirectory(scVol, dirPath)
	if err != nil {
		glog.Errorf("volume:[%v] - failed to create directory %v. Error : %v", scVol.VolName, dirPath, err)
		return "", status.Error(codes.Internal, err.Error())
	}
	return dirPath, nil
}

//generateVolID: Generate volume ID
func (cs *ScaleControllerServer) generateVolID(scVol *scaleVolume, uid string) string {
	glog.V(4).Infof("volume: [%v] - ControllerServer:generateVolId", scVol.VolName)
	var volID string

	if scVol.IsFilesetBased {
		/* <cluster_id>;<filesystem_uuid>;fileset=<fileset_id>; path=<symlink_path> */
		slink := fmt.Sprintf("%s/%s", scVol.PrimarySLnkPath, scVol.VolName)
		volID = fmt.Sprintf("%s;%s;filesetName=%s;path=%s", scVol.ClusterId, uid, scVol.VolName, slink)
	} else {
		/* <cluster_id>;<filesystem_uuid>;path=<symlink_path> */
		slink := fmt.Sprintf("%s/%s", scVol.PrimarySLnkPath, scVol.VolName)
		volID = fmt.Sprintf("%s;%s;path=%s", scVol.ClusterId, uid, slink)
	}
	return volID
}

//getTargetPath: retrun relative volume path from filesystem mount point
func (cs *ScaleControllerServer) getTargetPath(fsetLinkPath, fsMountPoint, volumeName string) (string, error) {
	if fsetLinkPath == "" || fsMountPoint == "" {
		glog.Errorf("volume:[%v] - missing details to generate target path fileset junctionpath: [%v], filesystem mount point: [%v]", volumeName, fsetLinkPath, fsMountPoint)
		return "", fmt.Errorf("missing details to generate target path fileset junctionpath: [%v], filesystem mount point: [%v]", fsetLinkPath, fsMountPoint)
	}
	glog.V(4).Infof("volume: [%v] - ControllerServer:getTargetPath", volumeName)
	targetPath := strings.Replace(fsetLinkPath, fsMountPoint, "", 1)
	targetPath = strings.Trim(targetPath, "!/")
	targetPath = fmt.Sprintf("%s/%s-data", targetPath, volumeName)
	return targetPath, nil
}

//createDirectory: Create directory if not present
func (cs *ScaleControllerServer) createDirectory(scVol *scaleVolume, targetPath string) error {
	glog.V(4).Infof("volume: [%v] - ControllerServer:createDirectory", scVol.VolName)
	dirExists, err := scVol.Connector.CheckIfFileDirPresent(scVol.VolBackendFs, targetPath)
	if err != nil {
		glog.Errorf("volume:[%v] - unable to check if directory path [%v] exists in filesystem [%v]. Error : %v", scVol.VolName, targetPath, scVol.VolBackendFs, err)
		return fmt.Errorf("unable to check if directory path [%v] exists in filesystem [%v]. Error : %v", targetPath, scVol.VolBackendFs, err)
	}

	if !dirExists {
		if scVol.VolPermissions != "" {
			err = scVol.Connector.MakeDirectoryV2(scVol.VolBackendFs, targetPath, scVol.VolUid, scVol.VolGid, scVol.VolPermissions)
			if err != nil {
				// Directory creation failed, no cleanup will retry in next retry
				glog.Errorf("volume:[%v] - unable to create directory [%v] in filesystem [%v]. Error : %v", scVol.VolName, targetPath, scVol.VolBackendFs, err)
				return fmt.Errorf("unable to create directory [%v] in filesystem [%v]. Error : %v", targetPath, scVol.VolBackendFs, err)
			}
		} else {
			err = scVol.Connector.MakeDirectory(scVol.VolBackendFs, targetPath, scVol.VolUid, scVol.VolGid)
			if err != nil {
				// Directory creation failed, no cleanup will retry in next retry
				glog.Errorf("volume:[%v] - unable to create directory [%v] in filesystem [%v]. Error : %v", scVol.VolName, targetPath, scVol.VolBackendFs, err)
				return fmt.Errorf("unable to create directory [%v] in filesystem [%v]. Error : %v", targetPath, scVol.VolBackendFs, err)
			}
		}
	}
	return nil
}

//createSoftlink: Create soft link if not present
func (cs *ScaleControllerServer) createSoftlink(scVol *scaleVolume, target string) error {
	glog.V(4).Infof("volume: [%v] - ControllerServer:createSoftlink", scVol.VolName)
	volSlnkPath := fmt.Sprintf("%s/%s", scVol.PrimarySLnkRelPath, scVol.VolName)
	symLinkExists, err := scVol.PrimaryConnector.CheckIfFileDirPresent(scVol.PrimaryFS, volSlnkPath)
	if err != nil {
		glog.Errorf("volume:[%v] - unable to check if symlink path [%v] exists in filesystem [%v]. Error: %v", scVol.VolName, volSlnkPath, scVol.PrimaryFS, err)
		return fmt.Errorf("unable to check if symlink path [%v] exists in filesystem [%v]. Error: %v", volSlnkPath, scVol.PrimaryFS, err)
	}

	if !symLinkExists {
		glog.Infof("symlink info filesystem [%v] TargetFS [%v]  target Path [%v] linkPath [%v]", scVol.PrimaryFS, scVol.LocalFS, target, volSlnkPath)
		err = scVol.PrimaryConnector.CreateSymLink(scVol.PrimaryFS, scVol.LocalFS, target, volSlnkPath)
		if err != nil {
			glog.Errorf("volume:[%v] - failed to create symlink [%v] in filesystem [%v], for target [%v] in filesystem [%v]. Error [%v]", scVol.VolName, volSlnkPath, scVol.PrimaryFS, target, scVol.LocalFS, err)
			return fmt.Errorf("failed to create symlink [%v] in filesystem [%v], for target [%v] in filesystem [%v]. Error [%v]", volSlnkPath, scVol.PrimaryFS, target, scVol.LocalFS, err)
		}
	}
	return nil
}

//setQuota: Set quota if not set
func (cs *ScaleControllerServer) setQuota(scVol *scaleVolume) error {
	glog.V(4).Infof("volume: [%v] - ControllerServer:setQuota", scVol.VolName)
	quota, err := scVol.Connector.ListFilesetQuota(scVol.VolBackendFs, scVol.VolName)
	if err != nil {
		return fmt.Errorf("unable to list quota for fileset [%v] in filesystem [%v]. Error [%v]", scVol.VolName, scVol.VolBackendFs, err)
	}

	filesetQuotaBytes, err := ConvertToBytes(quota)
	if err != nil {
		if strings.Contains(err.Error(), "Invalid number specified") {
			// Invalid number specified means quota is not set
			filesetQuotaBytes = 0
		} else {
			return fmt.Errorf("unable to convert quota for fileset [%v] in filesystem [%v]. Error [%v]", scVol.VolName, scVol.VolBackendFs, err)
		}
	}

	if filesetQuotaBytes < scVol.VolSize && filesetQuotaBytes != 0 {
		// quota does not match and it is not 0 - It might not be fileset created by us
		return fmt.Errorf("fileset %v present but quota %v does not match with requested size %v", scVol.VolName, filesetQuotaBytes, scVol.VolSize)
	}

	if filesetQuotaBytes == 0 {
		volsiz := strconv.FormatUint(scVol.VolSize, 10)
		err = scVol.Connector.SetFilesetQuota(scVol.VolBackendFs, scVol.VolName, volsiz)
		if err != nil {
			// failed to set quota, no cleanup, next retry might be able to set quota
			return fmt.Errorf("unable to set quota [%v] on fileset [%v] of FS [%v]", scVol.VolSize, scVol.VolName, scVol.VolBackendFs)
		}
	}
	return nil
}

//createFilesetBasedVol: Create fileset based volume  - return relative path of volume created
func (cs *ScaleControllerServer) createFilesetBasedVol(scVol *scaleVolume) (string, error) { //nolint:gocyclo,funlen
	glog.V(4).Infof("volume: [%v] - ControllerServer:createFilesetBasedVol", scVol.VolName)
	opt := make(map[string]interface{})

	// fileset can not be created if filesystem is remote.
	glog.V(4).Infof("check if volumes filesystem [%v] is remote or local for cluster [%v]", scVol.VolBackendFs, scVol.ClusterId)
	fsDetails, err := scVol.Connector.GetFilesystemDetails(scVol.VolBackendFs)
	if err != nil {
		if strings.Contains(err.Error(), "Invalid value in filesystemName") {
			glog.Errorf("volume:[%v] - filesystem %s in not known to cluster %v. Error: %v", scVol.VolName, scVol.VolBackendFs, scVol.ClusterId, err)
			return "", status.Error(codes.Internal, fmt.Sprintf("Filesystem %s in not known to cluster %v. Error: %v", scVol.VolBackendFs, scVol.ClusterId, err))
		}
		glog.Errorf("volume:[%v] - unable to check type of filesystem [%v]. Error: %v", scVol.VolName, scVol.VolBackendFs, err)
		return "", status.Error(codes.Internal, fmt.Sprintf("unable to check type of filesystem [%v]. Error: %v", scVol.VolBackendFs, err))
	}

	if fsDetails.Type == filesystemTypeRemote {
		glog.Errorf("volume:[%v] - filesystem [%v] is not local to cluster [%v]", scVol.VolName, scVol.VolBackendFs, scVol.ClusterId)
		return "", status.Error(codes.Internal, fmt.Sprintf("filesystem [%v] is not local to cluster [%v]", scVol.VolBackendFs, scVol.ClusterId))
	}

	// if filesystem is remote, check it is mounted on remote GUI node.
	if cs.Driver.primary.PrimaryCid != scVol.ClusterId {
		if fsDetails.Mount.Status != filesystemMounted {
			glog.Errorf("volume:[%v] -  filesystem [%v] is [%v] on remote GUI of cluster [%v]", scVol.VolName, scVol.VolBackendFs, fsDetails.Mount.Status, scVol.ClusterId)
			return "", status.Error(codes.Internal, fmt.Sprintf("Filesystem %v in cluster %v is not mounted", scVol.VolBackendFs, scVol.ClusterId))
		}
		glog.V(4).Infof("volume:[%v] - mount point of volume filesystem [%v] on owning cluster is %v", scVol.VolName, scVol.VolBackendFs, fsDetails.Mount.MountPoint)
	}

	// check if quota is enabled on volume filesystem
	glog.V(4).Infof("check if quota is enabled on filesystem [%v] ", scVol.VolBackendFs)
	if scVol.VolSize != 0 {
		err = scVol.Connector.CheckIfFSQuotaEnabled(scVol.VolBackendFs)
		if err != nil {
			glog.Errorf("volume:[%v] - quota not enabled for filesystem %v of cluster %v. Error: %v", scVol.VolName, scVol.VolBackendFs, scVol.ClusterId, err)
			return "", status.Error(codes.Internal, fmt.Sprintf("quota not enabled for filesystem %v of cluster %v", scVol.VolBackendFs, scVol.ClusterId))
		}
	}

	if scVol.VolUid != "" {
		opt[connectors.UserSpecifiedUid] = scVol.VolUid
	}
	if scVol.VolGid != "" {
		opt[connectors.UserSpecifiedGid] = scVol.VolGid
	}
	if scVol.FilesetType != "" {
		opt[connectors.UserSpecifiedFilesetType] = scVol.FilesetType
	}
	if scVol.InodeLimit != "" {
		opt[connectors.UserSpecifiedInodeLimit] = scVol.InodeLimit
	} else {
		var inodeLimit uint64
		if scVol.VolSize > 10*oneGB {
			inodeLimit = 200000
		} else {
			inodeLimit = 100000
		}
		opt[connectors.UserSpecifiedInodeLimit] = strconv.FormatUint(inodeLimit, 10)
	}
	if scVol.ParentFileset != "" {
		opt[connectors.UserSpecifiedParentFset] = scVol.ParentFileset
	}

	// Check if fileset exist
	filesetInfo, err := scVol.Connector.ListFileset(scVol.VolBackendFs, scVol.VolName)
	if err != nil {
		if strings.Contains(err.Error(), "Invalid value in 'filesetName'") {
			// This means fileset is not present, create it
			fseterr := scVol.Connector.CreateFileset(scVol.VolBackendFs, scVol.VolName, opt)

			if fseterr != nil {
				// fileset creation failed return without cleanup
				glog.Errorf("volume:[%v] - unable to create fileset [%v] in filesystem [%v]. Error: %v", scVol.VolName, scVol.VolName, scVol.VolBackendFs, fseterr)
				return "", status.Error(codes.Internal, fmt.Sprintf("unable to create fileset [%v] in filesystem [%v]. Error: %v", scVol.VolName, scVol.VolBackendFs, fseterr))
			}
			// list fileset and update filesetInfo
			filesetInfo, err = scVol.Connector.ListFileset(scVol.VolBackendFs, scVol.VolName)
			if err != nil {
				// fileset got created but listing failed, return without cleanup
				glog.Errorf("volume:[%v] - unable to list newly created fileset [%v] in filesystem [%v]. Error: %v", scVol.VolName, scVol.VolName, scVol.VolBackendFs, err)
				return "", status.Error(codes.Internal, fmt.Sprintf("unable to list newly created fileset [%v] in filesystem [%v]. Error: %v", scVol.VolName, scVol.VolBackendFs, err))
			}
		} else {
			glog.Errorf("volume:[%v] - unable to list fileset [%v] in filesystem [%v]. Error: %v", scVol.VolName, scVol.VolName, scVol.VolBackendFs, err)
			return "", status.Error(codes.Internal, fmt.Sprintf("unable to list fileset [%v] in filesystem [%v]. Error: %v", scVol.VolName, scVol.VolBackendFs, err))
		}
	}

	// fileset is present/created. Confirm if fileset is linked
	if (filesetInfo.Config.Path == "") || (filesetInfo.Config.Path == filesetUnlinkedPath) {
		// this means not linked, link it
		var junctionPath string
		junctionPath = fmt.Sprintf("%s/%s", fsDetails.Mount.MountPoint, scVol.VolName)

		if scVol.ParentFileset != "" {
			parentfilesetInfo, err := scVol.Connector.ListFileset(scVol.VolBackendFs, scVol.ParentFileset)
			if err != nil {
				glog.Errorf("volume:[%v] - unable to get details of parent fileset [%v] in filesystem [%v]. Error: %v", scVol.VolName, scVol.ParentFileset, scVol.VolBackendFs, err)
				return "", status.Error(codes.Internal, fmt.Sprintf("volume:[%v] - unable to get details of parent fileset [%v] in filesystem [%v]. Error: %v", scVol.VolName, scVol.ParentFileset, scVol.VolBackendFs, err))
			}
			if (parentfilesetInfo.Config.Path == "") || (parentfilesetInfo.Config.Path == filesetUnlinkedPath) {
				glog.Errorf("volume:[%v] - parent fileset [%v] is not linked", scVol.VolName, scVol.ParentFileset)
				return "", status.Error(codes.Internal, fmt.Sprintf("volume:[%v] - parent fileset [%v] is not linked", scVol.VolName, scVol.ParentFileset))
			}
			junctionPath = fmt.Sprintf("%s/%s", parentfilesetInfo.Config.Path, scVol.VolName)
		}

		err := scVol.Connector.LinkFileset(scVol.VolBackendFs, scVol.VolName, junctionPath)
		if err != nil {
			glog.Errorf("volume:[%v] - linking fileset [%v] in filesystem [%v] at path [%v] failed. Error: %v", scVol.VolName, scVol.VolName, scVol.VolBackendFs, junctionPath, err)
			return "", status.Error(codes.Internal, fmt.Sprintf("linking fileset [%v] in filesystem [%v] at path [%v] failed. Error: %v", scVol.VolName, scVol.VolBackendFs, junctionPath, err))
		}
		// update fileset details
		filesetInfo, err = scVol.Connector.ListFileset(scVol.VolBackendFs, scVol.VolName)
		if err != nil {
			glog.Errorf("volume:[%v] - unable to list fileset [%v] in filesystem [%v] after linking. Error: %v", scVol.VolName, scVol.VolName, scVol.VolBackendFs, err)
			return "", status.Error(codes.Internal, fmt.Sprintf("unable to list fileset [%v] in filesystem [%v] after linking. Error: %v", scVol.VolName, scVol.VolBackendFs, err))
		}
	}

	if scVol.VolSize != 0 {
		err = cs.setQuota(scVol)
		if err != nil {
			return "", status.Error(codes.Internal, err.Error())
		}
	}

	targetBasePath, err := cs.getTargetPath(filesetInfo.Config.Path, fsDetails.Mount.MountPoint, scVol.VolName)
	if err != nil {
		return "", status.Error(codes.Internal, err.Error())
	}

	err = cs.createDirectory(scVol, targetBasePath)
	if err != nil {
		return "", status.Error(codes.Internal, err.Error())
	}

	return targetBasePath, nil
}

func (cs *ScaleControllerServer) getVolumeSizeInBytes(req *csi.CreateVolumeRequest) int64 {
	cap := req.GetCapacityRange()
	return cap.GetRequiredBytes()
}

func (cs *ScaleControllerServer) getConnFromClusterID(cid string) (connectors.SpectrumScaleConnector, error) {
	connector, isConnPresent := cs.Driver.connmap[cid]
	if isConnPresent {
		return connector, nil
	}
	glog.Errorf("unable to get connector for cluster ID %v", cid)
	return nil, status.Error(codes.Internal, fmt.Sprintf("unable to find cluster [%v] details in custom resource", cid))
}

// CreateVolume - Create Volume
func (cs *ScaleControllerServer) CreateVolume(ctx context.Context, req *csi.CreateVolumeRequest) (*csi.CreateVolumeResponse, error) { //nolint:gocyclo,funlen
	glog.V(3).Infof("create volume req: %v", req)

	if err := cs.Driver.ValidateControllerServiceRequest(csi.ControllerServiceCapability_RPC_CREATE_DELETE_VOLUME); err != nil {
		glog.V(3).Infof("invalid create volume req: %v", req)
		return nil, status.Error(codes.Internal, fmt.Sprintf("CreateVolume ValidateControllerServiceRequest failed: %v", err))
	}

	if req == nil {
		return nil, status.Error(codes.InvalidArgument, "Request cannot be empty")
	}

	volName := req.GetName()
	if volName == "" {
		return nil, status.Error(codes.InvalidArgument, "Volume Name is a required field")
	}

	/* Get volume size in bytes */
	volSize := cs.getVolumeSizeInBytes(req)

	reqCapabilities := req.GetVolumeCapabilities()
	if reqCapabilities == nil {
		return nil, status.Error(codes.InvalidArgument, "Volume Capabilities is a required field")
	}

	for _, reqCap := range reqCapabilities {
		if reqCap.GetBlock() != nil {
			return nil, status.Error(codes.Unimplemented, "Block Volume is not supported")
		}
		if reqCap.GetAccessMode().GetMode() == csi.VolumeCapability_AccessMode_MULTI_NODE_READER_ONLY {
			return nil, status.Error(codes.Unimplemented, "Volume with Access Mode ReadOnlyMany is not supported")
		}
	}

	scaleVol, err := getScaleVolumeOptions(req.GetParameters())

	if err != nil {
		return nil, err
	}

	scaleVol.VolName = volName
	if scaleVol.IsFilesetBased && uint64(volSize) < smallestVolSize {
		scaleVol.VolSize = smallestVolSize
	} else {
		scaleVol.VolSize = uint64(volSize)
	}

	/* Get details for Primary Cluster */
	pConn, PSLnkRelPath, PFS, PFSMount, PSLnkPath, PCid, err := cs.GetPriConnAndSLnkPath()

	if err != nil {
		return nil, err
	}

	scaleVol.PrimaryConnector = pConn
	scaleVol.PrimarySLnkRelPath = PSLnkRelPath
	scaleVol.PrimaryFS = PFS
	scaleVol.PrimaryFSMount = PFSMount
	scaleVol.PrimarySLnkPath = PSLnkPath

	volSrc := req.GetVolumeContentSource()
	isSnapSource := false
	isVolSource := false

	snapIdMembers := scaleSnapId{}
	srcVolumeIDMembers := scaleVolId{}

	if volSrc != nil {
		srcVolume := volSrc.GetVolume()
		if srcVolume != nil {
			srcVolumeID := srcVolume.GetVolumeId()
			srcVolumeIDMembers, err = cs.GetVolIdMembers(srcVolumeID)
			if err != nil {
				glog.Errorf("volume:[%v] - Invalid Volume ID %s [%v]", volName, srcVolumeID, err)
				return nil, err
			}
			isVolSource = true
		} else {

			srcSnap := volSrc.GetSnapshot()
			if srcSnap != nil {
				snapId := srcSnap.GetSnapshotId()
				snapIdMembers, err = cs.GetSnapIdMembers(snapId)
				if err != nil {
					glog.Errorf("volume:[%v] - Invalid snapshot ID %s [%v]", volName, snapId, err)
					return nil, err
				}
				isSnapSource = true
			}
		}
	}

	// Check if Primary Fileset is linked
	primaryFileset := cs.Driver.primary.PrimaryFset
	glog.V(5).Infof("volume:[%v] - check if primary fileset [%v] is linked", scaleVol.VolName, primaryFileset)
	isPrimaryFilesetLinked, err := scaleVol.PrimaryConnector.IsFilesetLinked(scaleVol.PrimaryFS, primaryFileset)
	if err != nil {
		glog.Errorf("volume:[%v] - unable to get details of Primary Fileset [%v]. Error : [%v]", scaleVol.VolName, primaryFileset, err)
		return nil, status.Error(codes.Internal, fmt.Sprintf("unable to get details of Primary Fileset [%v]. Error : [%v]", primaryFileset, err))
	}
	if !isPrimaryFilesetLinked {
		glog.Errorf("volume:[%v] - primary fileset [%v] is not linked", scaleVol.VolName, primaryFileset)
		return nil, status.Error(codes.Internal, fmt.Sprintf("primary fileset [%v] is not linked", primaryFileset))
	}

	if scaleVol.PrimaryFS != scaleVol.VolBackendFs {
		// primary filesytem must be mounted on GUI node so that we can create the softlink
		// skip if primary and volume filesystem is same
		glog.V(4).Infof("volume:[%v] - check if primary filesystem [%v] is mounted on GUI node of Primary cluster", scaleVol.VolName, scaleVol.PrimaryFS)
		isPfsMounted, err := scaleVol.PrimaryConnector.IsFilesystemMountedOnGUINode(scaleVol.PrimaryFS)
		if err != nil {
			glog.Errorf("volume:[%v] - unable to get filesystem mount details for %s on Primary cluster. Error: %v", scaleVol.VolName, scaleVol.PrimaryFS, err)
			return nil, status.Error(codes.Internal, fmt.Sprintf("unable to get filesystem mount details for %s on Primary cluster. Error: %v", scaleVol.PrimaryFS, err))
		}
		if !isPfsMounted {
			glog.Errorf("volume:[%v] - primary filesystem %s is not mounted on GUI node of Primary cluster", scaleVol.VolName, scaleVol.PrimaryFS)
			return nil, status.Error(codes.Internal, fmt.Sprintf("primary filesystem %s is not mounted on GUI node of Primary cluster", scaleVol.PrimaryFS))
		}
	}

	glog.V(5).Infof("volume:[%v] - check if volume filesystem [%v] is mounted on GUI node of Primary cluster", scaleVol.VolName, scaleVol.VolBackendFs)
	volFsInfo, err := scaleVol.PrimaryConnector.GetFilesystemDetails(scaleVol.VolBackendFs)
	if err != nil {
		if strings.Contains(err.Error(), "Invalid value in filesystemName") {
			glog.Errorf("volume:[%v] - filesystem %s in not known to primary cluster. Error: %v", scaleVol.VolName, scaleVol.VolBackendFs, err)
			return nil, status.Error(codes.Internal, fmt.Sprintf("filesystem %s in not known to primary cluster. Error: %v", scaleVol.VolBackendFs, err))
		}
		glog.Errorf("volume:[%v] - unable to get details for filesystem [%v] in Primary cluster. Error: %v", scaleVol.VolName, scaleVol.VolBackendFs, err)
		return nil, status.Error(codes.Internal, fmt.Sprintf("unable to get details for filesystem [%v] in Primary cluster. Error: %v", scaleVol.VolBackendFs, err))
	}

	if volFsInfo.Mount.Status != filesystemMounted {
		glog.Errorf("volume:[%v] - volume filesystem %s is not mounted on GUI node of Primary cluster", scaleVol.VolName, scaleVol.VolBackendFs)
		return nil, status.Error(codes.Internal, fmt.Sprintf("volume filesystem %s is not mounted on GUI node of Primary cluster", scaleVol.VolBackendFs))
	}

	glog.V(5).Infof("volume:[%v] - mount point of volume filesystem [%v] is on Primary cluster is %v", scaleVol.VolName, scaleVol.VolBackendFs, volFsInfo.Mount.MountPoint)

	/* scaleVol.VolBackendFs will always be local cluster FS. So we need to find a
	   remote cluster FS in case local cluster FS is remotely mounted. We will find local FS RemoteDeviceName on local cluster, will use that as VolBackendFs and	create fileset on that FS. */

	if scaleVol.IsFilesetBased {
		remoteDeviceName := volFsInfo.Mount.RemoteDeviceName
		scaleVol.LocalFS = scaleVol.VolBackendFs
		scaleVol.VolBackendFs = getRemoteFsName(remoteDeviceName)
	} else {
		scaleVol.LocalFS = scaleVol.VolBackendFs
	}

	if scaleVol.IsFilesetBased {
		if scaleVol.ClusterId == "" {
			scaleVol.ClusterId = PCid
			glog.V(3).Infof("clusterID not provided in storage Class, using Primary ClusterID. Volume Name [%v]", scaleVol.VolName)
			if volFsInfo.Type == filesystemTypeRemote {
				glog.Errorf("volume filesystem %s is remotely mounted on Primary cluster, Specify owning cluster ID in storageClass", scaleVol.VolBackendFs)
				return nil, status.Error(codes.Internal, fmt.Sprintf("volume filesystem %s is remotely mounted on Primary cluster, Specify owning cluster ID in storageClass", scaleVol.VolBackendFs))
			}
		}
		conn, err := cs.getConnFromClusterID(scaleVol.ClusterId)
		if err != nil {
			return nil, err
		}

		scaleVol.Connector = conn
	} else {
		scaleVol.Connector = scaleVol.PrimaryConnector
		scaleVol.ClusterId = PCid
	}

	if isVolSource {
<<<<<<< HEAD
		if !scaleVol.IsFilesetBased {
			if volFsInfo.Type == filesystemTypeRemote {
				return nil, status.Error(codes.Unimplemented, "Volume cloning for directories for remote file system is not supported")
			}
		}

=======
>>>>>>> c7270bc7
		err = cs.validateSrcVolumeID(&srcVolumeIDMembers, scaleVol, PCid)
		if err != nil {
			glog.Errorf("volume:[%v] - Error in source volume validation [%v]", volName, err)
			return nil, err
		}
	}

	if isSnapSource {
		err = cs.validateSnapId(&snapIdMembers, scaleVol, PCid)
		if err != nil {
			glog.Errorf("volume:[%v] - Error in source snapshot validation [%v]", volName, err)
			return nil, err
		}
	}

	glog.Infof("volume:[%v] -  spectrum scale volume create params : %v\n", scaleVol.VolName, scaleVol)

	volReqInProcess, err := cs.IfSameVolReqInProcess(scaleVol)
	if err != nil {
		return nil, err
	}

	if volReqInProcess {
		glog.Errorf("volume:[%v] - volume creation already in process ", scaleVol.VolName)
		return nil, status.Error(codes.Aborted, fmt.Sprintf("volume creation already in process : %v", scaleVol.VolName))
	}

	if isVolSource {
		jobDetails := cs.Driver.volcopyjobstatusmap[scaleVol.VolName]
		if jobDetails.jobStatus == VOLCOPY_JOB_RUNNING {
			glog.Errorf("volume:[%v] -  volume cloning request in progress.", scaleVol.VolName)
			return nil, status.Error(codes.Aborted, fmt.Sprintf("volume cloning request in progress for volume: %s", scaleVol.VolName))
		} else if jobDetails.jobStatus == VOLCOPY_JOB_FAILED {
			glog.Errorf("volume:[%v] -  volume cloning job had failed.", scaleVol.VolName)
			return nil, status.Error(codes.Internal, fmt.Sprintf("volume cloning job had failed for volume: %s", scaleVol.VolName))
		} else if jobDetails.jobStatus == VOLCOPY_JOB_COMPLETED {
			glog.Infof("volume:[%v] -  volume cloning request has already completed successfully.", scaleVol.VolName)
			return &csi.CreateVolumeResponse{
				Volume: &csi.Volume{
					VolumeId:      jobDetails.volID,
					CapacityBytes: int64(scaleVol.VolSize),
					VolumeContext: req.GetParameters(),
					ContentSource: volSrc,
				},
			}, nil
		}
	}

	if isSnapSource {
		jobDetails := cs.Driver.snapjobstatusmap[scaleVol.VolName]
		if jobDetails.jobStatus == SNAP_JOB_RUNNING {
			glog.Errorf("volume:[%v] -  snapshot copy request in progress for snapshot: %s.", scaleVol.VolName, snapIdMembers.SnapName)
			return nil, status.Error(codes.Aborted, fmt.Sprintf("snapshot copy request in progress for snapshot: %s", snapIdMembers.SnapName))
		} else if jobDetails.jobStatus == SNAP_JOB_FAILED {
			glog.Errorf("volume:[%v] -  snapshot copy job had failed for snapshot %s", scaleVol.VolName, snapIdMembers.SnapName)
			return nil, status.Error(codes.Internal, fmt.Sprintf("snapshot copy job had failed for snapshot: %s", snapIdMembers.SnapName))
		} else if jobDetails.jobStatus == SNAP_JOB_COMPLETED {
			glog.Infof("volume:[%v] -  snapshot copy request has already completed successfully for snapshot: %s", scaleVol.VolName, snapIdMembers.SnapName)
			return &csi.CreateVolumeResponse{
				Volume: &csi.Volume{
					VolumeId:      jobDetails.volID,
					CapacityBytes: int64(scaleVol.VolSize),
					VolumeContext: req.GetParameters(),
					ContentSource: volSrc,
				},
			}, nil
		}
	}

	if scaleVol.VolPermissions != "" {
		versionCheck, err := cs.checkMinScaleVersion(scaleVol.Connector, "5112")
		if err != nil {
			return nil, status.Error(codes.Internal, fmt.Sprintf("the minimum Spectrum Scale version check for permissions failed with error %s", err))
		}
		if !versionCheck {
			return nil, status.Error(codes.Internal, "the minimum required Spectrum Scale version for permissions support with CSI is 5.1.1-2")
		}
	}

	/* Update driver map with new volume. Make sure to defer delete */

	cs.Driver.reqmap[scaleVol.VolName] = int64(scaleVol.VolSize)
	defer delete(cs.Driver.reqmap, scaleVol.VolName)

	var targetPath string

	if scaleVol.IsFilesetBased {
		targetPath, err = cs.createFilesetBasedVol(scaleVol)
	} else {
		targetPath, err = cs.createLWVol(scaleVol)
	}

	if err != nil {
		return nil, err
	}

	// Create symbolic link if not present
	err = cs.createSoftlink(scaleVol, targetPath)
	if err != nil {
		return nil, status.Error(codes.Internal, err.Error())
	}

	volID := cs.generateVolID(scaleVol, volFsInfo.UUID)

	if isVolSource {
		err = cs.copyVolumeContent(scaleVol, srcVolumeIDMembers, volFsInfo, targetPath, volID)
		if err != nil {
			glog.Errorf("CreateVolume [%s]: [%v]", volName, err)
			return nil, err
		}
	}

	if isSnapSource {
		err = cs.copySnapContent(scaleVol, snapIdMembers, volFsInfo, targetPath, volID)
		if err != nil {
			glog.Errorf("createVolume failed while copying snapshot content [%s]: [%v]", volName, err)
			return nil, err
		}
	}

	return &csi.CreateVolumeResponse{
		Volume: &csi.Volume{
			VolumeId:      volID,
			CapacityBytes: int64(scaleVol.VolSize),
			VolumeContext: req.GetParameters(),
			ContentSource: volSrc,
		},
	}, nil
}

func (cs *ScaleControllerServer) copySnapContent(scVol *scaleVolume, snapId scaleSnapId, fsDetails connectors.FileSystem_v2, targetPath string, volID string) error {
	glog.V(3).Infof("copySnapContent snapId: [%v], scaleVolume: [%v]", snapId, scVol)
	conn, err := cs.getConnFromClusterID(snapId.ClusterId)
	if err != nil {
		return err
	}

	//err = cs.validateRemoteFs(fsDetails, scVol)
	//if err != nil {
	//	return err
	//}

	targetFsName, err := conn.GetFilesystemName(fsDetails.UUID)
	if err != nil {
		return err
	}

	targetFsDetails, err := conn.GetFilesystemDetails(targetFsName)
	if err != nil {
		return err
	}

	fsMntPt := targetFsDetails.Mount.MountPoint
	targetPath = fmt.Sprintf("%s/%s", fsMntPt, targetPath)

	jobStatus, jobID, err := conn.CopyFsetSnapshotPath(snapId.FsName, snapId.FsetName, snapId.SnapName, snapId.Path, targetPath, scVol.NodeClass)
	if err != nil {
		glog.Errorf("failed to create volume from snapshot %s: [%v]", snapId.SnapName, err)
		return status.Error(codes.Internal, fmt.Sprintf("failed to create volume from snapshot %s: [%v]", snapId.SnapName, err))

	}

	jobDetails := SnapCopyJobDetails{SNAP_JOB_RUNNING, volID}
	cs.Driver.snapjobstatusmap[scVol.VolName] = jobDetails

	err = conn.WaitForSnapshotCopy(jobStatus, jobID)
	if err != nil {
		glog.Errorf("unable to copy snapshot %s: %v.", snapId.SnapName, err)
		if strings.Contains(err.Error(), "EFSSG0632C") {
			// EFSSG0632C = Command execution aborted
			// Store SNAP_JOB_NOT_STARTED in snapjobstatusmap if error was due to same mmxcp in progress
			// or max no. of mmxcp already running. In these cases we want to retry again
			// in the next k8s rety cycle
			jobDetails.jobStatus = SNAP_JOB_NOT_STARTED
		} else {
			jobDetails.jobStatus = SNAP_JOB_FAILED
		}
		cs.Driver.snapjobstatusmap[scVol.VolName] = jobDetails
		return err
	}

	glog.Infof("copy snapshot completed for snapId: [%v], scaleVolume: [%v]", snapId, scVol)
	jobDetails.jobStatus = SNAP_JOB_COMPLETED
	cs.Driver.snapjobstatusmap[scVol.VolName] = jobDetails
	//delete(cs.Driver.snapjobmap, scVol.VolName)
	return nil
}

func (cs *ScaleControllerServer) copyVolumeContent(scVol *scaleVolume, vID scaleVolId, fsDetails connectors.FileSystem_v2, targetPath string, volID string) error {
	glog.V(3).Infof("copyVolContent volume ID: [%v], scaleVolume: [%v]", vID, scVol)
	conn, err := cs.getConnFromClusterID(vID.ClusterId)
	if err != nil {
		return err
	}

	// err = cs.validateRemoteFs(fsDetails, scVol)
	// if err != nil {
	// 	return err
	// }

	targetFsName, err := conn.GetFilesystemName(fsDetails.UUID)
	if err != nil {
		return err
	}

	targetFsDetails, err := conn.GetFilesystemDetails(targetFsName)
	if err != nil {
		return err
	}

	fsMntPt := targetFsDetails.Mount.MountPoint
	targetPath = fmt.Sprintf("%s/%s", fsMntPt, targetPath)
<<<<<<< HEAD

	jobDetails := VolCopyJobDetails{VOLCOPY_JOB_NOT_STARTED, volID}
	if scVol.IsFilesetBased {
		path := fmt.Sprintf("%s%s", vID.FsetName, "-data")

		jobStatus, jobID, err := conn.CopyFilesetPath(vID.FsName, vID.FsetName, path, targetPath, scVol.NodeClass)
		if err != nil {
			glog.Errorf("failed to create volume from volume. Error: [%v]", err)
			return status.Error(codes.Internal, fmt.Sprintf("failed to create volume from volume. Error: [%v]", err))
		}

		jobDetails = VolCopyJobDetails{VOLCOPY_JOB_RUNNING, volID}
		cs.Driver.volcopyjobstatusmap[scVol.VolName] = jobDetails
		err = conn.WaitForFilesetCopy(jobStatus, jobID)
	} else {
		sLinkRelPath := strings.Replace(vID.SymLnkPath, cs.Driver.primary.PrimaryFSMount, "", 1)
		sLinkRelPath = strings.Trim(sLinkRelPath, "!/")

		jobStatus, jobID, err := conn.CopyDirectoryPath(vID.FsName, sLinkRelPath, targetPath, scVol.NodeClass)

		if err != nil {
			glog.Errorf("failed to create volume from volume. Error: [%v]", err)
			return status.Error(codes.Internal, fmt.Sprintf("failed to create volume from volume. Error: [%v]", err))
		}

		jobDetails = VolCopyJobDetails{VOLCOPY_JOB_RUNNING, volID}
		cs.Driver.volcopyjobstatusmap[scVol.VolName] = jobDetails
		err = conn.WaitForDirectoryCopy(jobStatus, jobID)
	}

=======
	path := fmt.Sprintf("%s%s", vID.FsetName, "-data")

	jobStatus, jobID, err := conn.CopyFilesetPath(vID.FsName, vID.FsetName, path, targetPath, scVol.NodeClass)
	if err != nil {
		glog.Errorf("failed to create volume from volume. Error: [%v]", err)
		return status.Error(codes.Internal, fmt.Sprintf("failed to create volume from volume. Error: [%v]", err))
	}

	jobDetails := VolCopyJobDetails{VOLCOPY_JOB_RUNNING, volID}
	cs.Driver.volcopyjobstatusmap[scVol.VolName] = jobDetails

	err = conn.WaitForFilesetCopy(jobStatus, jobID)
>>>>>>> c7270bc7
	if err != nil {
		glog.Errorf("unable to copy volume: %v.", err)
		if strings.Contains(err.Error(), "EFSSG0632C") {
			// EFSSG0632C = Command execution aborted
			// Store VOLCOPY_JOB_NOT_STARTED in volcopyjobstatusmap if error was due to same mmxcp in progress
			// or max no. of mmxcp already running. In these cases we want to retry again
			// in the next k8s rety cycle
			jobDetails.jobStatus = VOLCOPY_JOB_NOT_STARTED
		} else {
			jobDetails.jobStatus = VOLCOPY_JOB_FAILED
		}
		cs.Driver.volcopyjobstatusmap[scVol.VolName] = jobDetails
		return err
	}

	glog.Infof("volume copy completed for volumeID: [%v], scaleVolume: [%v]", vID, scVol)
	jobDetails.jobStatus = VOLCOPY_JOB_COMPLETED
	cs.Driver.volcopyjobstatusmap[scVol.VolName] = jobDetails
	//delete(cs.Driver.volcopyjobstatusmap, scVol.VolName)
	return nil
}

func (cs *ScaleControllerServer) checkMinScaleVersion(conn connectors.SpectrumScaleConnector, version string) (bool, error) {
	scaleVersion, err := conn.GetScaleVersion()
	if err != nil {
		return false, err
	}
	/* Assuming Spectrum Scale version is in a format like 5.0.0-0_170818.165000 */
	// "serverVersion" : "5.1.1.1-developer build",
	splitScaleVer := strings.Split(scaleVersion, ".")
	if len(splitScaleVer) < 3 {
		return false, status.Error(codes.Internal, fmt.Sprintf("invalid Spectrum Scale version - %s", scaleVersion))
	}
	splitMinorVer := strings.Split(splitScaleVer[2], "-")
	assembledScaleVer := splitScaleVer[0] + splitScaleVer[1] + splitMinorVer[0] + splitMinorVer[1][0:1]

	if assembledScaleVer < version {
		return false, nil
	}
	return true, nil
}

func (cs *ScaleControllerServer) checkSnapshotSupport(conn connectors.SpectrumScaleConnector) error {
	/* Verify Spectrum Scale Version is not below 5.1.1-0 */
	versionCheck, err := cs.checkMinScaleVersion(conn, "5110")
	if err != nil {
		return err
	}

	if !versionCheck {
		return status.Error(codes.FailedPrecondition, "the minimum required Spectrum Scale version for snapshot support with CSI is 5.1.1-0")
	}
	return nil
}

func (cs *ScaleControllerServer) validateSnapId(sId *scaleSnapId, scVol *scaleVolume, pCid string) error {
	glog.V(3).Infof("validateSnapId [%v]", sId)
	conn, err := cs.getConnFromClusterID(sId.ClusterId)
	if err != nil {
		return err
	}

	/* Check if Spectrum Scale supports Snapshot */
	chkSnapshotErr := cs.checkSnapshotSupport(conn)
	if chkSnapshotErr != nil {
		return chkSnapshotErr
	}

	if scVol.IsFilesetBased {
		if scVol.ClusterId != "" && sId.ClusterId != scVol.ClusterId {
			return status.Error(codes.InvalidArgument, fmt.Sprintf("cannot create volume from a source snapshot from another cluster. Volume is being created in cluster %s, source snapshot is from cluster %s.", scVol.ClusterId, sId.ClusterId))
		}

		if scVol.ClusterId == "" && sId.ClusterId != pCid {
			return status.Error(codes.InvalidArgument, fmt.Sprintf("cannot create volume from a source snapshot from another cluster. Volume is being created in cluster %s, source snapshot is from cluster %s.", pCid, sId.ClusterId))
		}
	}

	if scVol.NodeClass != "" {
		isValidNodeclass, err := conn.IsValidNodeclass(scVol.NodeClass)
		if err != nil {
			return err
		}

		if !isValidNodeclass {
			return status.Error(codes.NotFound, fmt.Sprintf("nodeclass [%s] not found on cluster [%v]", scVol.NodeClass, scVol.ClusterId))
		}
	}

	sId.FsName, err = conn.GetFilesystemName(sId.FsUUID)

	if err != nil {
		return status.Error(codes.Internal, fmt.Sprintf("unable to get filesystem Name for Id [%v] and clusterId [%v]. Error [%v]", sId.FsUUID, sId.ClusterId, err))
	}

	if sId.FsName != scVol.VolBackendFs {
		isFsMounted, err := conn.IsFilesystemMountedOnGUINode(sId.FsName)
		if err != nil {
			return status.Error(codes.Internal, fmt.Sprintf("error in getting filesystem mount details for %s", sId.FsName))
		}
		if !isFsMounted {
			return status.Error(codes.Internal, fmt.Sprintf("filesystem %s is not mounted on GUI node", sId.FsName))
		}
	}

	isFsetLinked, err := conn.IsFilesetLinked(sId.FsName, sId.FsetName)
	if err != nil {
		return status.Error(codes.Internal, fmt.Sprintf("unable to get fileset link information for [%v]", sId.FsetName))
	}
	if !isFsetLinked {
		return status.Error(codes.Internal, fmt.Sprintf("fileset [%v] of source snapshot is not linked", sId.FsetName))
	}

	isSnapExist, err := conn.CheckIfSnapshotExist(sId.FsName, sId.FsetName, sId.SnapName)
	if err != nil {
		return status.Error(codes.Internal, fmt.Sprintf("unable to get snapshot information for [%v]", sId.SnapName))
	}
	if !isSnapExist {
		return status.Error(codes.Internal, fmt.Sprintf("snapshot [%v] does not exist for fileset [%v]", sId.SnapName, sId.FsetName))
	}

	return nil
}

func (cs *ScaleControllerServer) validateSrcVolumeID(vID *scaleVolId, scVol *scaleVolume, pCid string) error {
	glog.V(3).Infof("validateVolId [%v]", vID)
	conn, err := cs.getConnFromClusterID(vID.ClusterId)
	if err != nil {
		return err
	}

	// This is kind of snapshot restore
	chkSnapshotErr := cs.checkSnapshotSupport(conn)
	if chkSnapshotErr != nil {
		return chkSnapshotErr
	}

	if scVol.ClusterId != "" && vID.ClusterId != scVol.ClusterId {
		return status.Error(codes.InvalidArgument, fmt.Sprintf("cannot create volume from a source volume from another cluster. Volume is being created in cluster %s, source volume is from cluster %s.", scVol.ClusterId, vID.ClusterId))
	}

	if scVol.ClusterId == "" && vID.ClusterId != pCid {
		return status.Error(codes.InvalidArgument, fmt.Sprintf("cannot create volume from a source volume from another cluster. Volume is being created in cluster %s, source volume is from cluster %s.", pCid, vID.ClusterId))
	}

	if scVol.NodeClass != "" {
		isValidNodeclass, err := conn.IsValidNodeclass(scVol.NodeClass)
		if err != nil {
			return err
		}

		if !isValidNodeclass {
			return status.Error(codes.NotFound, fmt.Sprintf("nodeclass [%s] not found on cluster [%v]", scVol.NodeClass, scVol.ClusterId))
		}
	}

	vID.FsName, err = conn.GetFilesystemName(vID.FsUUID)

	if err != nil {
		return status.Error(codes.Internal, fmt.Sprintf("unable to get filesystem Name for Id [%v] and clusterId [%v]. Error [%v]", vID.FsUUID, vID.ClusterId, err))
	}

	if vID.FsName != scVol.VolBackendFs {
		isFsMounted, err := conn.IsFilesystemMountedOnGUINode(vID.FsName)
		if err != nil {
			return status.Error(codes.Internal, fmt.Sprintf("error in getting filesystem mount details for %s", vID.FsName))
		}
		if !isFsMounted {
			return status.Error(codes.Internal, fmt.Sprintf("filesystem %s is not mounted on GUI node", vID.FsName))
		}
	}

<<<<<<< HEAD
	if scVol.IsFilesetBased {
		if vID.FsetName == "" {
			vID.FsetName, err = conn.GetFileSetNameFromId(vID.FsName, vID.FsetId)
			if err != nil {
				return status.Error(codes.Internal, fmt.Sprintf("error in getting fileset details for %s", vID.FsetId))
			}
		}

		isFsetLinked, err := conn.IsFilesetLinked(vID.FsName, vID.FsetName)
		if err != nil {
			return status.Error(codes.Internal, fmt.Sprintf("unable to get fileset link information for [%v]", vID.FsetName))
		}
		if !isFsetLinked {
			return status.Error(codes.Internal, fmt.Sprintf("fileset [%v] of source volume is not linked", vID.FsetName))
		}
	}
=======
	if vID.FsetName == "" {
		vID.FsetName, err = conn.GetFileSetNameFromId(vID.FsName, vID.FsetId)
		if err != nil {
			return status.Error(codes.Internal, fmt.Sprintf("error in getting fileset details for %s", vID.FsetId))
		}
	}

	isFsetLinked, err := conn.IsFilesetLinked(vID.FsName, vID.FsetName)
	if err != nil {
		return status.Error(codes.Internal, fmt.Sprintf("unable to get fileset link information for [%v]", vID.FsetName))
	}
	if !isFsetLinked {
		return status.Error(codes.Internal, fmt.Sprintf("fileset [%v] of source volume is not linked", vID.FsetName))
	}
>>>>>>> c7270bc7
	return nil
}

func (cs *ScaleControllerServer) GetSnapIdMembers(sId string) (scaleSnapId, error) {
	splitSid := strings.Split(sId, ";")
	var sIdMem scaleSnapId

	if len(splitSid) < 4 {
		return scaleSnapId{}, status.Error(codes.Internal, fmt.Sprintf("Invalid Snapshot Id : [%v]", sId))
	}

	/* clusterId;FSUUID;filesetName;snapshotName;path */
	sIdMem.ClusterId = splitSid[0]
	sIdMem.FsUUID = splitSid[1]
	sIdMem.FsetName = splitSid[2]
	sIdMem.SnapName = splitSid[3]
	if len(splitSid) == 5 && splitSid[4] != "" {
		sIdMem.Path = splitSid[4]
	} else {
		sIdMem.Path = "/"
	}

	return sIdMem, nil
}

func (cs *ScaleControllerServer) GetVolIdMembers(vId string) (scaleVolId, error) {
	splitVid := strings.Split(vId, ";")
	var vIdMem scaleVolId

	if len(splitVid) == 3 {
		/* This is LW volume */
		/* <cluster_id>;<filesystem_uuid>;path=<symlink_path> */
		vIdMem.ClusterId = splitVid[0]
		vIdMem.FsUUID = splitVid[1]
		SlnkPart := splitVid[2]
		slnkSplit := strings.Split(SlnkPart, "=")
		if len(slnkSplit) < 2 {
			return scaleVolId{}, status.Error(codes.Internal, fmt.Sprintf("Invalid Volume Id : [%v]", vId))
		}
		vIdMem.SymLnkPath = slnkSplit[1]
		vIdMem.IsFilesetBased = false
		return vIdMem, nil
	}

	if len(splitVid) == 4 {
		/* This is fileset Based volume */
		/* <cluster_id>;<filesystem_uuid>;fileset=<fileset_id>;path=<symlink_path> */
		vIdMem.ClusterId = splitVid[0]
		vIdMem.FsUUID = splitVid[1]
		fileSetPart := splitVid[2]
		fileSetSplit := strings.Split(fileSetPart, "=")
		if len(fileSetSplit) < 2 {
			return scaleVolId{}, status.Error(codes.Internal, fmt.Sprintf("Invalid Volume Id : [%v]", vId))
		}

		if fileSetSplit[0] == "filesetName" {
			vIdMem.FsetName = fileSetSplit[1]
		} else {
			vIdMem.FsetId = fileSetSplit[1]
		}

		SlnkPart := splitVid[3]
		slnkSplit := strings.Split(SlnkPart, "=")
		if len(slnkSplit) < 2 {
			return scaleVolId{}, status.Error(codes.Internal, fmt.Sprintf("Invalid Volume Id : [%v]", vId))
		}
		vIdMem.SymLnkPath = slnkSplit[1]
		vIdMem.IsFilesetBased = true
		return vIdMem, nil
	}

	return scaleVolId{}, status.Error(codes.Internal, fmt.Sprintf("Invalid Volume Id : [%v]", vId))
}

func (cs *ScaleControllerServer) DeleteVolume(ctx context.Context, req *csi.DeleteVolumeRequest) (*csi.DeleteVolumeResponse, error) {
	glog.V(3).Infof("DeleteVolume [%v]", req)

	if err := cs.Driver.ValidateControllerServiceRequest(csi.ControllerServiceCapability_RPC_CREATE_DELETE_VOLUME); err != nil {
		glog.Warningf("invalid delete volume req: %v", req)
		return nil, status.Error(codes.InvalidArgument,
			fmt.Sprintf("invalid delete volume req (%v): %v", req, err))
	}
	// For now the image get unconditionally deleted, but here retention policy can be checked
	volumeID := req.GetVolumeId()

	if volumeID == "" {
		return nil, status.Error(codes.InvalidArgument, "volume Id is missing")
	}

	volumeIdMembers, err := cs.GetVolIdMembers(volumeID)
	if err != nil {
		return &csi.DeleteVolumeResponse{}, err
	}

	glog.Infof("Volume Id Members [%v]", volumeIdMembers)

	conn, err := cs.getConnFromClusterID(volumeIdMembers.ClusterId)
	if err != nil {
		return nil, err
	}

	primaryConn, isprimaryConnPresent := cs.Driver.connmap["primary"]
	if !isprimaryConnPresent {
		glog.Errorf("unable to get connector for primary cluster")
		return nil, status.Error(codes.Internal, "unable to find primary cluster details in custom resource")
	}

	/* FsUUID in volumeIdMembers will be of Primary cluster. So lets get Name of it
	   from Primary cluster */
	FilesystemName, err := primaryConn.GetFilesystemName(volumeIdMembers.FsUUID)

	if err != nil {
		return nil, status.Error(codes.Internal, fmt.Sprintf("unable to get filesystem Name for Id [%v] and clusterId [%v]. Error [%v]", volumeIdMembers.FsUUID, volumeIdMembers.ClusterId, err))
	}

	mountInfo, err := primaryConn.GetFilesystemMountDetails(FilesystemName)

	if err != nil {
		return nil, status.Error(codes.Internal, fmt.Sprintf("unable to get mount info for FS [%v] in primary cluster", FilesystemName))
	}

	FilesystemName = getRemoteFsName(mountInfo.RemoteDeviceName)

	sLinkRelPath := strings.Replace(volumeIdMembers.SymLnkPath, cs.Driver.primary.PrimaryFSMount, "", 1)
	sLinkRelPath = strings.Trim(sLinkRelPath, "!/")

	if volumeIdMembers.IsFilesetBased {
		var FilesetName string

		if volumeIdMembers.FsetName != "" {
			FilesetName = volumeIdMembers.FsetName
		} else {
			FilesetName, err = conn.GetFileSetNameFromId(FilesystemName, volumeIdMembers.FsetId)
			if err != nil {
				return nil, status.Error(codes.Internal, fmt.Sprintf("Unable to get Fileset Name for Id [%v] FS [%v] ClusterId [%v]", volumeIdMembers.FsetId, FilesystemName, volumeIdMembers.ClusterId))
			}
		}

		if FilesetName != "" {
			/* Confirm it is same fileset which was created for this PV */
			pvName := filepath.Base(sLinkRelPath)
			if pvName == FilesetName {
				//Check if fileset exist has any snapshot
				snapshotList, err := conn.ListFilesetSnapshots(FilesystemName, FilesetName)
				if err != nil {
					if strings.Contains(err.Error(), "EFSSG0072C") ||
						strings.Contains(err.Error(), "400 Invalid value in 'filesetName'") { // fileset is already deleted
						glog.V(4).Infof("fileset seems already deleted - %v", err)
						return &csi.DeleteVolumeResponse{}, nil
					}
					return nil, status.Error(codes.Internal, fmt.Sprintf("unable to list snapshot for fileset [%v]. Error: [%v]", FilesetName, err))
				}

				if len(snapshotList) > 0 {
					return nil, status.Error(codes.InvalidArgument, fmt.Sprintf("volume fileset [%v] contains one or more snapshot, delete snapshot/volumesnapshot", FilesetName))
				}
				glog.V(4).Infof("there is no snapshot present in the fileset [%v], continue DeleteVolume", FilesetName)

				err = conn.DeleteFileset(FilesystemName, FilesetName)
				if err != nil {
					if strings.Contains(err.Error(), "EFSSG0072C") ||
						strings.Contains(err.Error(), "400 Invalid value in 'filesetName'") { // fileset is already deleted
						glog.V(4).Infof("fileset seems already deleted - %v", err)
						return &csi.DeleteVolumeResponse{}, nil
					}
					return nil, status.Error(codes.Internal, fmt.Sprintf("unable to Delete Fileset [%v] for FS [%v] and clusterId [%v].Error : [%v]", FilesetName, FilesystemName, volumeIdMembers.ClusterId, err))
				}
			} else {
				glog.Infof("pv name from path [%v] does not match with filesetName [%v]. Skipping delete of fileset", pvName, FilesetName)
			}
		}
	} else {
		/* Delete Dir for Lw volume */
		err = primaryConn.DeleteDirectory(cs.Driver.primary.GetPrimaryFs(), sLinkRelPath)
		if err != nil {
			return nil, status.Error(codes.Internal, fmt.Sprintf("unable to Delete Dir using FS [%v] Relative SymLink [%v]. Error [%v]", cs.Driver.primary.GetPrimaryFs(), sLinkRelPath, err))
		}
	}

	err = primaryConn.DeleteSymLnk(cs.Driver.primary.GetPrimaryFs(), sLinkRelPath)

	if err != nil {
		return nil, status.Error(codes.Internal, fmt.Sprintf("unable to delete symlnk [%v:%v] Error [%v]", cs.Driver.primary.GetPrimaryFs(), sLinkRelPath, err))
	}

	return &csi.DeleteVolumeResponse{}, nil
}

// ControllerGetCapabilities implements the default GRPC callout.
func (cs *ScaleControllerServer) ControllerGetCapabilities(ctx context.Context, req *csi.ControllerGetCapabilitiesRequest) (*csi.ControllerGetCapabilitiesResponse, error) {
	glog.V(4).Infof("ControllerGetCapabilities called with req: %#v", req)
	return &csi.ControllerGetCapabilitiesResponse{
		Capabilities: cs.Driver.cscap,
	}, nil
}

func (cs *ScaleControllerServer) ValidateVolumeCapabilities(ctx context.Context, req *csi.ValidateVolumeCapabilitiesRequest) (*csi.ValidateVolumeCapabilitiesResponse, error) {
	volumeID := req.GetVolumeId()

	if volumeID == "" {
		return nil, status.Error(codes.InvalidArgument, "VolumeID not present")
	}

	if len(req.VolumeCapabilities) == 0 {
		return nil, status.Error(codes.InvalidArgument, "No volume capability specified")
	}

	for _, cap := range req.VolumeCapabilities {
		if cap.GetAccessMode().GetMode() != csi.VolumeCapability_AccessMode_MULTI_NODE_MULTI_WRITER {
			return &csi.ValidateVolumeCapabilitiesResponse{Message: ""}, nil
		}
	}
	return &csi.ValidateVolumeCapabilitiesResponse{
		Confirmed: &csi.ValidateVolumeCapabilitiesResponse_Confirmed{
			VolumeCapabilities: req.VolumeCapabilities,
		},
	}, nil
}

func (cs *ScaleControllerServer) ControllerUnpublishVolume(ctx context.Context, req *csi.ControllerUnpublishVolumeRequest) (*csi.ControllerUnpublishVolumeResponse, error) {
	glog.V(3).Infof("controllerserver ControllerUnpublishVolume")
	glog.V(4).Infof("ControllerUnpublishVolume : req %#v", req)

	if err := cs.Driver.ValidateControllerServiceRequest(csi.ControllerServiceCapability_RPC_PUBLISH_UNPUBLISH_VOLUME); err != nil {
		glog.V(3).Infof("invalid Unpublish volume request: %v", req)
		return nil, status.Error(codes.Internal, fmt.Sprintf("ControllerUnpublishVolume: ValidateControllerServiceRequest failed: %v", err))
	}

	volumeID := req.GetVolumeId()

	/* <cluster_id>;<filesystem_uuid>;path=<symlink_path> */
	splitVolID := strings.Split(volumeID, ";")
	if len(splitVolID) < 3 {
		return nil, status.Error(codes.InvalidArgument, "ControllerUnpublishVolume VolumeID is not in proper format")
	}

	return &csi.ControllerUnpublishVolumeResponse{}, nil
}

func (cs *ScaleControllerServer) ControllerPublishVolume(ctx context.Context, req *csi.ControllerPublishVolumeRequest) (*csi.ControllerPublishVolumeResponse, error) { //nolint:gocyclo,funlen
	glog.V(3).Infof("controllerserver ControllerPublishVolume")
	glog.V(4).Infof("ControllerPublishVolume : req %#v", req)

	if err := cs.Driver.ValidateControllerServiceRequest(csi.ControllerServiceCapability_RPC_PUBLISH_UNPUBLISH_VOLUME); err != nil {
		glog.V(3).Infof("invalid Publish volume request: %v", req)
		return nil, status.Error(codes.Internal, fmt.Sprintf("ControllerPublishVolume: ValidateControllerServiceRequest failed: %v", err))
	}

	//ControllerPublishVolumeRequest{VolumeId:"934225357755027944;09762E35:5D26932A;path=/ibm/gpfs0/volume1", NodeId:"node4", VolumeCapability:(*csi.VolumeCapability)(0xc00005d6c0), Readonly:false, Secrets:map[string]string(nil), VolumeContext:map[string]string(nil), XXX_NoUnkeyedLiteral:struct {}{}, XXX_unrecognized:[]uint8(nil), XXX_sizecache:0}

	nodeID := req.GetNodeId()

	if nodeID == "" {
		return nil, status.Error(codes.InvalidArgument, "NodeID not present")
	}

	volumeID := req.GetVolumeId()

	if volumeID == "" {
		return nil, status.Error(codes.InvalidArgument, "ControllerPublishVolume : VolumeID is not present")
	}

	var isFsMounted bool

	/* VolumeID format : <cluster_id>;<filesystem_uuid>;path=<symlink_path> */
	//Assumption : filesystem_uuid is always from local/primary cluster.
	splitVolID := strings.Split(volumeID, ";")
	if len(splitVolID) < 3 {
		return nil, status.Error(codes.InvalidArgument, "ControllerPublishVolume : VolumeID is not in proper format")
	}
	filesystemID := splitVolID[1]

	volumePath := splitVolID[2]
	if len(splitVolID) == 4 {
		volumePath = splitVolID[3]
	}
	volumePath = strings.TrimPrefix(volumePath, "path=")

	// if SKIP_MOUNT_UNMOUNT == "yes" then mount/unmount will not be invoked
	skipMountUnmount := utils.GetEnv(SKIP_MOUNT_UNMOUNT, yes)
	glog.V(4).Infof("ControllerPublishVolume : SKIP_MOUNT_UNMOUNT is set to %s", skipMountUnmount)

	//Get filesystem name from UUID
	fsName, err := cs.Driver.connmap["primary"].GetFilesystemName(filesystemID)
	if err != nil {
		glog.Errorf("ControllerPublishVolume : Error in getting filesystem Name for filesystem ID of %s.", filesystemID)
		return nil, status.Error(codes.Internal, fmt.Sprintf("ControllerPublishVolume : Error in getting filesystem Name for filesystem ID of %s. Error [%v]", filesystemID, err))
	}

	//Check if primary filesystem is mounted.
	primaryfsName := cs.Driver.primary.GetPrimaryFs()
	pfsMount, err := cs.Driver.connmap["primary"].GetFilesystemMountDetails(primaryfsName)
	if err != nil {
		glog.Errorf("ControllerPublishVolume : Error in getting filesystem mount details for %s", primaryfsName)
		return nil, status.Error(codes.Internal, fmt.Sprintf("ControllerPublishVolume : Error in getting filesystem mount details for %s. Error [%v]", primaryfsName, err))
	}

	// Node mapping check
	scalenodeID := getNodeMapping(nodeID)
	glog.V(4).Infof("ControllerUnpublishVolume : scalenodeID:%s --known as-- k8snodeName: %s", scalenodeID, nodeID)

	shortnameNodeMapping := utils.GetEnv(SHORTNAME_NODE_MAPPING, no)
	if shortnameNodeMapping == yes {
		glog.V(4).Infof("ControllerPublishVolume : SHORTNAME_NODE_MAPPING is set to %s", shortnameNodeMapping)
	}

	var ispFsMounted bool
	// NodesMounted has admin node names
	// This means node mapping must be to admin names.
	// Unless shortnameNodeMapping=="yes", then we should check shortname portion matches.
	if shortnameNodeMapping == yes {
		ispFsMounted = shortnameInSlice(scalenodeID, pfsMount.NodesMounted)
	} else {
		ispFsMounted = utils.StringInSlice(scalenodeID, pfsMount.NodesMounted)
	}

	glog.V(4).Infof("ControllerPublishVolume : Primary FS is mounted on %v", pfsMount.NodesMounted)
	glog.V(4).Infof("ControllerPublishVolume : Primary Fileystem is %s and Volume is from Filesystem %s", primaryfsName, fsName)
	// Skip if primary filesystem and volume filesystem is same
	if primaryfsName != fsName {
		//Check if filesystem is mounted
		fsMount, err := cs.Driver.connmap["primary"].GetFilesystemMountDetails(fsName)
		if err != nil {
			glog.Errorf("ControllerPublishVolume : Error in getting filesystem mount details for %s", fsName)
			return nil, status.Error(codes.Internal, fmt.Sprintf("ControllerPublishVolume : Error in getting filesystem mount details for %s. Error [%v]", fsName, err))
		}

		if !strings.HasPrefix(volumePath, fsMount.MountPoint) &&
			!strings.HasPrefix(volumePath, pfsMount.MountPoint) {
			glog.Errorf("ControllerPublishVolume : Volume path %s is not part of the filesystem %s or %s", volumePath, primaryfsName, fsName)
			return nil, status.Error(codes.Internal, fmt.Sprintf("ControllerPublishVolume : Volume path %s is not part of the filesystem %s or %s", volumePath, primaryfsName, fsName))
		}

		// NodesMounted has admin node names
		// This means node mapping must be to admin names.
		// Unless shortnameNodeMapping=="yes", then we should check shortname portion matches.
		if shortnameNodeMapping == yes {
			isFsMounted = shortnameInSlice(scalenodeID, pfsMount.NodesMounted)
		} else {
			isFsMounted = utils.StringInSlice(scalenodeID, pfsMount.NodesMounted)
		}

		glog.V(4).Infof("ControllerPublishVolume : Volume Source FS is mounted on %v", fsMount.NodesMounted)
	} else {
		if !strings.HasPrefix(volumePath, pfsMount.MountPoint) {
			glog.Errorf("ControllerPublishVolume : Volume path %s is not part of the filesystem %s", volumePath, primaryfsName)
			return nil, status.Error(codes.Internal, fmt.Sprintf("ControllerPublishVolume : Volume path %s is not part of the filesystem %s", volumePath, primaryfsName))
		}

		isFsMounted = ispFsMounted
	}

	glog.V(4).Infof("ControllerPublishVolume : Mount Status Primaryfs [ %t ], Sourcefs [ %t ]", ispFsMounted, isFsMounted)

	if isFsMounted && ispFsMounted {
		glog.V(4).Infof("ControllerPublishVolume : %s and %s are mounted on %s so returning success", fsName, primaryfsName, scalenodeID)
		return &csi.ControllerPublishVolumeResponse{}, nil
	}

	if skipMountUnmount == "yes" && (!isFsMounted || !ispFsMounted) {
		glog.Errorf("ControllerPublishVolume : SKIP_MOUNT_UNMOUNT == yes and either %s or %s is not mounted on node %s", primaryfsName, fsName, scalenodeID)
		return nil, status.Error(codes.Internal, fmt.Sprintf("ControllerPublishVolume : SKIP_MOUNT_UNMOUNT == yes and either %s or %s is not mounted on node %s.", primaryfsName, fsName, scalenodeID))
	}

	//mount the primary filesystem if not mounted
	if !(ispFsMounted) && skipMountUnmount == no {
		glog.V(4).Infof("ControllerPublishVolume : mounting Filesystem %s on %s", primaryfsName, scalenodeID)
		err = cs.Driver.connmap["primary"].MountFilesystem(primaryfsName, scalenodeID)
		if err != nil {
			glog.Errorf("ControllerPublishVolume : Error in mounting filesystem %s on node %s", primaryfsName, scalenodeID)
			return nil, status.Error(codes.Internal, fmt.Sprintf("ControllerPublishVolume :  Error in mounting filesystem %s on node %s. Error [%v]", primaryfsName, scalenodeID, err))
		}
	}

	//mount the volume filesystem if mounted
	if !(isFsMounted) && skipMountUnmount == no && primaryfsName != fsName {
		glog.V(4).Infof("ControllerPublishVolume : mounting %s on %s", fsName, scalenodeID)
		err = cs.Driver.connmap["primary"].MountFilesystem(fsName, scalenodeID)
		if err != nil {
			glog.Errorf("ControllerPublishVolume : Error in mounting filesystem %s on node %s", fsName, scalenodeID)
			return nil, status.Error(codes.Internal, fmt.Sprintf("ControllerPublishVolume : Error in mounting filesystem %s on node %s. Error [%v]", fsName, scalenodeID, err))
		}
	}
	return &csi.ControllerPublishVolumeResponse{}, nil
}

//CreateSnapshot Create Snapshot
func (cs *ScaleControllerServer) CreateSnapshot(ctx context.Context, req *csi.CreateSnapshotRequest) (*csi.CreateSnapshotResponse, error) { //nolint:gocyclo,funlen
	glog.V(3).Infof("CreateSnapshot - create snapshot req: %v", req)

	if err := cs.Driver.ValidateControllerServiceRequest(csi.ControllerServiceCapability_RPC_CREATE_DELETE_SNAPSHOT); err != nil {
		glog.V(3).Infof("CreateSnapshot - invalid create snapshot req: %v", req)
		return nil, status.Error(codes.Internal, fmt.Sprintf("CreateSnapshot ValidateControllerServiceRequest failed: %v", err))
	}

	if req == nil {
		return nil, status.Error(codes.InvalidArgument, "CreateSnapshot - Request cannot be empty")
	}

	volID := req.GetSourceVolumeId()
	if volID == "" {
		return nil, status.Error(codes.InvalidArgument, "CreateSnapshot - Source Volume ID is a required field")
	}

	volumeIDMembers, err := cs.GetVolIdMembers(volID)
	if err != nil {
		return nil, status.Error(codes.InvalidArgument, fmt.Sprintf("CreateSnapshot - Error in source Volume ID %v: %v", volID, err))
	}

	if !volumeIDMembers.IsFilesetBased {
		return nil, status.Error(codes.InvalidArgument, fmt.Sprintf("CreateSnapshot - volume [%s] - Volume snapshot can only be created when source volume is independent fileset", volID))
	}

	conn, err := cs.getConnFromClusterID(volumeIDMembers.ClusterId)
	if err != nil {
		return nil, err
	}

	/* Check if Spectrum Scale supports Snapshot */
	chkSnapshotErr := cs.checkSnapshotSupport(conn)
	if chkSnapshotErr != nil {
		return nil, chkSnapshotErr
	}

	filesystemName, err := conn.GetFilesystemName(volumeIDMembers.FsUUID)
	if err != nil {
		return nil, status.Error(codes.Internal, fmt.Sprintf("CreateSnapshot - Unable to get filesystem Name for Filesystem Uid [%v] and clusterId [%v]. Error [%v]", volumeIDMembers.FsUUID, volumeIDMembers.ClusterId, err))
	}

	filesetResp := connectors.Fileset_v2{}
	if volumeIDMembers.FsetName != "" {
		filesetResp, err = conn.GetFileSetResponseFromName(filesystemName, volumeIDMembers.FsetName)
		if err != nil {
			return nil, status.Error(codes.Internal, fmt.Sprintf("CreateSnapshot - Unable to get Fileset response for Fileset [%v] FS [%v] ClusterId [%v]", volumeIDMembers.FsetName, filesystemName, volumeIDMembers.ClusterId))
		}
	} else {
		filesetResp, err = conn.GetFileSetResponseFromId(filesystemName, volumeIDMembers.FsetId)
		if err != nil {
			return nil, status.Error(codes.Internal, fmt.Sprintf("CreateSnapshot - Unable to get Fileset response for Fileset Id [%v] FS [%v] ClusterId [%v]", volumeIDMembers.FsetId, filesystemName, volumeIDMembers.ClusterId))
		}
	}

	if filesetResp.Config.ParentId > 0 {
		return nil, status.Error(codes.InvalidArgument, fmt.Sprintf("CreateSnapshot - volume [%s] - Volume snapshot can only be created when source volume is independent fileset", volID))
	}
	filesetName := filesetResp.FilesetName
	sLinkRelPath := strings.Replace(volumeIDMembers.SymLnkPath, cs.Driver.primary.PrimaryFSMount, "", 1)
	sLinkRelPath = strings.Trim(sLinkRelPath, "!/")

	/* Confirm it is same fileset which was created for this PV */
	pvName := filepath.Base(sLinkRelPath)
	if pvName != filesetName {
		return nil, status.Error(codes.Internal, fmt.Sprintf("CreateSnapshot - PV name from path [%v] does not match with filesetName [%v].", pvName, filesetName))
	}

	snapName := req.GetName()

	snapExist, err := conn.CheckIfSnapshotExist(filesystemName, filesetName, snapName)
	if err != nil {
		glog.Errorf("CreateSnapshot [%s] - Unable to get the snapshot details. Error [%v]", snapName, err)
		return nil, status.Error(codes.Internal, fmt.Sprintf("Unable to get the snapshot details for [%s]. Error [%v]", snapName, err))
	}

	if !snapExist {
		snapshotList, err := conn.ListFilesetSnapshots(filesystemName, filesetName)
		if err != nil {
			glog.Errorf("CreateSnapshot [%s] - unable to list snapshots for fileset [%s:%s]. Error: [%v]", snapName, filesystemName, filesetName, err)
			return nil, status.Error(codes.Internal, fmt.Sprintf("unable to list snapshots for fileset [%s:%s]. Error: [%v]", filesystemName, filesetName, err))
		}

		if len(snapshotList) >= 256 {
			glog.Errorf("CreateSnapshot [%s] - max limit of snapshots reached for fileset [%s:%s]. No more snapshots can be created for this fileset.", snapName, filesystemName, filesetName)
			return nil, status.Error(codes.OutOfRange, fmt.Sprintf("max limit of snapshots reached for fileset [%s:%s]. No more snapshots can be created for this fileset.", filesystemName, filesetName))
		}

		snaperr := conn.CreateSnapshot(filesystemName, filesetName, snapName)
		if snaperr != nil {
			glog.Errorf("snapshot [%s] - Unable to create snapshot. Error [%v]", snapName, snaperr)
			return nil, status.Error(codes.Internal, fmt.Sprintf("unable to create snapshot [%s]. Error [%v]", snapName, snaperr))
		}
	}

	snapID := ""
	if filesetResp.Config.Comment == connectors.FilesetComment &&
		(cs.Driver.primary.PrimaryFset != filesetName || cs.Driver.primary.PrimaryFs != filesystemName) {
		// Dynamically created PVC, here path is the xxx-data directory within the fileset where all volume data resides
		//clusterId;FSUUID;filesetName;snapshotName;path
		snapID = fmt.Sprintf("%s;%s;%s;%s;%s-data", volumeIDMembers.ClusterId, volumeIDMembers.FsUUID, filesetName, snapName, filesetName)
	} else {
		// This is statically created PVC from an independent fileset, here path is the root of fileset
		//clusterId;FSUUID;filesetName;snapshotName;/
		snapID = fmt.Sprintf("%s;%s;%s;%s;/", volumeIDMembers.ClusterId, volumeIDMembers.FsUUID, filesetName, snapName)
	}

	timestamp, err := cs.getSnapshotCreateTimestamp(conn, filesystemName, filesetName, snapName)
	if err != nil {
		glog.Errorf("error getting create timestamp for snapshot %s:%s:%s", filesystemName, filesetName, snapName)
		return nil, err
	}

	restoreSize, err := cs.getSnapRestoreSize(conn, filesystemName, filesetName)
	if err != nil {
		glog.Errorf("error getting the snapshot restore size for snapshot %s:%s:%s", filesystemName, filesetName, snapName)
		return nil, err
	}

	return &csi.CreateSnapshotResponse{
		Snapshot: &csi.Snapshot{
			SnapshotId:     snapID,
			SourceVolumeId: volID,
			ReadyToUse:     true,
			CreationTime:   &timestamp,
			SizeBytes:      restoreSize,
		},
	}, nil
}

func (cs *ScaleControllerServer) getSnapshotCreateTimestamp(conn connectors.SpectrumScaleConnector, fs string, fset string, snap string) (timestamp.Timestamp, error) {
	var timestamp timestamp.Timestamp

	createTS, err := conn.GetSnapshotCreateTimestamp(fs, fset, snap)
	if err != nil {
		glog.Errorf("snapshot [%s] - Unable to get snapshot create timestamp", snap)
		return timestamp, err
	}

	timezoneOffset, err := conn.GetTimeZoneOffset()
	if err != nil {
		glog.Errorf("snapshot [%s] - Unable to get cluster timezone", snap)
		return timestamp, err
	}

	// Rest API returns create timestamp in the format 2006-01-02 15:04:05,000
	// irrespective of the cluster timezone. We replace the last part of this date
	// with the timezone offset returned by cluster config REST API and then parse
	// the timestamp with correct zone info
	const longForm = "2006-01-02 15:04:05-07:00"
	//nolint::staticcheck

	strings.Replace(createTS, ",000", timezoneOffset, 1)
	t, _ := time.Parse(longForm, createTS)
	timestamp.Seconds = t.Unix()
	timestamp.Nanos = 0

	return timestamp, nil
}

func (cs *ScaleControllerServer) getSnapRestoreSize(conn connectors.SpectrumScaleConnector, filesystemName string, filesetName string) (int64, error) {
	quotaResp, err := conn.GetFilesetQuotaDetails(filesystemName, filesetName)

	if err != nil {
		return 0, err
	}

	if quotaResp.BlockLimit < 0 {
		glog.Errorf("getSnapRestoreSize: Invalid block limit [%v] for fileset [%s:%s] found", quotaResp.BlockLimit, filesystemName, filesetName)
		return 0, status.Error(codes.Internal, fmt.Sprintf("invalid block limit [%v] for fileset [%s:%s] found", quotaResp.BlockLimit, filesystemName, filesetName))
	}

	// REST API returns block limit in kb, convert it to bytes and return
	return int64(quotaResp.BlockLimit * 1024), nil
}

// DeleteSnapshot - Delete snapshot
func (cs *ScaleControllerServer) DeleteSnapshot(ctx context.Context, req *csi.DeleteSnapshotRequest) (*csi.DeleteSnapshotResponse, error) {
	glog.V(3).Infof("DeleteSnapshot - delete snapshot req: %v", req)

	if err := cs.Driver.ValidateControllerServiceRequest(csi.ControllerServiceCapability_RPC_CREATE_DELETE_SNAPSHOT); err != nil {
		glog.Errorf("DeleteSnapshot - invalid delete snapshot req %v: %v", req, err)
		return nil, status.Error(codes.Internal, fmt.Sprintf("DeleteSnapshot - ValidateControllerServiceRequest failed: %v", err))
	}

	if req == nil {
		return nil, status.Error(codes.InvalidArgument, "DeleteSnapshot - request cannot be empty")
	}
	snapID := req.GetSnapshotId()

	if snapID == "" {
		return nil, status.Error(codes.InvalidArgument, "DeleteSnapshot - snapshot Id is a required field")
	}

	splitSid := strings.Split(snapID, ";")
	if len(splitSid) < 4 {
		return nil, status.Error(codes.InvalidArgument, fmt.Sprintf("DeleteSnapshot - snapshot Id [%s] is not in a valid format", snapID))
	}

	clusterID := splitSid[0]
	fsUUID := splitSid[1]
	filesetName := splitSid[2]
	snapshotName := splitSid[3]

	conn, err := cs.getConnFromClusterID(clusterID)
	if err != nil {
		return nil, err
	}

	filesystemName, err := conn.GetFilesystemName(fsUUID)
	if err != nil {
		return nil, status.Error(codes.Internal, fmt.Sprintf("DeleteSnapshot - unable to get filesystem Name for Filesystem UID [%v] and clusterId [%v]. Error [%v]", fsUUID, clusterID, err))
	}

	filesetExist, err := conn.CheckIfFilesetExist(filesystemName, filesetName)
	if err != nil {
		return nil, status.Error(codes.Internal, fmt.Sprintf("DeleteSnapshot - unable to get the fileset %s details details. Error [%v]", filesetName, err))
	}

	//skip delete if snapshot not exist, return success
	if filesetExist {
		glog.V(5).Infof("DeleteSnapshot - check if snapshot [%s] exist in fileset [%s] under filesystem [%s]", snapshotName, filesetName, filesystemName)
		snapExist, err := conn.CheckIfSnapshotExist(filesystemName, filesetName, snapshotName)
		if err != nil {
			return nil, status.Error(codes.Internal, fmt.Sprintf("DeleteSnapshot - unable to get the snapshot details. Error [%v]", err))
		}

		// skip delete snapshot if not exist, return success
		if snapExist {
			glog.V(5).Infof("DeleteSnapshot - deleting snapshot [%s] from fileset [%s] under filesystem [%s]", snapshotName, filesetName, filesystemName)
			snaperr := conn.DeleteSnapshot(filesystemName, filesetName, snapshotName)
			if snaperr != nil {
				glog.Errorf("DeleteSnapshot - error deleting snapshot %v: %v", snapshotName, snaperr)
				return nil, err
			}
		}
	}

	return &csi.DeleteSnapshotResponse{}, nil
}

func (cs *ScaleControllerServer) ListSnapshots(ctx context.Context, req *csi.ListSnapshotsRequest) (*csi.ListSnapshotsResponse, error) {
	return nil, status.Error(codes.Unimplemented, "")
}

func (cs *ScaleControllerServer) GetCapacity(ctx context.Context, req *csi.GetCapacityRequest) (*csi.GetCapacityResponse, error) {
	return nil, status.Error(codes.Unimplemented, "")
}
func (cs *ScaleControllerServer) ListVolumes(ctx context.Context, req *csi.ListVolumesRequest) (*csi.ListVolumesResponse, error) {
	return nil, status.Error(codes.Unimplemented, "")
}
func (cs *ScaleControllerServer) ControllerExpandVolume(ctx context.Context, req *csi.ControllerExpandVolumeRequest) (*csi.ControllerExpandVolumeResponse, error) {
	glog.V(3).Infof("ControllerExpandVolume - Volume expand req: %v", req)

	if err := cs.Driver.ValidateControllerServiceRequest(csi.ControllerServiceCapability_RPC_EXPAND_VOLUME); err != nil {
		glog.V(3).Infof("ControllerExpandVolume - invalid expand volume req: %v", req)
		return nil, status.Error(codes.Internal, fmt.Sprintf("ControllerExpandVolume ValidateControllerServiceRequest failed: %v", err))
	}

	volID := req.GetVolumeId()
	if len(volID) == 0 {
		return nil, status.Error(codes.InvalidArgument, "volume ID missing in request")
	}

	capRange := req.GetCapacityRange()
	if capRange == nil {
		return nil, status.Error(codes.InvalidArgument, "capacity range not provided")
	}

	capacity := uint64(capRange.GetRequiredBytes())

	volumeIDMembers, err := cs.GetVolIdMembers(volID)
	if err != nil {
		glog.Errorf("ControllerExpandVolume - Error in source Volume ID %v: %v", volID, err)
		return nil, status.Error(codes.InvalidArgument, fmt.Sprintf("ControllerExpandVolume - Error in source Volume ID %v: %v", volID, err))
	}

	// For lightweight return volume expanded as no action is required
	if !volumeIDMembers.IsFilesetBased {
		return &csi.ControllerExpandVolumeResponse{
			CapacityBytes:         int64(capacity),
			NodeExpansionRequired: false,
		}, nil
	}

	conn, err := cs.getConnFromClusterID(volumeIDMembers.ClusterId)
	if err != nil {
		return nil, err
	}

	filesystemName, err := conn.GetFilesystemName(volumeIDMembers.FsUUID)
	if err != nil {
		glog.Errorf("ControllerExpandVolume - unable to get filesystem Name for Filesystem Uid [%v] and clusterId [%v]. Error [%v]", volumeIDMembers.FsUUID, volumeIDMembers.ClusterId, err)
		return nil, status.Error(codes.Internal, fmt.Sprintf("ControllerExpandVolume - unable to get filesystem Name for Filesystem Uid [%v] and clusterId [%v]. Error [%v]", volumeIDMembers.FsUUID, volumeIDMembers.ClusterId, err))
	}

	filesetName := volumeIDMembers.FsetName

	fsetExist, err := conn.CheckIfFilesetExist(filesystemName, filesetName)
	if err != nil {
		glog.Errorf("unable to check fileset [%v] existance in filesystem [%v]. Error [%v]", filesetName, filesystemName, err)
		return nil, status.Error(codes.Internal, fmt.Sprintf("unable to check fileset [%v] existance in filesystem [%v]. Error [%v]", filesetName, filesystemName, err))
	}

	if !fsetExist {
		glog.Errorf("fileset [%v] does not exist in filesystem [%v]. Error [%v]", filesetName, filesystemName, err)
		return nil, status.Error(codes.Internal, fmt.Sprintf("fileset [%v] does not exist in filesystem [%v]. Error [%v]", filesetName, filesystemName, err))
	}

	quota, err := conn.ListFilesetQuota(filesystemName, filesetName)
	if err != nil {
		glog.Errorf("unable to list quota for fileset [%v] in filesystem [%v]. Error [%v]", filesetName, filesystemName, err)
		return nil, status.Error(codes.Internal, fmt.Sprintf("unable to list quota for fileset [%v] in filesystem [%v]. Error [%v]", filesetName, filesystemName, err))
	}

	filesetQuotaBytes, err := ConvertToBytes(quota)
	if err != nil {
		glog.Errorf("unable to convert quota for fileset [%v] in filesystem [%v]. Error [%v]", filesetName, filesystemName, err)
		return nil, status.Error(codes.Internal, fmt.Sprintf("unable to convert quota for fileset [%v] in filesystem [%v]. Error [%v]", filesetName, filesystemName, err))
	}

	if filesetQuotaBytes < capacity {
		volsize := strconv.FormatUint(capacity, 10)
		err = conn.SetFilesetQuota(filesystemName, filesetName, volsize)
		if err != nil {
			glog.Errorf("unable to update the quota. Error [%v]", err)
			return nil, status.Error(codes.Internal, fmt.Sprintf("unable to expand the volume. Error [%v]", err))
		}
	}

	fsetDetails, err := conn.ListFileset(filesystemName, filesetName)
	if err != nil {
		return nil, status.Error(codes.Internal, fmt.Sprintf("unable to get the fileset details. Error [%v]", err))
	}
	//check if fileset is dependent of independent\
	maxInodesCombination := []int{100096, 100352, 102400, 106496, 114688, 131072}

	if fsetDetails.Config.ParentId == 0 {
		if capacity > 10*oneGB {
			if numberInSlice(fsetDetails.Config.MaxNumInodes, maxInodesCombination) {
				opt := make(map[string]interface{})
				opt[connectors.UserSpecifiedInodeLimit] = strconv.FormatUint(200000, 10)
				fseterr := conn.UpdateFileset(filesystemName, filesetName, opt)
				if fseterr != nil {
					glog.Errorf("volume:[%v] - unable to update fileset [%v] in filesystem [%v]. Error: %v", filesetName, filesetName, filesystemName, fseterr)
					return nil, status.Error(codes.Internal, fmt.Sprintf("unable to update fileset [%v] in filesystem [%v]. Error: %v", filesetName, filesystemName, fseterr))
				}
			}
		}
	}
	return &csi.ControllerExpandVolumeResponse{
		CapacityBytes:         int64(capacity),
		NodeExpansionRequired: false,
	}, nil
}

func (cs *ScaleControllerServer) ControllerGetVolume(ctx context.Context, req *csi.ControllerGetVolumeRequest) (*csi.ControllerGetVolumeResponse, error) {
	return nil, status.Error(codes.Unimplemented, "")
}<|MERGE_RESOLUTION|>--- conflicted
+++ resolved
@@ -541,15 +541,12 @@
 	}
 
 	if isVolSource {
-<<<<<<< HEAD
 		if !scaleVol.IsFilesetBased {
 			if volFsInfo.Type == filesystemTypeRemote {
 				return nil, status.Error(codes.Unimplemented, "Volume cloning for directories for remote file system is not supported")
 			}
 		}
 
-=======
->>>>>>> c7270bc7
 		err = cs.validateSrcVolumeID(&srcVolumeIDMembers, scaleVol, PCid)
 		if err != nil {
 			glog.Errorf("volume:[%v] - Error in source volume validation [%v]", volName, err)
@@ -762,7 +759,6 @@
 
 	fsMntPt := targetFsDetails.Mount.MountPoint
 	targetPath = fmt.Sprintf("%s/%s", fsMntPt, targetPath)
-<<<<<<< HEAD
 
 	jobDetails := VolCopyJobDetails{VOLCOPY_JOB_NOT_STARTED, volID}
 	if scVol.IsFilesetBased {
@@ -793,20 +789,6 @@
 		err = conn.WaitForDirectoryCopy(jobStatus, jobID)
 	}
 
-=======
-	path := fmt.Sprintf("%s%s", vID.FsetName, "-data")
-
-	jobStatus, jobID, err := conn.CopyFilesetPath(vID.FsName, vID.FsetName, path, targetPath, scVol.NodeClass)
-	if err != nil {
-		glog.Errorf("failed to create volume from volume. Error: [%v]", err)
-		return status.Error(codes.Internal, fmt.Sprintf("failed to create volume from volume. Error: [%v]", err))
-	}
-
-	jobDetails := VolCopyJobDetails{VOLCOPY_JOB_RUNNING, volID}
-	cs.Driver.volcopyjobstatusmap[scVol.VolName] = jobDetails
-
-	err = conn.WaitForFilesetCopy(jobStatus, jobID)
->>>>>>> c7270bc7
 	if err != nil {
 		glog.Errorf("unable to copy volume: %v.", err)
 		if strings.Contains(err.Error(), "EFSSG0632C") {
@@ -979,7 +961,6 @@
 		}
 	}
 
-<<<<<<< HEAD
 	if scVol.IsFilesetBased {
 		if vID.FsetName == "" {
 			vID.FsetName, err = conn.GetFileSetNameFromId(vID.FsName, vID.FsetId)
@@ -996,22 +977,7 @@
 			return status.Error(codes.Internal, fmt.Sprintf("fileset [%v] of source volume is not linked", vID.FsetName))
 		}
 	}
-=======
-	if vID.FsetName == "" {
-		vID.FsetName, err = conn.GetFileSetNameFromId(vID.FsName, vID.FsetId)
-		if err != nil {
-			return status.Error(codes.Internal, fmt.Sprintf("error in getting fileset details for %s", vID.FsetId))
-		}
-	}
-
-	isFsetLinked, err := conn.IsFilesetLinked(vID.FsName, vID.FsetName)
-	if err != nil {
-		return status.Error(codes.Internal, fmt.Sprintf("unable to get fileset link information for [%v]", vID.FsetName))
-	}
-	if !isFsetLinked {
-		return status.Error(codes.Internal, fmt.Sprintf("fileset [%v] of source volume is not linked", vID.FsetName))
-	}
->>>>>>> c7270bc7
+
 	return nil
 }
 
