--- conflicted
+++ resolved
@@ -2079,7 +2079,6 @@
 			} else {
 				klog.Errorf("[%s] unable to stat directory using FS [%s] at path [%s]. Error [%v]", loggerId, FilesystemName, ShallowCopyRefPath, err)
 				return err
-<<<<<<< HEAD
 			}
 		} else {
 			nlink, err := parseStatDirInfo(statInfo)
@@ -2087,15 +2086,6 @@
 				klog.Errorf("[%s] invalid number of links [%d] returned in stat output for FS [%s] at path [%s]", loggerId, nlink, FilesystemName, ShallowCopyRefPath)
 				return err
 			}
-=======
-			}
-		} else {
-			nlink, err := parseStatDirInfo(statInfo)
-			if err != nil {
-				klog.Errorf("[%s] invalid number of links [%d] returned in stat output for FS [%s] at path [%s]", loggerId, nlink, FilesystemName, ShallowCopyRefPath)
-				return err
-			}
->>>>>>> d3b174b6
 
 			if nlink == 2 {
 				err = conn.DeleteDirectory(ctx, FilesystemName, ShallowCopyRefPath, false)
