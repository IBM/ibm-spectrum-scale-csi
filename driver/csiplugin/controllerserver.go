/**
 * Copyright 2019 IBM Corp.
 *
 * Licensed under the Apache License, Version 2.0 (the "License");
 * you may not use this file except in compliance with the License.
 * You may obtain a copy of the License at
 *
 *     http://www.apache.org/licenses/LICENSE-2.0
 *
 * Unless required by applicable law or agreed to in writing, software
 * distributed under the License is distributed on an "AS IS" BASIS,
 * WITHOUT WARRANTIES OR CONDITIONS OF ANY KIND, either express or implied.
 * See the License for the specific language governing permissions and
 * limitations under the License.
 */

package scale

import (
	"context"
	"fmt"
	"path/filepath"
	"strconv"
	"strings"
	"time"

	"github.com/IBM/ibm-spectrum-scale-csi/driver/csiplugin/connectors"
	"github.com/IBM/ibm-spectrum-scale-csi/driver/csiplugin/settings"
	"github.com/IBM/ibm-spectrum-scale-csi/driver/csiplugin/utils"
	"github.com/container-storage-interface/spec/lib/go/csi"
	"github.com/golang/glog"
	"github.com/golang/protobuf/ptypes/timestamp"
	"google.golang.org/grpc/codes"
	"google.golang.org/grpc/status"
)

const (
	no                           = "no"
	yes                          = "yes"
	notFound                     = "NOT_FOUND"
	filesystemTypeRemote         = "remote"
	filesystemMounted            = "mounted"
	filesetUnlinkedPath          = "--"
	ResponseStatusUnknown        = "UNKNOWN"
	oneGB                 uint64 = 1024 * 1024 * 1024
	smallestVolSize       uint64 = oneGB // 1GB
	defaultSnapWindow            = "30"  // default snapWindow for Consistency Group snapshots is 30 minutes

)

type ScaleControllerServer struct {
	Driver *ScaleDriver
}

var GetLoggerId = utils.GetLoggerId

func (cs *ScaleControllerServer) IfSameVolReqInProcess(scVol *scaleVolume) (bool, error) {
	cap, volpresent := cs.Driver.reqmap[scVol.VolName]
	if volpresent {
		if cap == int64(scVol.VolSize) {
			return true, nil
		} else {
			return false, status.Error(codes.Internal, fmt.Sprintf("Volume %v present in map but requested size %v does not match with size %v in map", scVol.VolName, scVol.VolSize, cap))
		}
	}
	return false, nil
}

func (cs *ScaleControllerServer) GetPriConnAndSLnkPath() (connectors.SpectrumScaleConnector, string, string, string, string, string, error) {
	primaryConn, isprimaryConnPresent := cs.Driver.connmap["primary"]

	if isprimaryConnPresent {
		return primaryConn, cs.Driver.primary.SymlinkRelativePath, cs.Driver.primary.GetPrimaryFs(), cs.Driver.primary.PrimaryFSMount, cs.Driver.primary.SymlinkAbsolutePath, cs.Driver.primary.PrimaryCid, nil
	}

	return nil, "", "", "", "", "", status.Error(codes.Internal, "Primary connector not present in configMap")
}

// createLWVol: Create lightweight volume - return relative path of directory created
func (cs *ScaleControllerServer) createLWVol(ctx context.Context, scVol *scaleVolume) (string, error) {
	loggerId := GetLoggerId(ctx)
	glog.V(4).Infof("[%s] volume: [%v] - ControllerServer:createLWVol", loggerId, scVol.VolName)
	var err error

	// check if directory exist
	dirExists, err := scVol.PrimaryConnector.CheckIfFileDirPresent(scVol.VolBackendFs, scVol.VolDirBasePath)
	if err != nil {
		glog.Errorf("[%s] volume:[%v] - unable to check if DirBasePath %v is present in filesystem %v. Error : %v", loggerId, scVol.VolName, scVol.VolDirBasePath, scVol.VolBackendFs, err)
		return "", status.Error(codes.Internal, fmt.Sprintf("unable to check if DirBasePath %v is present in filesystem %v. Error : %v", scVol.VolDirBasePath, scVol.VolBackendFs, err))
	}

	if !dirExists {
		glog.Errorf("[%s] volume:[%v] - directory base path %v not present in filesystem %v", loggerId, scVol.VolName, scVol.VolDirBasePath, scVol.VolBackendFs)
		return "", status.Error(codes.Internal, fmt.Sprintf("directory base path %v not present in filesystem %v", scVol.VolDirBasePath, scVol.VolBackendFs))
	}

	// create directory in the filesystem specified in storageClass
	dirPath := fmt.Sprintf("%s/%s", scVol.VolDirBasePath, scVol.VolName)

	glog.V(4).Infof("[%s] volume: [%v] - creating directory %v", loggerId, scVol.VolName, dirPath)
	err = cs.createDirectory(scVol, scVol.VolName, dirPath)
	if err != nil {
		glog.Errorf("[%s] volume:[%v] - failed to create directory %v. Error : %v", loggerId, scVol.VolName, dirPath, err)
		return "", status.Error(codes.Internal, err.Error())
	}
	return dirPath, nil
}

//generateVolID: Generate volume ID
//VolID format for all newly created volumes (from 2.5.0 onwards):

// <storageclass_type>;<volume_type>;<cluster_id>;<filesystem_uuid>;<consistency_group>;<fileset_name>;<path>
func (cs *ScaleControllerServer) generateVolID(ctx context.Context, scVol *scaleVolume, uid string, isNewVolumeType bool, targetPath string) (string, error) {
	loggerId := GetLoggerId(ctx)
	glog.V(4).Infof("[%s] volume: [%v] - ControllerServer:generateVolId", loggerId, scVol.VolName)
	var volID string
	var storageClassType string
	var volumeType string

	filesetName := scVol.VolName
	consistencyGroup := ""
	path := ""

	if isNewVolumeType {
		primaryConn, isprimaryConnPresent := cs.Driver.connmap["primary"]
		if !isprimaryConnPresent {
			glog.Errorf("[%s] unable to get connector for primary cluster", loggerId)
			return "", status.Error(codes.Internal, "unable to find primary cluster details in custom resource")
		}
		fsMountPoint, err := primaryConn.GetFilesystemMountDetails(scVol.LocalFS)
		if err != nil {
			return "", status.Error(codes.Internal, fmt.Sprintf("unable to get mount info for FS [%v] in cluster", scVol.LocalFS))
		}
		path = fmt.Sprintf("%s/%s", fsMountPoint.MountPoint, targetPath)
	} else {
		path = fmt.Sprintf("%s/%s", scVol.PrimarySLnkPath, scVol.VolName)
	}
	glog.V(4).Infof("[%s] volume: [%v] - ControllerServer:generateVolId: targetPath: [%v]", loggerId, scVol.VolName, path)

	if isNewVolumeType {
		storageClassType = STORAGECLASS_ADVANCED
		volumeType = FILE_DEPENDENTFILESET_VOLUME
		consistencyGroup = scVol.ConsistencyGroup
	} else {
		storageClassType = STORAGECLASS_CLASSIC
		if scVol.IsFilesetBased {
			if scVol.FilesetType == independentFileset {
				volumeType = FILE_INDEPENDENTFILESET_VOLUME
			} else {
				volumeType = FILE_DEPENDENTFILESET_VOLUME
			}
		} else {
			volumeType = FILE_DIRECTORYBASED_VOLUME
			//filesetName for LW volume is empty
			filesetName = ""
		}
	}

	volID = fmt.Sprintf("%s;%s;%s;%s;%s;%s;%s", storageClassType, volumeType, scVol.ClusterId, uid, consistencyGroup, filesetName, path)
	return volID, nil
}

// getTargetPath: retrun relative volume path from filesystem mount point
func (cs *ScaleControllerServer) getTargetPath(fsetLinkPath, fsMountPoint, volumeName string, createDataDir bool, isNewVolumeType bool) (string, error) {
	if fsetLinkPath == "" || fsMountPoint == "" {
		glog.Errorf("volume:[%v] - missing details to generate target path fileset junctionpath: [%v], filesystem mount point: [%v]", volumeName, fsetLinkPath, fsMountPoint)
		return "", fmt.Errorf("missing details to generate target path fileset junctionpath: [%v], filesystem mount point: [%v]", fsetLinkPath, fsMountPoint)
	}
	glog.V(4).Infof("volume: [%v] - ControllerServer:getTargetPath", volumeName)
	targetPath := strings.Replace(fsetLinkPath, fsMountPoint, "", 1)
	if createDataDir && !isNewVolumeType {
		targetPath = fmt.Sprintf("%s/%s-data", targetPath, volumeName)
	}
	targetPath = strings.Trim(targetPath, "!/")

	return targetPath, nil
}

// createDirectory: Create directory if not present
func (cs *ScaleControllerServer) createDirectory(scVol *scaleVolume, volName string, targetPath string) error {
	glog.V(4).Infof("volume: [%v] - ControllerServer:createDirectory", volName)
	dirExists, err := scVol.Connector.CheckIfFileDirPresent(scVol.VolBackendFs, targetPath)
	if err != nil {
		glog.Errorf("volume:[%v] - unable to check if directory path [%v] exists in filesystem [%v]. Error : %v", volName, targetPath, scVol.VolBackendFs, err)
		return fmt.Errorf("unable to check if directory path [%v] exists in filesystem [%v]. Error : %v", targetPath, scVol.VolBackendFs, err)
	}

	if !dirExists {
		if scVol.VolPermissions != "" {
			err = scVol.Connector.MakeDirectoryV2(scVol.VolBackendFs, targetPath, scVol.VolUid, scVol.VolGid, scVol.VolPermissions)
			if err != nil {
				// Directory creation failed, no cleanup will retry in next retry
				glog.Errorf("volume:[%v] - unable to create directory [%v] in filesystem [%v]. Error : %v", volName, targetPath, scVol.VolBackendFs, err)
				return fmt.Errorf("unable to create directory [%v] in filesystem [%v]. Error : %v", targetPath, scVol.VolBackendFs, err)
			}
		} else {
			err = scVol.Connector.MakeDirectory(scVol.VolBackendFs, targetPath, scVol.VolUid, scVol.VolGid)
			if err != nil {
				// Directory creation failed, no cleanup will retry in next retry
				glog.Errorf("volume:[%v] - unable to create directory [%v] in filesystem [%v]. Error : %v", volName, targetPath, scVol.VolBackendFs, err)
				return fmt.Errorf("unable to create directory [%v] in filesystem [%v]. Error : %v", targetPath, scVol.VolBackendFs, err)
			}
		}
	}
	return nil
}

// createSoftlink: Create soft link if not present
func (cs *ScaleControllerServer) createSoftlink(ctx context.Context, scVol *scaleVolume, target string) error {
	loggerId := GetLoggerId(ctx)
	glog.V(4).Infof("[%s] volume: [%v] - ControllerServer:createSoftlink", loggerId, scVol.VolName)
	volSlnkPath := fmt.Sprintf("%s/%s", scVol.PrimarySLnkRelPath, scVol.VolName)
	symLinkExists, err := scVol.PrimaryConnector.CheckIfFileDirPresent(scVol.PrimaryFS, volSlnkPath)
	if err != nil {
		glog.Errorf("[%s] volume:[%v] - unable to check if symlink path [%v] exists in filesystem [%v]. Error: %v", loggerId, scVol.VolName, volSlnkPath, scVol.PrimaryFS, err)
		return fmt.Errorf("unable to check if symlink path [%v] exists in filesystem [%v]. Error: %v", volSlnkPath, scVol.PrimaryFS, err)
	}

	if !symLinkExists {
		glog.Infof("[%s] symlink info filesystem [%v] TargetFS [%v]  target Path [%v] linkPath [%v]", loggerId, scVol.PrimaryFS, scVol.LocalFS, target, volSlnkPath)
		err = scVol.PrimaryConnector.CreateSymLink(scVol.PrimaryFS, scVol.LocalFS, target, volSlnkPath)
		if err != nil {
			glog.Errorf("[%s] volume:[%v] - failed to create symlink [%v] in filesystem [%v], for target [%v] in filesystem [%v]. Error [%v]", loggerId, scVol.VolName, volSlnkPath, scVol.PrimaryFS, target, scVol.LocalFS, err)
			return fmt.Errorf("failed to create symlink [%v] in filesystem [%v], for target [%v] in filesystem [%v]. Error [%v]", volSlnkPath, scVol.PrimaryFS, target, scVol.LocalFS, err)
		}
	}
	return nil
}

// setQuota: Set quota if not set
func (cs *ScaleControllerServer) setQuota(ctx context.Context, scVol *scaleVolume, volName string) error {
	glog.V(4).Infof("volume: [%v] - ControllerServer:setQuota", volName)
	quota, err := scVol.Connector.ListFilesetQuota(ctx, scVol.VolBackendFs, volName)
	if err != nil {
		return fmt.Errorf("unable to list quota for fileset [%v] in filesystem [%v]. Error [%v]", volName, scVol.VolBackendFs, err)
	}

	filesetQuotaBytes, err := ConvertToBytes(quota)
	if err != nil {
		if strings.Contains(err.Error(), "Invalid number specified") {
			// Invalid number specified means quota is not set
			filesetQuotaBytes = 0
		} else {
			return fmt.Errorf("unable to convert quota for fileset [%v] in filesystem [%v]. Error [%v]", volName, scVol.VolBackendFs, err)
		}
	}

	if filesetQuotaBytes < scVol.VolSize && filesetQuotaBytes != 0 {
		// quota does not match and it is not 0 - It might not be fileset created by us
		return fmt.Errorf("fileset %v present but quota %v does not match with requested size %v", volName, filesetQuotaBytes, scVol.VolSize)
	}

	if filesetQuotaBytes == 0 {
		volsiz := strconv.FormatUint(scVol.VolSize, 10)
		err = scVol.Connector.SetFilesetQuota(ctx, scVol.VolBackendFs, volName, volsiz)
		if err != nil {
			// failed to set quota, no cleanup, next retry might be able to set quota
			return fmt.Errorf("unable to set quota [%v] on fileset [%v] of FS [%v]", scVol.VolSize, volName, scVol.VolBackendFs)
		}
	}
	return nil
}

// createFilesetBasedVol: Create fileset based volume  - return relative path of volume created
func (cs *ScaleControllerServer) createFilesetBasedVol(ctx context.Context, scVol *scaleVolume, isNewVolumeType bool) (string, error) { //nolint:gocyclo,funlen
	loggerId := GetLoggerId(ctx)
	glog.V(4).Infof("[%s] volume: [%v] - ControllerServer:createFilesetBasedVol", loggerId, scVol.VolName)
	opt := make(map[string]interface{})

	// fileset can not be created if filesystem is remote.
	glog.V(4).Infof("[%s] check if volumes filesystem [%v] is remote or local for cluster [%v]", loggerId, scVol.VolBackendFs, scVol.ClusterId)
	fsDetails, err := scVol.Connector.GetFilesystemDetails(ctx, scVol.VolBackendFs)
	if err != nil {
		if strings.Contains(err.Error(), "Invalid value in filesystemName") {
			glog.Errorf("[%s] volume:[%v] - filesystem %s in not known to cluster %v. Error: %v", loggerId, scVol.VolName, scVol.VolBackendFs, scVol.ClusterId, err)
			return "", status.Error(codes.Internal, fmt.Sprintf("Filesystem %s in not known to cluster %v. Error: %v", scVol.VolBackendFs, scVol.ClusterId, err))
		}
		glog.Errorf("[%s] volume:[%v] - unable to check type of filesystem [%v]. Error: %v", loggerId, scVol.VolName, scVol.VolBackendFs, err)
		return "", status.Error(codes.Internal, fmt.Sprintf("unable to check type of filesystem [%v]. Error: %v", scVol.VolBackendFs, err))
	}

	if fsDetails.Type == filesystemTypeRemote {
		glog.Errorf("[%s] volume:[%v] - filesystem [%v] is not local to cluster [%v]", loggerId, scVol.VolName, scVol.VolBackendFs, scVol.ClusterId)
		return "", status.Error(codes.Internal, fmt.Sprintf("filesystem [%v] is not local to cluster [%v]", scVol.VolBackendFs, scVol.ClusterId))
	}

	// if filesystem is remote, check it is mounted on remote GUI node.
	if cs.Driver.primary.PrimaryCid != scVol.ClusterId {
		if fsDetails.Mount.Status != filesystemMounted {
			glog.Errorf("[%s] volume:[%v] -  filesystem [%v] is [%v] on remote GUI of cluster [%v]", loggerId, scVol.VolName, scVol.VolBackendFs, fsDetails.Mount.Status, scVol.ClusterId)
			return "", status.Error(codes.Internal, fmt.Sprintf("Filesystem %v in cluster %v is not mounted", scVol.VolBackendFs, scVol.ClusterId))
		}
		glog.V(4).Infof("[%s] volume:[%v] - mount point of volume filesystem [%v] on owning cluster is %v", loggerId, scVol.VolName, scVol.VolBackendFs, fsDetails.Mount.MountPoint)
	}

	// check if quota is enabled on volume filesystem
	glog.V(4).Infof("[%s] check if quota is enabled on filesystem [%v] ", loggerId, scVol.VolBackendFs)
	if scVol.VolSize != 0 {
		err = scVol.Connector.CheckIfFSQuotaEnabled(scVol.VolBackendFs)
		if err != nil {
			glog.Errorf("[%s] volume:[%v] - quota not enabled for filesystem %v of cluster %v. Error: %v", loggerId, scVol.VolName, scVol.VolBackendFs, scVol.ClusterId, err)
			return "", status.Error(codes.Internal, fmt.Sprintf("quota not enabled for filesystem %v of cluster %v", scVol.VolBackendFs, scVol.ClusterId))
		}
	}

	if scVol.VolUid != "" {
		opt[connectors.UserSpecifiedUid] = scVol.VolUid
	}
	if scVol.VolGid != "" {
		opt[connectors.UserSpecifiedGid] = scVol.VolGid
	}
	if scVol.InodeLimit != "" {
		opt[connectors.UserSpecifiedInodeLimit] = scVol.InodeLimit
	} else {
		var inodeLimit uint64
		if scVol.VolSize > 10*oneGB {
			inodeLimit = 200000
		} else {
			inodeLimit = 100000
		}
		opt[connectors.UserSpecifiedInodeLimit] = strconv.FormatUint(inodeLimit, 10)
	}

	if isNewVolumeType {
		// For new storageClass first create independent fileset if not present
		indepFilesetName := scVol.ConsistencyGroup
		glog.V(4).Infof("[%s] creating independent fileset for new storageClass with fileset name: [%v]", loggerId, indepFilesetName)
		opt[connectors.UserSpecifiedFilesetType] = independentFileset
		opt[connectors.UserSpecifiedParentFset] = ""
		//Set uid and gid as 0 for CG independent fileset
		opt[connectors.UserSpecifiedUid] = "0"
		opt[connectors.UserSpecifiedGid] = "0"
		if scVol.InodeLimit != "" {
			opt[connectors.UserSpecifiedInodeLimit] = scVol.InodeLimit
		} else {
			opt[connectors.UserSpecifiedInodeLimit] = "1M"
			// Assumption: On an average a consistency group contains 10 volumes
		}
		scVol.ParentFileset = ""
		createDataDir := false
		filesetPath, err := cs.createFilesetVol(ctx, scVol, indepFilesetName, fsDetails, opt, createDataDir, true, isNewVolumeType)
		if err != nil {
			glog.Errorf("[%s] volume:[%v] - failed to create independent fileset [%v] in filesystem [%v]. Error: %v", loggerId, indepFilesetName, indepFilesetName, scVol.VolBackendFs, err)
			return "", err
		}
		glog.V(4).Infof("[%s] finished creation of independent fileset for new storageClass with fileset name: [%v]", loggerId, indepFilesetName)

		// Now create dependent fileset
		glog.V(4).Infof("[%s] creating dependent fileset for new storageClass with fileset name: [%v]", loggerId, scVol.VolName)
		opt[connectors.UserSpecifiedFilesetType] = dependentFileset
		opt[connectors.UserSpecifiedParentFset] = indepFilesetName
		delete(opt, connectors.UserSpecifiedUid)
		delete(opt, connectors.UserSpecifiedGid)
		if scVol.VolUid != "" {
			opt[connectors.UserSpecifiedUid] = scVol.VolUid
		}
		if scVol.VolGid != "" {
			opt[connectors.UserSpecifiedGid] = scVol.VolGid
		}
		if scVol.VolPermissions != "" {
			opt[connectors.UserSpecifiedPermissions] = scVol.VolPermissions
		}

		scVol.ParentFileset = indepFilesetName
		createDataDir = true
		filesetPath, err = cs.createFilesetVol(ctx, scVol, scVol.VolName, fsDetails, opt, createDataDir, false, isNewVolumeType)
		if err != nil {
			glog.Errorf("[%s] volume:[%v] - failed to create dependent fileset [%v] in filesystem [%v]. Error: %v", loggerId, scVol.VolName, scVol.VolName, scVol.VolBackendFs, err)
			return "", err
		}
		glog.V(4).Infof("[%s] finished creation of dependent fileset for new storageClass with fileset name: [%v]", loggerId, scVol.VolName)
		return filesetPath, nil
	} else {
		// Create volume for classic storageClass
		// Check if FileSetType not specified
		if scVol.FilesetType != "" {
			opt[connectors.UserSpecifiedFilesetType] = scVol.FilesetType
		}
		if scVol.ParentFileset != "" {
			opt[connectors.UserSpecifiedParentFset] = scVol.ParentFileset
		}

		// Create fileset
		glog.V(4).Infof("[%s] creating fileset for classic storageClass with fileset name: [%v]", loggerId, scVol.VolName)
		createDataDir := true
		filesetPath, err := cs.createFilesetVol(ctx, scVol, scVol.VolName, fsDetails, opt, createDataDir, false, isNewVolumeType)
		if err != nil {
			glog.Errorf("[%s] volume:[%v] - failed to create fileset [%v] in filesystem [%v]. Error: %v", loggerId, scVol.VolName, scVol.VolName, scVol.VolBackendFs, err)
			return "", err
		}
		glog.V(4).Infof("[%s] finished creation of fileset for classic storageClass with fileset name: [%v]", loggerId, scVol.VolName)
		return filesetPath, nil
	}

}

func (cs *ScaleControllerServer) createFilesetVol(ctx context.Context, scVol *scaleVolume, volName string, fsDetails connectors.FileSystem_v2, opt map[string]interface{}, createDataDir bool, isCGIndependentFset bool, isNewVolumeType bool) (string, error) { //nolint:gocyclo,funlen
	loggerId := GetLoggerId(ctx)
	// Check if fileset exist
	filesetInfo, err := scVol.Connector.ListFileset(scVol.VolBackendFs, volName)
	if err != nil {
		if strings.Contains(err.Error(), "Invalid value in 'filesetName'") {
			// This means fileset is not present, create it
			fseterr := scVol.Connector.CreateFileset(scVol.VolBackendFs, volName, opt)

			if fseterr != nil {
				// fileset creation failed return without cleanup
				glog.Errorf("[%s] volume:[%v] - unable to create fileset [%v] in filesystem [%v]. Error: %v", loggerId, volName, volName, scVol.VolBackendFs, fseterr)
				return "", status.Error(codes.Internal, fmt.Sprintf("unable to create fileset [%v] in filesystem [%v]. Error: %v", volName, scVol.VolBackendFs, fseterr))
			}
			// list fileset and update filesetInfo
			filesetInfo, err = scVol.Connector.ListFileset(scVol.VolBackendFs, volName)
			if err != nil {
				// fileset got created but listing failed, return without cleanup
				glog.Errorf("[%s] volume:[%v] - unable to list newly created fileset [%v] in filesystem [%v]. Error: %v", loggerId, volName, volName, scVol.VolBackendFs, err)
				return "", status.Error(codes.Internal, fmt.Sprintf("unable to list newly created fileset [%v] in filesystem [%v]. Error: %v", volName, scVol.VolBackendFs, err))
			}
		} else {
			glog.Errorf("[%s] volume:[%v] - unable to list fileset [%v] in filesystem [%v]. Error: %v", loggerId, volName, volName, scVol.VolBackendFs, err)
			return "", status.Error(codes.Internal, fmt.Sprintf("unable to list fileset [%v] in filesystem [%v]. Error: %v", volName, scVol.VolBackendFs, err))
		}
	} else {
		// fileset is present. Confirm if creator is IBM Spectrum Scale CSI driver and fileset type is correct.
		if filesetInfo.Config.Comment != connectors.FilesetComment {
			glog.Errorf("[%s] volume:[%v] - the fileset is not created by IBM Spectrum Scale CSI driver. Cannot use it.", loggerId, volName)
			return "", status.Error(codes.Internal, fmt.Sprintf("volume:[%v] - the fileset is not created by IBM Spectrum Scale CSI driver. Cannot use it.", volName))
		}
		listFilesetType := ""
		if filesetInfo.Config.IsInodeSpaceOwner == true {
			listFilesetType = independentFileset
		} else {
			listFilesetType = dependentFileset
		}
		if opt[connectors.UserSpecifiedFilesetType] != listFilesetType {
			glog.Errorf("[%s] volume:[%v] - the fileset type is not as expected, got type: [%s], expected type: [%s]", loggerId, volName, listFilesetType, opt[connectors.UserSpecifiedFilesetType])
			return "", status.Error(codes.Internal, fmt.Sprintf("volume:[%v] - the fileset type is not as expected, got type: [%s], expected type: [%s]", volName, listFilesetType, opt[connectors.UserSpecifiedFilesetType]))
		}
	}

	// fileset is present/created. Confirm if fileset is linked
	if (filesetInfo.Config.Path == "") || (filesetInfo.Config.Path == filesetUnlinkedPath) {
		// this means not linked, link it
		var junctionPath string
		junctionPath = fmt.Sprintf("%s/%s", fsDetails.Mount.MountPoint, volName)

		if scVol.ParentFileset != "" {
			parentfilesetInfo, err := scVol.Connector.ListFileset(scVol.VolBackendFs, scVol.ParentFileset)
			if err != nil {
				glog.Errorf("[%s] volume:[%v] - unable to get details of parent fileset [%v] in filesystem [%v]. Error: %v", loggerId, volName, scVol.ParentFileset, scVol.VolBackendFs, err)
				return "", status.Error(codes.Internal, fmt.Sprintf("volume:[%v] - unable to get details of parent fileset [%v] in filesystem [%v]. Error: %v", volName, scVol.ParentFileset, scVol.VolBackendFs, err))
			}
			if (parentfilesetInfo.Config.Path == "") || (parentfilesetInfo.Config.Path == filesetUnlinkedPath) {
				glog.Errorf("[%s] volume:[%v] - parent fileset [%v] is not linked", loggerId, volName, scVol.ParentFileset)
				return "", status.Error(codes.Internal, fmt.Sprintf("volume:[%v] - parent fileset [%v] is not linked", volName, scVol.ParentFileset))
			}
			junctionPath = fmt.Sprintf("%s/%s", parentfilesetInfo.Config.Path, volName)
		}

		err := scVol.Connector.LinkFileset(scVol.VolBackendFs, volName, junctionPath)
		if err != nil {
			glog.Errorf("[%s] volume:[%v] - linking fileset [%v] in filesystem [%v] at path [%v] failed. Error: %v", loggerId, volName, volName, scVol.VolBackendFs, junctionPath, err)
			return "", status.Error(codes.Internal, fmt.Sprintf("linking fileset [%v] in filesystem [%v] at path [%v] failed. Error: %v", volName, scVol.VolBackendFs, junctionPath, err))
		}
		// update fileset details
		filesetInfo, err = scVol.Connector.ListFileset(scVol.VolBackendFs, volName)
		if err != nil {
			glog.Errorf("[%s] volume:[%v] - unable to list fileset [%v] in filesystem [%v] after linking. Error: %v", loggerId, volName, volName, scVol.VolBackendFs, err)
			return "", status.Error(codes.Internal, fmt.Sprintf("unable to list fileset [%v] in filesystem [%v] after linking. Error: %v", volName, scVol.VolBackendFs, err))
		}
	}
	targetBasePath := ""
	if !isCGIndependentFset {
		if scVol.VolSize != 0 {
			err = cs.setQuota(ctx, scVol, volName)
			if err != nil {
				return "", status.Error(codes.Internal, err.Error())
			}
		}

		targetBasePath, err = cs.getTargetPath(filesetInfo.Config.Path, fsDetails.Mount.MountPoint, volName, createDataDir, isNewVolumeType)
		if err != nil {
			return "", status.Error(codes.Internal, err.Error())
		}

		err = cs.createDirectory(scVol, volName, targetBasePath)
		if err != nil {
			return "", status.Error(codes.Internal, err.Error())
		}
	}
	return targetBasePath, nil
}

func (cs *ScaleControllerServer) getVolumeSizeInBytes(req *csi.CreateVolumeRequest) int64 {
	cap := req.GetCapacityRange()
	return cap.GetRequiredBytes()
}

func (cs *ScaleControllerServer) getConnFromClusterID(ctx context.Context, cid string) (connectors.SpectrumScaleConnector, error) {
	connector, isConnPresent := cs.Driver.connmap[cid]
	if isConnPresent {
		return connector, nil
	}
	glog.Errorf("unable to get connector for cluster ID %v", cid)
	return nil, status.Error(codes.Internal, fmt.Sprintf("unable to find cluster [%v] details in custom resource", cid))
}

// checkSCSupportedParams checks if given CreateVolume request parameter keys
// are supported by Spectrum Scale CSI and returns ("", true) if all parameter
// keys are supported, otherwise returns (<list of invalid keys seperated by
// comma>, false)
func checkSCSupportedParams(params map[string]string) (string, bool) {
	var invalidParams []string
	for k := range params {
		switch k {
		case "csi.storage.k8s.io/pv/name", "csi.storage.k8s.io/pvc/name",
			"csi.storage.k8s.io/pvc/namespace", "storage.kubernetes.io/csiProvisionerIdentity",
			"volBackendFs", "volDirBasePath", "uid", "gid", "permissions",
			"clusterId", "filesetType", "parentFileset", "inodeLimit", "nodeClass",
			"version", "tier", "compression", "consistencyGroup", "shared":
			// These are valid parameters, do nothing here
		default:
			invalidParams = append(invalidParams, k)
		}
	}
	if len(invalidParams) == 0 {
		return "", true
	}
	return strings.Join(invalidParams[:], ", "), false
}

// CreateVolume - Create Volume
func (cs *ScaleControllerServer) CreateVolume(ctx context.Context, req *csi.CreateVolumeRequest) (*csi.CreateVolumeResponse, error) { //nolint:gocyclo,funlen
	loggerId := GetLoggerId(ctx)
	glog.V(3).Infof("[%s] create volume req: %v", loggerId, req)

	if err := cs.Driver.ValidateControllerServiceRequest(ctx, csi.ControllerServiceCapability_RPC_CREATE_DELETE_VOLUME); err != nil {
		glog.V(3).Infof("[%s] invalid create volume req: %v", loggerId, req)
		return nil, status.Error(codes.Internal, fmt.Sprintf("CreateVolume ValidateControllerServiceRequest failed: %v", err))
	}

	if req == nil {
		return nil, status.Error(codes.InvalidArgument, "Request cannot be empty")
	}

	volName := req.GetName()
	if volName == "" {
		return nil, status.Error(codes.InvalidArgument, "Volume Name is a required field")
	}

	/* Get volume size in bytes */
	volSize := cs.getVolumeSizeInBytes(req)

	reqCapabilities := req.GetVolumeCapabilities()
	if reqCapabilities == nil {
		return nil, status.Error(codes.InvalidArgument, "Volume Capabilities is a required field")
	}

	for _, reqCap := range reqCapabilities {
		if reqCap.GetBlock() != nil {
			return nil, status.Error(codes.Unimplemented, "Block Volume is not supported")
		}
		if reqCap.GetAccessMode().GetMode() == csi.VolumeCapability_AccessMode_MULTI_NODE_READER_ONLY {
			return nil, status.Error(codes.Unimplemented, "Volume with Access Mode ReadOnlyMany is not supported")
		}
	}

	invalidParams, allValid := checkSCSupportedParams(req.GetParameters())
	if !allValid {
		return nil, status.Error(codes.InvalidArgument, "The Parameter(s) not supported in storageClass: "+invalidParams)
	}
	scaleVol, err := getScaleVolumeOptions(ctx, req.GetParameters())
	if err != nil {
		return nil, err
	}

	isNewVolumeType := false
	if scaleVol.StorageClassType == STORAGECLASS_ADVANCED {
		isNewVolumeType = true
	}

	scaleVol.VolName = volName
	if scaleVol.IsFilesetBased && uint64(volSize) < smallestVolSize {
		scaleVol.VolSize = smallestVolSize
	} else {
		scaleVol.VolSize = uint64(volSize)
	}

	/* Get details for Primary Cluster */
	pConn, PSLnkRelPath, PFS, PFSMount, PSLnkPath, PCid, err := cs.GetPriConnAndSLnkPath()

	if err != nil {
		return nil, err
	}

	scaleVol.PrimaryConnector = pConn
	scaleVol.PrimarySLnkRelPath = PSLnkRelPath
	scaleVol.PrimaryFS = PFS
	scaleVol.PrimaryFSMount = PFSMount
	scaleVol.PrimarySLnkPath = PSLnkPath

	volSrc := req.GetVolumeContentSource()
	isSnapSource := false
	isVolSource := false

	snapIdMembers := scaleSnapId{}
	srcVolumeIDMembers := scaleVolId{}

	if volSrc != nil {
		srcVolume := volSrc.GetVolume()
		if srcVolume != nil {
			srcVolumeID := srcVolume.GetVolumeId()
			srcVolumeIDMembers, err = getVolIDMembers(srcVolumeID)
			if err != nil {
				glog.Errorf("[%s] volume:[%v] - Invalid Volume ID %s [%v]", loggerId, volName, srcVolumeID, err)
				return nil, err
			}
			isVolSource = true
		} else {

			srcSnap := volSrc.GetSnapshot()
			if srcSnap != nil {
				snapId := srcSnap.GetSnapshotId()
				snapIdMembers, err = cs.GetSnapIdMembers(snapId)
				if err != nil {
					glog.Errorf("[%s] volume:[%v] - Invalid snapshot ID %s [%v]", loggerId, volName, snapId, err)
					return nil, err
				}
				isSnapSource = true
			}
		}
	}

	// Check if Primary Fileset is linked
	primaryFileset := cs.Driver.primary.PrimaryFset
	glog.V(5).Infof("[%s] volume:[%v] - check if primary fileset [%v] is linked", loggerId, scaleVol.VolName, primaryFileset)
	isPrimaryFilesetLinked, err := scaleVol.PrimaryConnector.IsFilesetLinked(ctx, scaleVol.PrimaryFS, primaryFileset)
	if err != nil {
		glog.Errorf("[%s] volume:[%v] - unable to get details of Primary Fileset [%v]. Error : [%v]", loggerId, scaleVol.VolName, primaryFileset, err)
		return nil, status.Error(codes.Internal, fmt.Sprintf("unable to get details of Primary Fileset [%v]. Error : [%v]", primaryFileset, err))
	}
	if !isPrimaryFilesetLinked {
		glog.Errorf("[%s] volume:[%v] - primary fileset [%v] is not linked", loggerId, scaleVol.VolName, primaryFileset)
		return nil, status.Error(codes.Internal, fmt.Sprintf("primary fileset [%v] is not linked", primaryFileset))
	}

	if scaleVol.PrimaryFS != scaleVol.VolBackendFs {
		// primary filesytem must be mounted on GUI node so that we can create the softlink
		// skip if primary and volume filesystem is same
		glog.V(4).Infof("[%s] volume:[%v] - check if primary filesystem [%v] is mounted on GUI node of Primary cluster", loggerId, scaleVol.VolName, scaleVol.PrimaryFS)
		isPfsMounted, err := scaleVol.PrimaryConnector.IsFilesystemMountedOnGUINode(scaleVol.PrimaryFS)
		if err != nil {
			glog.Errorf("[%s] volume:[%v] - unable to get filesystem mount details for %s on Primary cluster. Error: %v", loggerId, scaleVol.VolName, scaleVol.PrimaryFS, err)
			return nil, status.Error(codes.Internal, fmt.Sprintf("unable to get filesystem mount details for %s on Primary cluster. Error: %v", scaleVol.PrimaryFS, err))
		}
		if !isPfsMounted {
			glog.Errorf("[%s] volume:[%v] - primary filesystem %s is not mounted on GUI node of Primary cluster", loggerId, scaleVol.VolName, scaleVol.PrimaryFS)
			return nil, status.Error(codes.Internal, fmt.Sprintf("primary filesystem %s is not mounted on GUI node of Primary cluster", scaleVol.PrimaryFS))
		}
	}

	glog.V(5).Infof("[%s] volume:[%v] - check if volume filesystem [%v] is mounted on GUI node of Primary cluster", loggerId, scaleVol.VolName, scaleVol.VolBackendFs)
	volFsInfo, err := scaleVol.PrimaryConnector.GetFilesystemDetails(ctx, scaleVol.VolBackendFs)
	if err != nil {
		if strings.Contains(err.Error(), "Invalid value in filesystemName") {
			glog.Errorf("[%s] volume:[%v] - filesystem %s in not known to primary cluster. Error: %v", loggerId, scaleVol.VolName, scaleVol.VolBackendFs, err)
			return nil, status.Error(codes.Internal, fmt.Sprintf("filesystem %s in not known to primary cluster. Error: %v", scaleVol.VolBackendFs, err))
		}
		glog.Errorf("[%s] volume:[%v] - unable to get details for filesystem [%v] in Primary cluster. Error: %v", loggerId, scaleVol.VolName, scaleVol.VolBackendFs, err)
		return nil, status.Error(codes.Internal, fmt.Sprintf("unable to get details for filesystem [%v] in Primary cluster. Error: %v", scaleVol.VolBackendFs, err))
	}

	if volFsInfo.Mount.Status != filesystemMounted {
		glog.Errorf("[%s] volume:[%v] - volume filesystem %s is not mounted on GUI node of Primary cluster", loggerId, scaleVol.VolName, scaleVol.VolBackendFs)
		return nil, status.Error(codes.Internal, fmt.Sprintf("volume filesystem %s is not mounted on GUI node of Primary cluster", scaleVol.VolBackendFs))
	}

	glog.V(5).Infof("[%s] volume:[%v] - mount point of volume filesystem [%v] is on Primary cluster is %v", loggerId, scaleVol.VolName, scaleVol.VolBackendFs, volFsInfo.Mount.MountPoint)

	/* scaleVol.VolBackendFs will always be local cluster FS. So we need to find a
	   remote cluster FS in case local cluster FS is remotely mounted. We will find local FS RemoteDeviceName on local cluster, will use that as VolBackendFs and	create fileset on that FS. */

	if scaleVol.IsFilesetBased {
		remoteDeviceName := volFsInfo.Mount.RemoteDeviceName
		scaleVol.LocalFS = scaleVol.VolBackendFs
		scaleVol.VolBackendFs = getRemoteFsName(remoteDeviceName)
	} else {
		scaleVol.LocalFS = scaleVol.VolBackendFs
	}

	// LocalFs is name of filesystem on K8s cluster
	// VolBackendFs is changed to name on remote cluster in case of fileset based provisioning

	var remoteClusterID string
	if scaleVol.ClusterId == "" && volFsInfo.Type == filesystemTypeRemote {
		glog.V(5).Infof("[%s] filesystem %s is remotely mounted, getting cluster ID information of the owning cluster.", loggerId, volFsInfo.Name)
		clusterName := strings.Split(volFsInfo.Mount.RemoteDeviceName, ":")[0]
		if remoteClusterID, err = cs.getRemoteClusterID(ctx, clusterName); err != nil {
			return nil, err
		}
		glog.V(5).Infof("[%s] cluster ID for remote cluster %s is %s", loggerId, clusterName, remoteClusterID)
	}

	if scaleVol.IsFilesetBased {
		if scaleVol.ClusterId == "" {
			if volFsInfo.Type == filesystemTypeRemote { // if fileset based and remotely mounted.
				glog.V(3).Infof("[%s] volume filesystem %s is remotely mounted on Primary cluster, using owning cluster ID %s.", loggerId, scaleVol.LocalFS, remoteClusterID)
				scaleVol.ClusterId = remoteClusterID
			} else {
				glog.V(3).Infof("[%s] volume filesystem %s is locally mounted on Primary cluster, using primary cluster ID %s.", loggerId, scaleVol.LocalFS, PCid)
				scaleVol.ClusterId = PCid
			}
		}
		conn, err := cs.getConnFromClusterID(ctx, scaleVol.ClusterId)
		if err != nil {
			return nil, err
		}
		scaleVol.Connector = conn
	} else {
		scaleVol.Connector = scaleVol.PrimaryConnector
		scaleVol.ClusterId = PCid
	}

	if isNewVolumeType {
		if err := cs.checkCGSupport(scaleVol.Connector); err != nil {
			return nil, err
		}
	}
	if isVolSource {
<<<<<<< HEAD
		if !scaleVol.IsFilesetBased {
			if volFsInfo.Type == filesystemTypeRemote {
				return nil, status.Error(codes.Unimplemented, "Volume cloning for directories for remote file system is not supported")
			}
		}

		err = cs.validateSrcVolumeID(ctx, &srcVolumeIDMembers, scaleVol, PCid)
=======
		err = cs.validateCloneRequest(&srcVolumeIDMembers, scaleVol, PCid, volFsInfo)
>>>>>>> 557ccd68
		if err != nil {
			glog.Errorf("[%s] volume:[%v] - Error in source volume validation [%v]", loggerId, volName, err)
			return nil, err
		}

	}

	if isSnapSource {
		err = cs.validateSnapId(ctx, &snapIdMembers, scaleVol, PCid)
		if err != nil {
			glog.Errorf("[%s] volume:[%v] - Error in source snapshot validation [%v]", loggerId, volName, err)
			return nil, err
		}
	}

	glog.Infof("[%s] volume:[%v] -  spectrum scale volume create params : %v\n", loggerId, scaleVol.VolName, scaleVol)

	if scaleVol.IsFilesetBased && scaleVol.Compression != "" {
		glog.Infof("[%s] volume:[%v] -  spectrum scale volume create params : %v\n", loggerId, scaleVol.VolName, scaleVol)
		glog.Infof("[%s] createvolume: compression is enabled: changing volume name", loggerId)
		scaleVol.VolName = fmt.Sprintf("%s-COMPRESS%scsi", scaleVol.VolName, strings.ToUpper(scaleVol.Compression))
	}

	if scaleVol.IsFilesetBased && scaleVol.Tier != "" {
		if err := cs.checkVolTierSupport(volFsInfo.Version); err != nil {
			// TODO: Remove this secondary call to local gui when GUI refreshes remote cache immediately
			tempFsInfo, err := scaleVol.Connector.GetFilesystemDetails(ctx, scaleVol.VolBackendFs)
			if err != nil {
				return nil, err
			}
			if err := cs.checkVolTierSupport(tempFsInfo.Version); err != nil {
				return nil, err
			}
		}

		if err := scaleVol.Connector.DoesTierExist(ctx, scaleVol.Tier, scaleVol.VolBackendFs); err != nil {
			return nil, err
		}

		rule := "RULE 'csi-T%s' SET POOL '%s' WHERE FILESET_NAME LIKE 'pvc-%%-T%scsi%%'"
		policy := connectors.Policy{}

		policy.Policy = fmt.Sprintf(rule, scaleVol.Tier, scaleVol.Tier, scaleVol.Tier)
		policy.Priority = -5
		policy.Partition = fmt.Sprintf("csi-T%s", scaleVol.Tier)

		scaleVol.VolName = fmt.Sprintf("%s-T%scsi", scaleVol.VolName, scaleVol.Tier)
		err = scaleVol.Connector.SetFilesystemPolicy(ctx, &policy, scaleVol.VolBackendFs)
		if err != nil {
			glog.Errorf("[%s] volume:[%v] - setting policy failed [%v]", loggerId, volName, err)
			return nil, err
		}

		// Since we are using a SET POOL rule, if there is not already a default rule in place in the policy partition
		// then all files that do not match our rules will have no defined place to go. This sets a default rule with
		// "lower" priority than the main policy as a catch all. If there is already a default rule in the main policy
		// file then that will take precedence
		defaultPartitionName := "csi-defaultRule"
		if !scaleVol.Connector.CheckIfDefaultPolicyPartitionExists(ctx, defaultPartitionName, scaleVol.VolBackendFs) {
			glog.Infof("[%s] createvolume: setting default policy partition rule", loggerId)

			dataTierName, err := scaleVol.Connector.GetFirstDataTier(ctx, scaleVol.VolBackendFs)
			if err != nil {
				return nil, status.Error(codes.Unavailable, fmt.Sprintf("tier info request could not be completed: filesystemName %s", scaleVol.VolBackendFs))
			}
			defaultPolicy := connectors.Policy{}
			defaultPolicy.Policy = fmt.Sprintf("RULE 'csi-defaultRule' SET POOL '%s'", dataTierName)
			defaultPolicy.Priority = 5
			defaultPolicy.Partition = defaultPartitionName
			err = scaleVol.Connector.SetFilesystemPolicy(ctx, &defaultPolicy, scaleVol.VolBackendFs)
			if err != nil {
				glog.Errorf("[%s] volume:[%v] - setting default policy failed [%v]", loggerId, volName, err)
				return nil, err
			}
		}
	}

	volReqInProcess, err := cs.IfSameVolReqInProcess(scaleVol)
	if err != nil {
		return nil, err
	}

	if volReqInProcess {
		glog.Errorf("[%s] volume:[%v] - volume creation already in process ", loggerId, scaleVol.VolName)
		return nil, status.Error(codes.Aborted, fmt.Sprintf("volume creation already in process : %v", scaleVol.VolName))
	}
	if isVolSource {
		jobDetails, found := cs.Driver.volcopyjobstatusmap.Load(scaleVol.VolName)
		if found {
			jobStatus := jobDetails.(VolCopyJobDetails).jobStatus
			volID := jobDetails.(VolCopyJobDetails).volID
			glog.V(5).Infof("[%s] volume: [%v] found in volcopyjobstatusmap with volID: [%v], jobStatus: [%v]", loggerId, scaleVol.VolName, volID, jobStatus)
			switch jobStatus {
			case VOLCOPY_JOB_RUNNING:
				glog.Errorf("[%s] volume:[%v] -  volume cloning request in progress.", loggerId, scaleVol.VolName)
				return nil, status.Error(codes.Aborted, fmt.Sprintf("volume cloning request in progress for volume: %s", scaleVol.VolName))
			case VOLCOPY_JOB_FAILED:
				glog.Errorf("[%s] volume:[%v] -  volume cloning job had failed", loggerId, scaleVol.VolName)
				return nil, status.Error(codes.Internal, fmt.Sprintf("volume cloning job had failed for volume:[%v]", scaleVol.VolName))
			case VOLCOPY_JOB_COMPLETED:
				glog.V(5).Infof("[%s] volume:[%v] -  volume cloning request has already completed successfully.", loggerId, scaleVol.VolName)
				return &csi.CreateVolumeResponse{
					Volume: &csi.Volume{
						VolumeId:      volID,
						CapacityBytes: int64(scaleVol.VolSize),
						VolumeContext: req.GetParameters(),
						ContentSource: volSrc,
					},
				}, nil
			case JOB_STATUS_UNKNOWN:
				//Remove the entry from map, so that it can be retried
				glog.V(5).Infof("[%s] volume:[%v] -  the status of volume cloning job is unknown.", loggerId, scaleVol.VolName)
				cs.Driver.volcopyjobstatusmap.Delete(scaleVol.VolName)
			}
		} else {
			glog.V(5).Infof("[%s] volume: [%v] not found in volcopyjobstatusmap", loggerId, scaleVol.VolName)
		}
	}

	if isSnapSource {
		jobDetails, found := cs.Driver.snapjobstatusmap.Load(scaleVol.VolName)
		if found {
			jobStatus := jobDetails.(SnapCopyJobDetails).jobStatus
			volID := jobDetails.(SnapCopyJobDetails).volID
			glog.V(5).Infof("[%s] volume: [%v] found in snapjobstatusmap with volID: [%v], jobStatus: [%v]", loggerId, scaleVol.VolName, volID, jobStatus)
			switch jobStatus {
			case SNAP_JOB_RUNNING:
				glog.Errorf("[%s] volume:[%v] -  snapshot copy request in progress for snapshot: %s.", loggerId, scaleVol.VolName, snapIdMembers.SnapName)
				return nil, status.Error(codes.Aborted, fmt.Sprintf("snapshot copy request in progress for snapshot: %s", snapIdMembers.SnapName))
			case SNAP_JOB_FAILED:
				glog.Errorf("[%s] volume:[%v] -  snapshot copy job had failed for snapshot %s", loggerId, scaleVol.VolName, snapIdMembers.SnapName)
				return nil, status.Error(codes.Internal, fmt.Sprintf("snapshot copy job had failed for snapshot: %s", snapIdMembers.SnapName))
			case SNAP_JOB_COMPLETED:
				glog.V(5).Infof("[%s] volume:[%v] -  snapshot copy request has already completed successfully for snapshot: %s", loggerId, scaleVol.VolName, snapIdMembers.SnapName)
				return &csi.CreateVolumeResponse{
					Volume: &csi.Volume{
						VolumeId:      volID,
						CapacityBytes: int64(scaleVol.VolSize),
						VolumeContext: req.GetParameters(),
						ContentSource: volSrc,
					},
				}, nil
			case JOB_STATUS_UNKNOWN:
				//Remove the entry from map, so that it can be retried
				glog.V(5).Infof("[%s] volume:[%v] -  the status of snapshot copy job for snapshot [%s] is unknown", loggerId, scaleVol.VolName, snapIdMembers.SnapName)
				cs.Driver.snapjobstatusmap.Delete(scaleVol.VolName)
			}
		} else {
			glog.V(5).Infof("[%s] volume: [%v] not found in snapjobstatusmap", loggerId, scaleVol.VolName)
		}
	}

	if scaleVol.VolPermissions != "" {
		versionCheck, err := cs.checkMinScaleVersion(scaleVol.Connector, "5112")
		if err != nil {
			return nil, status.Error(codes.Internal, fmt.Sprintf("the minimum Spectrum Scale version check for permissions failed with error %s", err))
		}
		if !versionCheck {
			return nil, status.Error(codes.Internal, "the minimum required Spectrum Scale version for permissions support with CSI is 5.1.1-2")
		}
	}

	/* Update driver map with new volume. Make sure to defer delete */

	cs.Driver.reqmap[scaleVol.VolName] = int64(scaleVol.VolSize)
	defer delete(cs.Driver.reqmap, scaleVol.VolName)

	var targetPath string

	if scaleVol.IsFilesetBased {
		targetPath, err = cs.createFilesetBasedVol(ctx, scaleVol, isNewVolumeType)
	} else {
		targetPath, err = cs.createLWVol(ctx, scaleVol)
	}

	if err != nil {
		return nil, err
	}

	if !isNewVolumeType {
		// Create symbolic link if not present
		err = cs.createSoftlink(ctx, scaleVol, targetPath)
		if err != nil {
			return nil, status.Error(codes.Internal, err.Error())
		}
	}

	volID, volIDErr := cs.generateVolID(ctx, scaleVol, volFsInfo.UUID, isNewVolumeType, targetPath)
	if volIDErr != nil {
		return nil, volIDErr
	}

	if isVolSource {
		err = cs.copyVolumeContent(ctx, scaleVol, srcVolumeIDMembers, volFsInfo, targetPath, volID)
		if err != nil {
			glog.Errorf("[%s] CreateVolume [%s]: [%v]", loggerId, volName, err)
			return nil, err
		}
	}

	if isSnapSource {
		err = cs.copySnapContent(ctx, scaleVol, snapIdMembers, volFsInfo, targetPath, volID)
		if err != nil {
			glog.Errorf("[%s] createVolume failed while copying snapshot content [%s]: [%v]", loggerId, volName, err)
			return nil, err
		}
	}

	return &csi.CreateVolumeResponse{
		Volume: &csi.Volume{
			VolumeId:      volID,
			CapacityBytes: int64(scaleVol.VolSize),
			VolumeContext: req.GetParameters(),
			ContentSource: volSrc,
		},
	}, nil
}

func (cs *ScaleControllerServer) copySnapContent(ctx context.Context, scVol *scaleVolume, snapId scaleSnapId, fsDetails connectors.FileSystem_v2, targetPath string, volID string) error {
	loggerId := GetLoggerId(ctx)
	glog.V(3).Infof("[%s] copySnapContent snapId: [%v], scaleVolume: [%v]", loggerId, snapId, scVol)
	conn, err := cs.getConnFromClusterID(ctx, snapId.ClusterId)
	if err != nil {
		return err
	}

	//err = cs.validateRemoteFs(fsDetails, scVol)
	//if err != nil {
	//	return err
	//}

	targetFsName, err := conn.GetFilesystemName(ctx, fsDetails.UUID)
	if err != nil {
		return err
	}

	targetFsDetails, err := conn.GetFilesystemDetails(ctx, targetFsName)
	if err != nil {
		return err
	}

	fsMntPt := targetFsDetails.Mount.MountPoint
	targetPath = fmt.Sprintf("%s/%s", fsMntPt, targetPath)

	snapIDPath := snapId.Path
	filesetForCopy := snapId.FsetName
	if snapId.StorageClassType == STORAGECLASS_ADVANCED {
		snapIDPath = fmt.Sprintf("/%s", snapId.FsetName)
		filesetForCopy = snapId.ConsistencyGroup
	}
	jobStatus, jobID, err := conn.CopyFsetSnapshotPath(snapId.FsName, filesetForCopy, snapId.SnapName, snapIDPath, targetPath, scVol.NodeClass)
	if err != nil {
		glog.Errorf("[%s] failed to create volume from snapshot %s: [%v]", loggerId, snapId.SnapName, err)
		return status.Error(codes.Internal, fmt.Sprintf("failed to create volume from snapshot %s: [%v]", snapId.SnapName, err))

	}

	jobDetails := SnapCopyJobDetails{SNAP_JOB_RUNNING, volID}
	cs.Driver.snapjobstatusmap.Store(scVol.VolName, jobDetails)

	isResponseStatusUnknown := false
	response, err := conn.WaitForJobCompletionWithResp(jobStatus, jobID)
	if len(response.Jobs) != 0 {
		if response.Jobs[0].Status == ResponseStatusUnknown {
			isResponseStatusUnknown = true
		}
	}
	if err != nil || isResponseStatusUnknown {
		glog.Errorf("[%s] unable to copy snapshot %s: %v.", loggerId, snapId.SnapName, err)
		if err != nil && strings.Contains(err.Error(), "EFSSG0632C") {
			//TODO: When the GUI issue https://jazz07.rchland.ibm.com:21443/jazz/web/projects/GPFS#action=com.ibm.team.workitem.viewWorkItem&id=300263
			// is fixed, check whether the err.Error() says mmxcp is already running for the same
			// source and destination and then set the job status as SNAP_JOB_RUNNING, so that
			// mmxcp is not run again for the same source and destination.

			// EFSSG0632C = Command execution aborted
			// Store SNAP_JOB_NOT_STARTED in snapjobstatusmap if error was due to same mmxcp in progress
			// or max no. of mmxcp already running. In these cases we want to retry again
			// in the next k8s rety cycle
			jobDetails.jobStatus = SNAP_JOB_NOT_STARTED
		} else if isResponseStatusUnknown {
			jobDetails.jobStatus = JOB_STATUS_UNKNOWN
		} else {
			jobDetails.jobStatus = SNAP_JOB_FAILED
		}
		cs.Driver.snapjobstatusmap.Store(scVol.VolName, jobDetails)
		return err
	}

	glog.Infof("[%s] copy snapshot completed for snapId: [%v], scaleVolume: [%v]", loggerId, snapId, scVol)
	jobDetails.jobStatus = SNAP_JOB_COMPLETED
	cs.Driver.snapjobstatusmap.Store(scVol.VolName, jobDetails)
	//delete(cs.Driver.snapjobmap, scVol.VolName)
	return nil
}

<<<<<<< HEAD
func (cs *ScaleControllerServer) copyVolumeContent(ctx context.Context, scVol *scaleVolume, vID scaleVolId, fsDetails connectors.FileSystem_v2, targetPath string, volID string) error {
	loggerId := GetLoggerId(ctx)
	glog.V(3).Infof("[%s] copyVolContent volume ID: [%v], scaleVolume: [%v], volume name: [%v]", loggerId, vID, scVol, scVol.VolName)
	conn, err := cs.getConnFromClusterID(ctx, vID.ClusterId)
=======
func (cs *ScaleControllerServer) copyVolumeContent(newvolume *scaleVolume, sourcevolume scaleVolId, fsDetails connectors.FileSystem_v2, targetPath string, volID string) error {
	glog.V(3).Infof("copyVolContent volume ID: [%v], scaleVolume: [%v], volume name: [%v]", sourcevolume, newvolume, newvolume.VolName)
	conn, err := cs.getConnFromClusterID(sourcevolume.ClusterId)
>>>>>>> 557ccd68
	if err != nil {
		return err
	}

	// err = cs.validateRemoteFs(fsDetails, scVol)
	// if err != nil {
	// 	return err
	// }

	targetFsName, err := conn.GetFilesystemName(ctx, fsDetails.UUID)
	if err != nil {
		return err
	}

	targetFsDetails, err := conn.GetFilesystemDetails(ctx, targetFsName)
	if err != nil {
		return err
	}

	fsMntPt := targetFsDetails.Mount.MountPoint
	targetPath = fmt.Sprintf("%s/%s", fsMntPt, targetPath)

	jobDetails := VolCopyJobDetails{VOLCOPY_JOB_NOT_STARTED, volID}
	response := connectors.GenericResponse{}
	if newvolume.IsFilesetBased {
		path := ""
		if sourcevolume.StorageClassType == STORAGECLASS_ADVANCED {
			path = "/"
		} else {
			path = fmt.Sprintf("%s%s", sourcevolume.FsetName, "-data")
		}

		jobStatus, jobID, jobErr := conn.CopyFilesetPath(sourcevolume.FsName, sourcevolume.FsetName, path, targetPath, newvolume.NodeClass)
		if jobErr != nil {
			glog.Errorf("[%s] failed to clone volume from volume. Error: [%v]", loggerId, jobErr)
			return status.Error(codes.Internal, fmt.Sprintf("failed to clone volume from volume. Error: [%v]", jobErr))
		}

		jobDetails = VolCopyJobDetails{VOLCOPY_JOB_RUNNING, volID}
		cs.Driver.volcopyjobstatusmap.Store(newvolume.VolName, jobDetails)
		response, err = conn.WaitForJobCompletionWithResp(jobStatus, jobID)
	} else {
		sLinkRelPath := strings.Replace(sourcevolume.Path, cs.Driver.primary.PrimaryFSMount, "", 1)
		sLinkRelPath = strings.Trim(sLinkRelPath, "!/")

		jobStatus, jobID, jobErr := conn.CopyDirectoryPath(sourcevolume.FsName, sLinkRelPath, targetPath, newvolume.NodeClass)

		if jobErr != nil {
			glog.Errorf("[%s] failed to clone volume from volume. Error: [%v]", loggerId, jobErr)
			return status.Error(codes.Internal, fmt.Sprintf("failed to clone volume from volume. Error: [%v]", jobErr))
		}

		jobDetails = VolCopyJobDetails{VOLCOPY_JOB_RUNNING, volID}
		cs.Driver.volcopyjobstatusmap.Store(newvolume.VolName, jobDetails)
		response, err = conn.WaitForJobCompletionWithResp(jobStatus, jobID)
	}
	isResponseStatusUnknown := false
	if len(response.Jobs) != 0 {
		if response.Jobs[0].Status == ResponseStatusUnknown {
			isResponseStatusUnknown = true
		}
	}
	if err != nil || isResponseStatusUnknown {
		glog.Errorf("[%s] unable to copy volume: %v.", loggerId, err)
		if err != nil && strings.Contains(err.Error(), "EFSSG0632C") {
			//TODO: When the GUI issue https://jazz07.rchland.ibm.com:21443/jazz/web/projects/GPFS#action=com.ibm.team.workitem.viewWorkItem&id=300263
			// is fixed, check whether the err.Error() says mmxcp is already running for the same
			// source and destination and then set the job status as VOLCOPY_JOB_RUNNING, so that
			// mmxcp is not run again for the same source and destination.

			// EFSSG0632C = Command execution aborted
			// Store VOLCOPY_JOB_NOT_STARTED in volcopyjobstatusmap if error was due to same mmxcp in progress
			// or max no. of mmxcp already running. In these cases we want to retry again
			// in the next k8s rety cycle
			jobDetails.jobStatus = VOLCOPY_JOB_NOT_STARTED
		} else if isResponseStatusUnknown {
			jobDetails.jobStatus = JOB_STATUS_UNKNOWN
		} else {
			jobDetails.jobStatus = VOLCOPY_JOB_FAILED
		}
<<<<<<< HEAD
		glog.Errorf("[%s] logging volume cloning error for VolName: [%v] Error: [%v] JobDetails: [%v]", loggerId, scVol.VolName, err, jobDetails)
		cs.Driver.volcopyjobstatusmap.Store(scVol.VolName, jobDetails)
		return err
	}

	glog.Infof("[%s] volume copy completed for volumeID: [%v], scaleVolume: [%v]", loggerId, vID, scVol)
=======
		glog.Errorf("logging volume cloning error for VolName: [%v] Error: [%v] JobDetails: [%v]", newvolume.VolName, err, jobDetails)
		cs.Driver.volcopyjobstatusmap.Store(newvolume.VolName, jobDetails)
		return err
	}

	glog.Infof("volume copy completed for volumeID: [%v], scaleVolume: [%v]", sourcevolume, newvolume)
>>>>>>> 557ccd68
	jobDetails.jobStatus = VOLCOPY_JOB_COMPLETED
	cs.Driver.volcopyjobstatusmap.Store(newvolume.VolName, jobDetails)
	//delete(cs.Driver.volcopyjobstatusmap, scVol.VolName)
	return nil
}

func (cs *ScaleControllerServer) checkMinScaleVersion(conn connectors.SpectrumScaleConnector, version string) (bool, error) {
	scaleVersion, err := conn.GetScaleVersion()
	if err != nil {
		return false, err
	}
	/* Assuming Spectrum Scale version is in a format like 5.0.0-0_170818.165000 */
	// "serverVersion" : "5.1.1.1-developer build",
	splitScaleVer := strings.Split(scaleVersion, ".")
	if len(splitScaleVer) < 3 {
		return false, status.Error(codes.Internal, fmt.Sprintf("invalid Spectrum Scale version - %s", scaleVersion))
	}
	var splitMinorVer []string
	assembledScaleVer := ""
	if len(splitScaleVer) == 4 {
		//dev build e.g. "5.1.5.0-developer build"
		splitMinorVer = strings.Split(splitScaleVer[3], "-")
		assembledScaleVer = splitScaleVer[0] + splitScaleVer[1] + splitScaleVer[2] + splitMinorVer[0]
	} else {
		//GA build e.g. "5.1.5-0"
		splitMinorVer = strings.Split(splitScaleVer[2], "-")
		assembledScaleVer = splitScaleVer[0] + splitScaleVer[1] + splitMinorVer[0] + splitMinorVer[1][0:1]
	}
	if assembledScaleVer < version {
		return false, nil
	}
	return true, nil
}

func (cs *ScaleControllerServer) checkMinFsVersion(fsVersion string, version string) bool {
	/* Assuming Filesystem version (fsVersion) in a format like 27.00 and version as 2700 */
	assembledFsVer := strings.ReplaceAll(fsVersion, ".", "")

	glog.Infof("fs version (%s) vs min required version (%s)", assembledFsVer, version)
	if assembledFsVer < version {
		return false
	}
	return true
}

func (cs *ScaleControllerServer) checkSnapshotSupport(conn connectors.SpectrumScaleConnector) error {
	/* Verify Spectrum Scale Version is not below 5.1.1-0 */
	versionCheck, err := cs.checkMinScaleVersion(conn, "5110")
	if err != nil {
		return err
	}

	if !versionCheck {
		return status.Error(codes.FailedPrecondition, "the minimum required Spectrum Scale version for snapshot support with CSI is 5.1.1-0")
	}
	return nil
}

func (cs *ScaleControllerServer) checkVolCloneSupport(conn connectors.SpectrumScaleConnector) error {
	/* Verify Spectrum Scale Version is not below 5.1.2-1 */
	versionCheck, err := cs.checkMinScaleVersion(conn, "5121")
	if err != nil {
		return err
	}

	if !versionCheck {
		return status.Error(codes.FailedPrecondition, "the minimum required Spectrum Scale version for volume cloning support with CSI is 5.1.2-1")
	}
	return nil
}

func (cs *ScaleControllerServer) checkVolTierSupport(version string) error {
	/* Verify Spectrum Scale Filesystem Version is not below 5.1.3-0 (27.00) */

	versionCheck := cs.checkMinFsVersion(version, "2700")

	if !versionCheck {
		return status.Error(codes.FailedPrecondition, "the minimum required Spectrum Scale Filesystem version for tiering support with CSI is 27.00 (5.1.3-0)")
	}
	return nil
}

func (cs *ScaleControllerServer) checkCGSupport(conn connectors.SpectrumScaleConnector) error {
	/* Verify Spectrum Scale Version is not below 5.1.3-0 */

	versionCheck, err := cs.checkMinScaleVersion(conn, "5130")
	if err != nil {
		return err
	}

	if !versionCheck {
		return status.Error(codes.FailedPrecondition, "the minimum required Spectrum Scale version for consistency group support with CSI is 5.1.3-0")
	}
	return nil
}

func (cs *ScaleControllerServer) checkGuiHASupport(conn connectors.SpectrumScaleConnector) error {
	/* Verify Spectrum Scale Version is not below 5.1.5-0 */

	versionCheck, err := cs.checkMinScaleVersion(conn, "5150")
	if err != nil {
		return err
	}

	if !versionCheck {
		return status.Error(codes.FailedPrecondition, "the minimum required Spectrum Scale version for GUI HA support with CSI is 5.1.5-0")
	}
	return nil
}

<<<<<<< HEAD
func (cs *ScaleControllerServer) validateSnapId(ctx context.Context, sId *scaleSnapId, scVol *scaleVolume, pCid string) error {
	loggerId := GetLoggerId(ctx)
	glog.V(3).Infof("[%s] validateSnapId [%v]", loggerId, sId)
	conn, err := cs.getConnFromClusterID(ctx, sId.ClusterId)
=======
func (cs *ScaleControllerServer) validateSnapId(sourcesnapshot *scaleSnapId, newvolume *scaleVolume, pCid string) error {
	glog.V(3).Infof("validateSnapId [%v]", sourcesnapshot)
	conn, err := cs.getConnFromClusterID(sourcesnapshot.ClusterId)
>>>>>>> 557ccd68
	if err != nil {
		return err
	}

	// Restrict cross cluster cloning
	if newvolume.ClusterId != sourcesnapshot.ClusterId {
		return status.Error(codes.Unimplemented, "creating volume from snapshot across clusters is not supported")
	}

	// Restrict cross storage class version volume from snapshot
	// if len(newvolume.StorageClassType) != 0 || len(sourcesnapshot.StorageClassType) != 0 {
	// 	if newvolume.StorageClassType != sourcesnapshot.StorageClassType {
	// 		return status.Error(codes.Unimplemented, "creating volume from snapshot between different version of storageClass is not supported")
	// 	}
	// }

	// Restrict creating LW volume from snapshot
	// if !newvolume.IsFilesetBased {
	// 	return status.Error(codes.Unimplemented, "creating lightweight volume from snapshot is not supported")
	// }

	// // Restrict creating dependent fileset based volume from snapshot
	// if newvolume.StorageClassType == STORAGECLASS_CLASSIC && newvolume.FilesetType == dependentFileset {
	// 	return status.Error(codes.Unimplemented, "creating dependent fileset based volume from snapshot is not supported")
	// }

	/* Check if Spectrum Scale supports Snapshot */
	chkSnapshotErr := cs.checkSnapshotSupport(conn)
	if chkSnapshotErr != nil {
		return chkSnapshotErr
	}

	if newvolume.NodeClass != "" {
		isValidNodeclass, err := conn.IsValidNodeclass(newvolume.NodeClass)
		if err != nil {
			return err
		}

		if !isValidNodeclass {
			return status.Error(codes.NotFound, fmt.Sprintf("nodeclass [%s] not found on cluster [%v]", newvolume.NodeClass, newvolume.ClusterId))
		}
	}

<<<<<<< HEAD
	sId.FsName, err = conn.GetFilesystemName(ctx, sId.FsUUID)
=======
	sourcesnapshot.FsName, err = conn.GetFilesystemName(sourcesnapshot.FsUUID)
>>>>>>> 557ccd68

	if err != nil {
		return status.Error(codes.Internal, fmt.Sprintf("unable to get filesystem Name for Id [%v] and clusterId [%v]. Error [%v]", sourcesnapshot.FsUUID, sourcesnapshot.ClusterId, err))
	}

	if sourcesnapshot.FsName != newvolume.VolBackendFs {
		isFsMounted, err := conn.IsFilesystemMountedOnGUINode(sourcesnapshot.FsName)
		if err != nil {
			return status.Error(codes.Internal, fmt.Sprintf("error in getting filesystem mount details for %s", sourcesnapshot.FsName))
		}
		if !isFsMounted {
			return status.Error(codes.Internal, fmt.Sprintf("filesystem %s is not mounted on GUI node", sourcesnapshot.FsName))
		}
	}

	filesetToCheck := sourcesnapshot.FsetName
	if sourcesnapshot.StorageClassType == STORAGECLASS_ADVANCED {
		filesetToCheck = sourcesnapshot.ConsistencyGroup
	}
<<<<<<< HEAD
	isFsetLinked, err := conn.IsFilesetLinked(ctx, sId.FsName, filesetToCheck)
=======
	isFsetLinked, err := conn.IsFilesetLinked(sourcesnapshot.FsName, filesetToCheck)
>>>>>>> 557ccd68
	if err != nil {
		return status.Error(codes.Internal, fmt.Sprintf("unable to get fileset link information for [%v]", filesetToCheck))
	}
	if !isFsetLinked {
		return status.Error(codes.Internal, fmt.Sprintf("fileset [%v] of source snapshot is not linked", filesetToCheck))
	}

<<<<<<< HEAD
	isSnapExist, err := conn.CheckIfSnapshotExist(ctx, sId.FsName, filesetToCheck, sId.SnapName)
=======
	isSnapExist, err := conn.CheckIfSnapshotExist(sourcesnapshot.FsName, filesetToCheck, sourcesnapshot.SnapName)
>>>>>>> 557ccd68
	if err != nil {
		return status.Error(codes.Internal, fmt.Sprintf("unable to get snapshot information for [%v]", sourcesnapshot.SnapName))
	}
	if !isSnapExist {
		return status.Error(codes.Internal, fmt.Sprintf("snapshot [%v] does not exist for fileset [%v]", sourcesnapshot.SnapName, filesetToCheck))
	}

	return nil
}

<<<<<<< HEAD
func (cs *ScaleControllerServer) validateSrcVolumeID(ctx context.Context, vID *scaleVolId, scVol *scaleVolume, pCid string) error {
	loggerId := GetLoggerId(ctx)
	glog.V(3).Infof("[%s] validateVolId [%v]", loggerId, vID)
	conn, err := cs.getConnFromClusterID(ctx, vID.ClusterId)
=======
func (cs *ScaleControllerServer) validateCloneRequest(sourcevolume *scaleVolId, newvolume *scaleVolume, pCid string, volFsInfo connectors.FileSystem_v2) error {
	glog.V(3).Infof("validateVolId [%v]", sourcevolume)

	conn, err := cs.getConnFromClusterID(sourcevolume.ClusterId)
>>>>>>> 557ccd68
	if err != nil {
		return err
	}

	// This is kind of snapshot restore
	chkVolCloneErr := cs.checkVolCloneSupport(conn)
	if chkVolCloneErr != nil {
		return chkVolCloneErr
	}

	// Restrict cross cluster cloning
	if newvolume.ClusterId != sourcevolume.ClusterId {
		return status.Error(codes.Unimplemented, "cloning of volume across clusters is not supported")
	}

	// Restrict cross storage class version
	if len(newvolume.StorageClassType) != 0 || len(sourcevolume.StorageClassType) != 0 {
		if newvolume.StorageClassType != sourcevolume.StorageClassType {
			return status.Error(codes.Unimplemented, "cloning of volumes between different version of storageClass is not supported")
		}
	}

	// Restrict cloning LW to Fileset based or vise a versa
	if newvolume.IsFilesetBased != sourcevolume.IsFilesetBased {
		return status.Error(codes.Unimplemented, "cloning of directory based volume to fileset based volume or vice a versa is not supported")
	}

	// Restrict if new volune is lw and is from remote
	if !newvolume.IsFilesetBased {
		if volFsInfo.Type == filesystemTypeRemote {
			return status.Error(codes.Unimplemented, "Volume cloning for directories for remote file system is not supported")
		}
	}

<<<<<<< HEAD
	vID.FsName, err = conn.GetFilesystemName(ctx, vID.FsUUID)
=======
	sourcevolume.FsName, err = conn.GetFilesystemName(sourcevolume.FsUUID)
	if err != nil {
		return status.Error(codes.Internal, fmt.Sprintf("unable to get filesystem Name for Id [%v] and clusterId [%v]. Error [%v]", sourcevolume.FsUUID, sourcevolume.ClusterId, err))
	}
>>>>>>> 557ccd68

	sourceFsDetails, err := conn.GetFilesystemDetails(sourcevolume.FsName)
	if err != nil {
		return status.Error(codes.Internal, fmt.Sprintf("error in getting filesystem mount details for %s", sourcevolume.FsName))
	}

	// restrict remote lw to local lw cloning
	if !sourcevolume.IsFilesetBased && sourceFsDetails.Type == filesystemTypeRemote {
		return status.Error(codes.Unimplemented, "cloning of directory based volume belonging to remote cluster is not supported")
	}

	if sourcevolume.FsName != newvolume.VolBackendFs {
		if sourceFsDetails.Mount.Status != "mounted" {
			return status.Error(codes.Internal, fmt.Sprintf("filesystem %s is not mounted on GUI node", sourcevolume.FsName))
		}
	}

<<<<<<< HEAD
	if scVol.IsFilesetBased {
		if vID.FsetName == "" {
			vID.FsetName, err = conn.GetFileSetNameFromId(ctx, vID.FsName, vID.FsetId)
=======
	if sourcevolume.IsFilesetBased {
		if sourcevolume.FsetName == "" {
			sourcevolume.FsetName, err = conn.GetFileSetNameFromId(sourcevolume.FsName, sourcevolume.FsetId)
>>>>>>> 557ccd68
			if err != nil {
				return status.Error(codes.Internal, fmt.Sprintf("error in getting fileset details for %s", sourcevolume.FsetId))
			}
		}

<<<<<<< HEAD
		isFsetLinked, err := conn.IsFilesetLinked(ctx, vID.FsName, vID.FsetName)
=======
		isFsetLinked, err := conn.IsFilesetLinked(sourcevolume.FsName, sourcevolume.FsetName)
>>>>>>> 557ccd68
		if err != nil {
			return status.Error(codes.Internal, fmt.Sprintf("unable to get fileset link information for [%v]", sourcevolume.FsetName))
		}
		if !isFsetLinked {
			return status.Error(codes.Internal, fmt.Sprintf("fileset [%v] of source volume is not linked", sourcevolume.FsetName))
		}
	}

	if newvolume.NodeClass != "" {
		isValidNodeclass, err := conn.IsValidNodeclass(newvolume.NodeClass)
		if err != nil {
			return err
		}

		if !isValidNodeclass {
			return status.Error(codes.NotFound, fmt.Sprintf("nodeclass [%s] not found on cluster [%v]", newvolume.NodeClass, newvolume.ClusterId))
		}
	}

	return nil
}

func (cs *ScaleControllerServer) GetSnapIdMembers(sId string) (scaleSnapId, error) {
	splitSid := strings.Split(sId, ";")
	var sIdMem scaleSnapId

	if len(splitSid) < 4 {
		return scaleSnapId{}, status.Error(codes.Internal, fmt.Sprintf("Invalid Snapshot Id : [%v]", sId))
	}

	if len(splitSid) >= 8 {
		/* storageclass_type;volumeType;clusterId;FSUUID;consistency_group;filesetName;snapshotName;path */
		sIdMem.StorageClassType = splitSid[0]
		sIdMem.VolType = splitSid[1]
		sIdMem.ClusterId = splitSid[2]
		sIdMem.FsUUID = splitSid[3]
		sIdMem.ConsistencyGroup = splitSid[4]
		sIdMem.FsetName = splitSid[5]
		sIdMem.SnapName = splitSid[6]
		sIdMem.MetaSnapName = splitSid[7]
		if len(splitSid) == 9 && splitSid[8] != "" {
			sIdMem.Path = splitSid[8]
		} else {
			sIdMem.Path = "/"
		}
	} else {
		/* clusterId;FSUUID;filesetName;snapshotName;path */
		sIdMem.ClusterId = splitSid[0]
		sIdMem.FsUUID = splitSid[1]
		sIdMem.FsetName = splitSid[2]
		sIdMem.SnapName = splitSid[3]
		if len(splitSid) == 5 && splitSid[4] != "" {
			sIdMem.Path = splitSid[4]
		} else {
			sIdMem.Path = "/"
		}
		sIdMem.StorageClassType = STORAGECLASS_CLASSIC
	}
	return sIdMem, nil
}

func (cs *ScaleControllerServer) DeleteFilesetVol(ctx context.Context, FilesystemName string, FilesetName string, volumeIdMembers scaleVolId, conn connectors.SpectrumScaleConnector) (bool, error) {
	//Check if fileset exist has any snapshot
	loggerId := GetLoggerId(ctx)
	snapshotList, err := conn.ListFilesetSnapshots(ctx, FilesystemName, FilesetName)
	if err != nil {
		if strings.Contains(err.Error(), "EFSSG0072C") ||
			strings.Contains(err.Error(), "400 Invalid value in 'filesetName'") { // fileset is already deleted
			glog.V(4).Infof("[%s] fileset seems already deleted - %v", loggerId, err)
			return true, nil
		}
		return false, status.Error(codes.Internal, fmt.Sprintf("unable to list snapshot for fileset [%v]. Error: [%v]", FilesetName, err))
	}

	if len(snapshotList) > 0 {
		return false, status.Error(codes.Internal, fmt.Sprintf("volume fileset [%v] contains one or more snapshot, delete snapshot/volumesnapshot", FilesetName))
	}
	glog.V(4).Infof("[%s] there is no snapshot present in the fileset [%v], continue DeleteFilesetVol", loggerId, FilesetName)

	err = conn.DeleteFileset(FilesystemName, FilesetName)
	if err != nil {
		if strings.Contains(err.Error(), "EFSSG0072C") ||
			strings.Contains(err.Error(), "400 Invalid value in 'filesetName'") { // fileset is already deleted
			glog.V(4).Infof("[%s] fileset seems already deleted - %v", loggerId, err)
			return true, nil
		}
		return false, status.Error(codes.Internal, fmt.Sprintf("unable to Delete Fileset [%v] for FS [%v] and clusterId [%v].Error : [%v]", FilesetName, FilesystemName, volumeIdMembers.ClusterId, err))
	}
	return false, nil
}

// This function deletes fileset for Consitency Group
func (cs *ScaleControllerServer) DeleteCGFileset(ctx context.Context, FilesystemName string, volumeIdMembers scaleVolId, conn connectors.SpectrumScaleConnector) error {
	glog.V(4).Infof("trying to delete independent fileset for consistency group [%v]", volumeIdMembers.ConsistencyGroup)

	filesetDetails, err := conn.ListFileset(FilesystemName, volumeIdMembers.ConsistencyGroup)
	if err != nil {
		if strings.Contains(err.Error(), "EFSSG0072C") ||
			strings.Contains(err.Error(), "400 Invalid value in 'filesetName'") { // fileset is already deleted
			glog.V(4).Infof("fileset seems already deleted - %v", err)
			return nil
		}
		return status.Error(codes.Internal, fmt.Sprintf("unable to list fileset [%v]. Error: [%v]", volumeIdMembers.ConsistencyGroup, err))
	}

	// Check if fileset was created by IBM Spectrum Scale CSI Driver
	if filesetDetails.Config.Comment == connectors.FilesetComment {
		// before deletion of fileset get its inodeSpace.
		// this will help to identify if there are one or more dependent filesets for same inodeSpace
		// which is shared with independent fileset
		inodeSpace := filesetDetails.Config.InodeSpace
		filesets, err := conn.GetFilesetsInodeSpace(FilesystemName, inodeSpace)
		if err != nil {
			return status.Error(codes.Internal, fmt.Sprintf("listing of filesets for filesystem: [%v] failed. Error: [%v]", FilesystemName, err))
		}

		if len(filesets) > 1 {
			glog.V(4).Infof("found atleast one dependent fileset for consistency group: [%v]", volumeIdMembers.ConsistencyGroup)
			return nil
		}

		// Delete independent fileset for consistency group
		_, err = cs.DeleteFilesetVol(ctx, FilesystemName, volumeIdMembers.ConsistencyGroup, volumeIdMembers, conn)
		if err != nil {
			return err
		}
		glog.V(4).Infof("deleted independent fileset for consistency group [%v]", volumeIdMembers.ConsistencyGroup)
	} else {
		glog.V(4).Infof("independent fileset for consistency group [%v] not created by IBM Spectrum Scale CSI Driver. Cannot delete it.", volumeIdMembers.ConsistencyGroup)
	}

	return nil
}

func (cs *ScaleControllerServer) DeleteVolume(ctx context.Context, req *csi.DeleteVolumeRequest) (*csi.DeleteVolumeResponse, error) {
	loggerId := GetLoggerId(ctx)
	glog.V(3).Infof("[%s] DeleteVolume [%v]", loggerId, req)

	if err := cs.Driver.ValidateControllerServiceRequest(ctx, csi.ControllerServiceCapability_RPC_CREATE_DELETE_VOLUME); err != nil {
		glog.Warningf("[%s] invalid delete volume req: %v", loggerId, req)
		return nil, status.Error(codes.InvalidArgument,
			fmt.Sprintf("invalid delete volume req (%v): %v", req, err))
	}
	// For now the image get unconditionally deleted, but here retention policy can be checked
	volumeID := req.GetVolumeId()

	if volumeID == "" {
		return nil, status.Error(codes.InvalidArgument, "volume Id is missing")
	}

	volumeIdMembers, err := getVolIDMembers(volumeID)
	if err != nil {
		return &csi.DeleteVolumeResponse{}, err
	}

	glog.Infof("[%s] Volume Id Members [%v]", loggerId, volumeIdMembers)

	conn, err := cs.getConnFromClusterID(ctx, volumeIdMembers.ClusterId)
	if err != nil {
		return nil, err
	}

	primaryConn, isprimaryConnPresent := cs.Driver.connmap["primary"]
	if !isprimaryConnPresent {
		glog.Errorf("[%s] unable to get connector for primary cluster", loggerId)
		return nil, status.Error(codes.Internal, "unable to find primary cluster details in custom resource")
	}

	/* FsUUID in volumeIdMembers will be of Primary cluster. So lets get Name of it
	   from Primary cluster */
	FilesystemName, err := primaryConn.GetFilesystemName(ctx, volumeIdMembers.FsUUID)

	if err != nil {
		return nil, status.Error(codes.Internal, fmt.Sprintf("unable to get filesystem Name for Id [%v] and clusterId [%v]. Error [%v]", volumeIdMembers.FsUUID, volumeIdMembers.ClusterId, err))
	}

	mountInfo, err := primaryConn.GetFilesystemMountDetails(FilesystemName)

	if err != nil {
		return nil, status.Error(codes.Internal, fmt.Sprintf("unable to get mount info for FS [%v] in primary cluster", FilesystemName))
	}

	relPath := ""
	if volumeIdMembers.StorageClassType == STORAGECLASS_ADVANCED {
		relPath = strings.Replace(volumeIdMembers.Path, mountInfo.MountPoint, "", 1)
	} else {
		relPath = strings.Replace(volumeIdMembers.Path, cs.Driver.primary.PrimaryFSMount, "", 1)
	}
	relPath = strings.Trim(relPath, "!/")

	if volumeIdMembers.IsFilesetBased {
		var FilesetName string

		FilesystemName = getRemoteFsName(mountInfo.RemoteDeviceName)
		if volumeIdMembers.FsetName != "" {
			FilesetName = volumeIdMembers.FsetName
		} else {
			FilesetName, err = conn.GetFileSetNameFromId(ctx, FilesystemName, volumeIdMembers.FsetId)
			if err != nil {
				return nil, status.Error(codes.Internal, fmt.Sprintf("Unable to get Fileset Name for Id [%v] FS [%v] ClusterId [%v]", volumeIdMembers.FsetId, FilesystemName, volumeIdMembers.ClusterId))
			}
		}

		if FilesetName != "" {
			/* Confirm it is same fileset which was created for this PV */
			pvName := filepath.Base(relPath)
			if pvName == FilesetName {
				isFilesetAlreadyDel, err := cs.DeleteFilesetVol(ctx, FilesystemName, FilesetName, volumeIdMembers, conn)
				if err != nil {
					return nil, err
				}

				// Delete fileset related symlink
				if !isFilesetAlreadyDel && volumeIdMembers.StorageClassType != STORAGECLASS_ADVANCED {
					err = primaryConn.DeleteSymLnk(ctx, cs.Driver.primary.GetPrimaryFs(), relPath)
					if err != nil {
						return nil, status.Error(codes.Internal, fmt.Sprintf("unable to delete symlnk [%v:%v] Error [%v]", cs.Driver.primary.GetPrimaryFs(), relPath, err))
					}
				}

				if volumeIdMembers.StorageClassType == STORAGECLASS_ADVANCED {
					err := cs.DeleteCGFileset(ctx, FilesystemName, volumeIdMembers, conn)
					if err != nil {
						return nil, err
					}
				}
				return &csi.DeleteVolumeResponse{}, nil
			} else {
				glog.Infof("[%s] pv name from path [%v] does not match with filesetName [%v]. Skipping delete of fileset", loggerId, pvName, FilesetName)
			}
		}
	} else {
		/* Delete Dir for Lw volume */
		err = primaryConn.DeleteDirectory(ctx, cs.Driver.primary.GetPrimaryFs(), relPath, false)
		if err != nil {
			return nil, status.Error(codes.Internal, fmt.Sprintf("unable to Delete Dir using FS [%v] Relative SymLink [%v]. Error [%v]", FilesystemName, relPath, err))
		}
	}

	if volumeIdMembers.StorageClassType != STORAGECLASS_ADVANCED {
		err = primaryConn.DeleteSymLnk(ctx, cs.Driver.primary.GetPrimaryFs(), relPath)

		if err != nil {
			return nil, status.Error(codes.Internal, fmt.Sprintf("unable to delete symlnk [%v:%v] Error [%v]", cs.Driver.primary.GetPrimaryFs(), relPath, err))
		}
	}

	return &csi.DeleteVolumeResponse{}, nil
}

// ControllerGetCapabilities implements the default GRPC callout.
func (cs *ScaleControllerServer) ControllerGetCapabilities(ctx context.Context, req *csi.ControllerGetCapabilitiesRequest) (*csi.ControllerGetCapabilitiesResponse, error) {
	loggerId := GetLoggerId(ctx)
	glog.V(4).Infof("[%s] ControllerGetCapabilities called with req: %#v", loggerId, req)
	return &csi.ControllerGetCapabilitiesResponse{
		Capabilities: cs.Driver.cscap,
	}, nil
}

func (cs *ScaleControllerServer) ValidateVolumeCapabilities(ctx context.Context, req *csi.ValidateVolumeCapabilitiesRequest) (*csi.ValidateVolumeCapabilitiesResponse, error) {
	loggerId := GetLoggerId(ctx)
	volumeID := req.GetVolumeId()
	glog.V(4).Infof("[%s] ValidateVolumeCapabilities called with req: %#v", loggerId, req)
	if volumeID == "" {
		return nil, status.Error(codes.InvalidArgument, "VolumeID not present")
	}

	if len(req.VolumeCapabilities) == 0 {
		return nil, status.Error(codes.InvalidArgument, "No volume capability specified")
	}

	for _, cap := range req.VolumeCapabilities {
		if cap.GetAccessMode().GetMode() != csi.VolumeCapability_AccessMode_MULTI_NODE_MULTI_WRITER {
			return &csi.ValidateVolumeCapabilitiesResponse{Message: ""}, nil
		}
	}
	return &csi.ValidateVolumeCapabilitiesResponse{
		Confirmed: &csi.ValidateVolumeCapabilitiesResponse_Confirmed{
			VolumeCapabilities: req.VolumeCapabilities,
		},
	}, nil
}

func (cs *ScaleControllerServer) ControllerUnpublishVolume(ctx context.Context, req *csi.ControllerUnpublishVolumeRequest) (*csi.ControllerUnpublishVolumeResponse, error) {
	loggerId := GetLoggerId(ctx)
	glog.V(3).Infof("[%s] controllerserver ControllerUnpublishVolume", loggerId)
	glog.V(4).Infof("[%s] ControllerUnpublishVolume : req %#v", loggerId, req)

	if err := cs.Driver.ValidateControllerServiceRequest(ctx, csi.ControllerServiceCapability_RPC_PUBLISH_UNPUBLISH_VOLUME); err != nil {
		glog.V(3).Infof("[%s] invalid Unpublish volume request: %v", loggerId, req)
		return nil, status.Error(codes.Internal, fmt.Sprintf("ControllerUnpublishVolume: ValidateControllerServiceRequest failed: %v", err))
	}

	volumeID := req.GetVolumeId()
	_, err := getVolIDMembers(volumeID)
	if err != nil {
		return nil, status.Error(codes.InvalidArgument, "ControllerUnpublishVolume : VolumeID is not in proper format")
	}

	return &csi.ControllerUnpublishVolumeResponse{}, nil
}

func (cs *ScaleControllerServer) ControllerPublishVolume(ctx context.Context, req *csi.ControllerPublishVolumeRequest) (*csi.ControllerPublishVolumeResponse, error) { //nolint:gocyclo,funlen
	loggerId := GetLoggerId(ctx)
	glog.V(3).Infof("[%s] controllerserver ControllerPublishVolume", loggerId)
	glog.V(4).Infof("[%s] ControllerPublishVolume : req %#v", loggerId, req)

	if err := cs.Driver.ValidateControllerServiceRequest(ctx, csi.ControllerServiceCapability_RPC_PUBLISH_UNPUBLISH_VOLUME); err != nil {
		glog.V(3).Infof("[%s] invalid Publish volume request: %v", loggerId, req)
		return nil, status.Error(codes.Internal, fmt.Sprintf("ControllerPublishVolume: ValidateControllerServiceRequest failed: %v", err))
	}

	//ControllerPublishVolumeRequest{VolumeId:"934225357755027944;09762E35:5D26932A;path=/ibm/gpfs0/volume1", NodeId:"node4", VolumeCapability:(*csi.VolumeCapability)(0xc00005d6c0), Readonly:false, Secrets:map[string]string(nil), VolumeContext:map[string]string(nil), XXX_NoUnkeyedLiteral:struct {}{}, XXX_unrecognized:[]uint8(nil), XXX_sizecache:0}

	nodeID := req.GetNodeId()

	if nodeID == "" {
		return nil, status.Error(codes.InvalidArgument, "NodeID not present")
	}

	volumeID := req.GetVolumeId()

	if volumeID == "" {
		return nil, status.Error(codes.InvalidArgument, "ControllerPublishVolume : VolumeID is not present")
	}

	var isFsMounted bool

	//Assumption : filesystem_uuid is always from local/primary cluster.

	volumeIDMembers, err := getVolIDMembers(volumeID)
	if err != nil {
		return nil, status.Error(codes.InvalidArgument, "ControllerPublishVolume : VolumeID is not in proper format")
	}

	filesystemID := volumeIDMembers.FsUUID
	volumePath := volumeIDMembers.Path

	// if SKIP_MOUNT_UNMOUNT == "yes" then mount/unmount will not be invoked
	skipMountUnmount := utils.GetEnv(SKIP_MOUNT_UNMOUNT, yes)
	glog.V(4).Infof("[%s] ControllerPublishVolume : SKIP_MOUNT_UNMOUNT is set to %s", loggerId, skipMountUnmount)

	//Get filesystem name from UUID
	fsName, err := cs.Driver.connmap["primary"].GetFilesystemName(ctx, filesystemID)
	if err != nil {
		glog.Errorf("[%s] ControllerPublishVolume : Error in getting filesystem Name for filesystem ID of %s.", loggerId, filesystemID)
		return nil, status.Error(codes.Internal, fmt.Sprintf("ControllerPublishVolume : Error in getting filesystem Name for filesystem ID of %s. Error [%v]", filesystemID, err))
	}

	//Check if primary filesystem is mounted.
	primaryfsName := cs.Driver.primary.GetPrimaryFs()
	pfsMount, err := cs.Driver.connmap["primary"].GetFilesystemMountDetails(primaryfsName)
	if err != nil {
		glog.Errorf("[%s] ControllerPublishVolume : Error in getting filesystem mount details for %s", loggerId, primaryfsName)
		return nil, status.Error(codes.Internal, fmt.Sprintf("ControllerPublishVolume : Error in getting filesystem mount details for %s. Error [%v]", primaryfsName, err))
	}

	// Node mapping check
	scalenodeID := getNodeMapping(nodeID)
	glog.V(4).Infof("[%s] ControllerUnpublishVolume : scalenodeID:%s --known as-- k8snodeName: %s", loggerId, scalenodeID, nodeID)

	shortnameNodeMapping := utils.GetEnv(SHORTNAME_NODE_MAPPING, no)
	if shortnameNodeMapping == yes {
		glog.V(4).Infof("[%s] ControllerPublishVolume : SHORTNAME_NODE_MAPPING is set to %s", loggerId, shortnameNodeMapping)
	}

	var ispFsMounted bool
	// NodesMounted has admin node names
	// This means node mapping must be to admin names.
	// Unless shortnameNodeMapping=="yes", then we should check shortname portion matches.
	if shortnameNodeMapping == yes {
		ispFsMounted = shortnameInSlice(scalenodeID, pfsMount.NodesMounted)
	} else {
		ispFsMounted = utils.StringInSlice(scalenodeID, pfsMount.NodesMounted)
	}

	glog.V(4).Infof("[%s] ControllerPublishVolume : Primary FS is mounted on %v", loggerId, pfsMount.NodesMounted)
	glog.V(4).Infof("[%s] ControllerPublishVolume : Primary Fileystem is %s and Volume is from Filesystem %s", loggerId, primaryfsName, fsName)
	// Skip if primary filesystem and volume filesystem is same
	if volumeIDMembers.StorageClassType == STORAGECLASS_ADVANCED || primaryfsName != fsName {
		//Check if filesystem is mounted
		fsMount, err := cs.Driver.connmap["primary"].GetFilesystemMountDetails(ctx, fsName)
		if err != nil {
			glog.Errorf("[%s] ControllerPublishVolume : Error in getting filesystem mount details for %s", loggerId, fsName)
			return nil, status.Error(codes.Internal, fmt.Sprintf("ControllerPublishVolume : Error in getting filesystem mount details for %s. Error [%v]", fsName, err))
		}

		if volumeIDMembers.StorageClassType == STORAGECLASS_ADVANCED &&
			!strings.HasPrefix(volumePath, fsMount.MountPoint) {
			glog.Errorf("[%s] ControllerPublishVolume : Volume path %s is not part of the filesystem %s", loggerId, volumePath, fsName)
			return nil, status.Error(codes.Internal, fmt.Sprintf("ControllerPublishVolume : Volume path %s is not part of the filesystem %s", volumePath, fsName))
		} else if !strings.HasPrefix(volumePath, fsMount.MountPoint) &&
			!strings.HasPrefix(volumePath, pfsMount.MountPoint) {
			glog.Errorf("[%s] ControllerPublishVolume : Volume path %s is not part of the filesystem %s or %s", loggerId, volumePath, primaryfsName, fsName)
			return nil, status.Error(codes.Internal, fmt.Sprintf("ControllerPublishVolume : Volume path %s is not part of the filesystem %s or %s", volumePath, primaryfsName, fsName))
		}

		// NodesMounted has admin node names
		// This means node mapping must be to admin names.
		// Unless shortnameNodeMapping=="yes", then we should check shortname portion matches.
		if shortnameNodeMapping == yes {
			isFsMounted = shortnameInSlice(scalenodeID, pfsMount.NodesMounted)
		} else {
			isFsMounted = utils.StringInSlice(scalenodeID, pfsMount.NodesMounted)
		}

		glog.V(4).Infof("[%s] ControllerPublishVolume : Volume Source FS is mounted on %v", loggerId, fsMount.NodesMounted)
	} else {
		if !strings.HasPrefix(volumePath, pfsMount.MountPoint) {
			glog.Errorf("[%s] ControllerPublishVolume : Volume path %s is not part of the filesystem %s", loggerId, volumePath, primaryfsName)
			return nil, status.Error(codes.Internal, fmt.Sprintf("ControllerPublishVolume : Volume path %s is not part of the filesystem %s", volumePath, primaryfsName))
		}

		isFsMounted = ispFsMounted
	}

	glog.V(4).Infof("[%s] ControllerPublishVolume : Mount Status Primaryfs [ %t ], Sourcefs [ %t ]", loggerId, ispFsMounted, isFsMounted)

	if isFsMounted && ispFsMounted {
		glog.V(4).Infof("[%s] ControllerPublishVolume : %s and %s are mounted on %s so returning success", loggerId, fsName, primaryfsName, scalenodeID)
		return &csi.ControllerPublishVolumeResponse{}, nil
	}

	if skipMountUnmount == "yes" && (!isFsMounted || !ispFsMounted) {
		glog.Errorf("[%s] ControllerPublishVolume : SKIP_MOUNT_UNMOUNT == yes and either %s or %s is not mounted on node %s", loggerId, primaryfsName, fsName, scalenodeID)
		return nil, status.Error(codes.Internal, fmt.Sprintf("ControllerPublishVolume : SKIP_MOUNT_UNMOUNT == yes and either %s or %s is not mounted on node %s.", primaryfsName, fsName, scalenodeID))
	}

	//mount the primary filesystem if not mounted
	if !(ispFsMounted) && skipMountUnmount == no {
		glog.V(4).Infof("[%s] ControllerPublishVolume : mounting Filesystem %s on %s", loggerId, primaryfsName, scalenodeID)
		err = cs.Driver.connmap["primary"].MountFilesystem(primaryfsName, scalenodeID)
		if err != nil {
			glog.Errorf("[%s] ControllerPublishVolume : Error in mounting filesystem %s on node %s", loggerId, primaryfsName, scalenodeID)
			return nil, status.Error(codes.Internal, fmt.Sprintf("ControllerPublishVolume :  Error in mounting filesystem %s on node %s. Error [%v]", primaryfsName, scalenodeID, err))
		}
	}

	//mount the volume filesystem if mounted
	if !(isFsMounted) && skipMountUnmount == no && primaryfsName != fsName {
		glog.V(4).Infof("[%s] ControllerPublishVolume : mounting %s on %s", loggerId, fsName, scalenodeID)
		err = cs.Driver.connmap["primary"].MountFilesystem(fsName, scalenodeID)
		if err != nil {
			glog.Errorf("[%s] ControllerPublishVolume : Error in mounting filesystem %s on node %s", loggerId, fsName, scalenodeID)
			return nil, status.Error(codes.Internal, fmt.Sprintf("ControllerPublishVolume : Error in mounting filesystem %s on node %s. Error [%v]", fsName, scalenodeID, err))
		}
	}
	return &csi.ControllerPublishVolumeResponse{}, nil
}

func (cs *ScaleControllerServer) CheckNewSnapRequired(ctx context.Context, conn connectors.SpectrumScaleConnector, filesystemName string, filesetName string, snapWindow int) (string, error) {
	loggerId := GetLoggerId(ctx)
	latestSnapList, err := conn.GetLatestFilesetSnapshots(filesystemName, filesetName)
	if err != nil {
		glog.Errorf("[%s] CheckNewSnapRequired - getting latest snapshot list failed for fileset: [%s:%s]. Error: [%v]", loggerId, filesystemName, filesetName, err)
		return "", err
	}

	if len(latestSnapList) == 0 {
		// No snapshot exists, so create new one
		return "", nil
	}

	timestamp, err := cs.getSnapshotCreateTimestamp(conn, filesystemName, filesetName, latestSnapList[0].SnapshotName)
	if err != nil {
		glog.Errorf("[%s] error getting create timestamp for snapshot %s:%s:%s", loggerId, filesystemName, filesetName, latestSnapList[0].SnapshotName)
		return "", err
	}

	var timestampSecs int64
	timestampSecs = timestamp.GetSeconds()
	lastSnapTime := time.Unix(timestampSecs, 0)
	passedTime := time.Now().Sub(lastSnapTime).Seconds()
	glog.V(3).Infof("[%s] for fileset [%s:%s], last snapshot time: [%v], current time: [%v], passed time: %v seconds, snapWindow: %v minutes", loggerId, filesystemName, filesetName, lastSnapTime, time.Now(), int64(passedTime), snapWindow)

	snapWindowSeconds := snapWindow * 60

	if passedTime < float64(snapWindowSeconds) {
		// we don't need to take new snapshot
		glog.V(3).Infof("[%s] CheckNewSnapRequired - for fileset [%s:%s], using existing snapshot [%s]", loggerId, filesystemName, filesetName, latestSnapList[0].SnapshotName)
		return latestSnapList[0].SnapshotName, nil
	}

	glog.V(3).Infof("[%s] CheckNewSnapRequired - for fileset [%s:%s] we need to create new snapshot", loggerId, filesystemName, filesetName)
	return "", nil
}

func (cs *ScaleControllerServer) MakeSnapMetadataDir(ctx context.Context, conn connectors.SpectrumScaleConnector, filesystemName string, filesetName string, indepFileset string, cgSnapName string, metaSnapName string) error {
	loggerId := GetLoggerId(ctx)
	path := fmt.Sprintf("%s/%s/%s", indepFileset, cgSnapName, metaSnapName)
	glog.V(3).Infof("[%s] MakeSnapMetadataDir - creating directory [%s] for fileset: [%s:%s]", loggerId, path, filesystemName, filesetName)
	err := conn.MakeDirectory(filesystemName, path, "0", "0")
	if err != nil {
		// Directory creation failed
		glog.Errorf("[%s] for volume:[%v] - unable to create directory [%v] in filesystem [%v]. Error : %v", loggerId, filesetName, path, filesystemName, err)
		return fmt.Errorf("unable to create directory [%v] in filesystem [%v]. Error : %v", path, filesystemName, err)
	}
	return nil
}

// CreateSnapshot Create Snapshot
func (cs *ScaleControllerServer) CreateSnapshot(ctx context.Context, req *csi.CreateSnapshotRequest) (*csi.CreateSnapshotResponse, error) { //nolint:gocyclo,funlen
	loggerId := GetLoggerId(ctx)
	glog.V(3).Infof("[%s] CreateSnapshot - create snapshot req: %v", loggerId, req)

	if err := cs.Driver.ValidateControllerServiceRequest(ctx, csi.ControllerServiceCapability_RPC_CREATE_DELETE_SNAPSHOT); err != nil {
		glog.V(3).Infof("[%s] CreateSnapshot - invalid create snapshot req: %v", loggerId, req)
		return nil, status.Error(codes.Internal, fmt.Sprintf("CreateSnapshot ValidateControllerServiceRequest failed: %v", err))
	}

	if req == nil {
		return nil, status.Error(codes.InvalidArgument, "CreateSnapshot - Request cannot be empty")
	}

	volID := req.GetSourceVolumeId()
	if volID == "" {
		return nil, status.Error(codes.InvalidArgument, "CreateSnapshot - Source Volume ID is a required field")
	}

	volumeIDMembers, err := getVolIDMembers(volID)
	if err != nil {
		return nil, status.Error(codes.InvalidArgument, fmt.Sprintf("CreateSnapshot - Error in source Volume ID %v: %v", volID, err))
	}

	if !volumeIDMembers.IsFilesetBased {
		return nil, status.Error(codes.InvalidArgument, fmt.Sprintf("CreateSnapshot - volume [%s] - Volume snapshot can only be created when source volume is fileset", volID))
	}

	if (volumeIDMembers.StorageClassType == STORAGECLASS_ADVANCED) && (volumeIDMembers.VolType != FILE_DEPENDENTFILESET_VOLUME) {
		return nil, status.Error(codes.InvalidArgument, fmt.Sprintf("CreateSnapshot - volume [%s] - Volume snapshot can only be created when source volume is dependent fileset for new storageClass", volID))
	}

	conn, err := cs.getConnFromClusterID(ctx, volumeIDMembers.ClusterId)
	if err != nil {
		return nil, err
	}

	/* Check if Spectrum Scale supports Snapshot */
	chkSnapshotErr := cs.checkSnapshotSupport(conn)
	if chkSnapshotErr != nil {
		return nil, chkSnapshotErr
	}

	primaryConn, isprimaryConnPresent := cs.Driver.connmap["primary"]
	if !isprimaryConnPresent {
		glog.Errorf("[%s] CreateSnapshot - unable to get connector for primary cluster", loggerId)
		return nil, status.Error(codes.Internal, "CreateSnapshot - unable to find primary cluster details in custom resource")
	}

	filesystemName, err := primaryConn.GetFilesystemName(ctx, volumeIDMembers.FsUUID)
	if err != nil {
		return nil, status.Error(codes.Internal, fmt.Sprintf("CreateSnapshot - Unable to get filesystem Name for Filesystem Uid [%v] and clusterId [%v]. Error [%v]", volumeIDMembers.FsUUID, volumeIDMembers.ClusterId, err))
	}

	mountInfo, err := primaryConn.GetFilesystemMountDetails(filesystemName)
	if err != nil {
		return nil, status.Error(codes.Internal, fmt.Sprintf("CreateSnapshot - unable to get mount info for FS [%v] in primary cluster", filesystemName))
	}

	filesetResp := connectors.Fileset_v2{}
	filesystemName = getRemoteFsName(mountInfo.RemoteDeviceName)
	if volumeIDMembers.FsetName != "" {
		filesetResp, err = conn.GetFileSetResponseFromName(filesystemName, volumeIDMembers.FsetName)
		if err != nil {
			return nil, status.Error(codes.Internal, fmt.Sprintf("CreateSnapshot - Unable to get Fileset response for Fileset [%v] FS [%v] ClusterId [%v]", volumeIDMembers.FsetName, filesystemName, volumeIDMembers.ClusterId))
		}
	} else {
		filesetResp, err = conn.GetFileSetResponseFromId(ctx, filesystemName, volumeIDMembers.FsetId)
		if err != nil {
			return nil, status.Error(codes.Internal, fmt.Sprintf("CreateSnapshot - Unable to get Fileset response for Fileset Id [%v] FS [%v] ClusterId [%v]", volumeIDMembers.FsetId, filesystemName, volumeIDMembers.ClusterId))
		}
	}

	if volumeIDMembers.StorageClassType != STORAGECLASS_ADVANCED {
		if filesetResp.Config.ParentId > 0 {
			return nil, status.Error(codes.InvalidArgument, fmt.Sprintf("CreateSnapshot - volume [%s] - Volume snapshot can only be created when source volume is independent fileset", volID))
		}
	}

	filesetName := filesetResp.FilesetName
	relPath := ""
	if volumeIDMembers.StorageClassType == STORAGECLASS_ADVANCED {
		glog.V(3).Infof("[%s] CreateSnapshot - creating snapshot for advanced storageClass", loggerId)
		relPath = strings.Replace(volumeIDMembers.Path, mountInfo.MountPoint, "", 1)
	} else {
		glog.V(3).Infof("[%s] CreateSnapshot - creating snapshot for classic storageClass", loggerId)
		relPath = strings.Replace(volumeIDMembers.Path, cs.Driver.primary.PrimaryFSMount, "", 1)
	}
	relPath = strings.Trim(relPath, "!/")

	/* Confirm it is same fileset which was created for this PV */
	pvName := filepath.Base(relPath)
	if pvName != filesetName {
		return nil, status.Error(codes.Internal, fmt.Sprintf("CreateSnapshot - PV name from path [%v] does not match with filesetName [%v].", pvName, filesetName))
	}

	if volumeIDMembers.StorageClassType == STORAGECLASS_ADVANCED {
		filesetName = volumeIDMembers.ConsistencyGroup
	}

	snapName := req.GetName()
	snapWindowInt := 0
	if volumeIDMembers.StorageClassType == STORAGECLASS_ADVANCED {
		snapParams := req.GetParameters()
		snapWindow, snapWindowSpecified := snapParams[connectors.UserSpecifiedSnapWindow]
		if !snapWindowSpecified {
			// use default snapshot window for consistency group
			snapWindow = defaultSnapWindow
			glog.V(3).Infof("[%s] snapWindow not specified. Using default snapWindow: [%s] for for fileset[%s:%s]", loggerId, snapWindow, filesetResp.FilesetName, filesystemName)
		}
		snapWindowInt, err = strconv.Atoi(snapWindow)
		if err != nil {
			return nil, status.Error(codes.Internal, fmt.Sprintf("CreateSnapshot [%s] - invalid snapWindow value: [%v]", snapName, snapWindow))
		}
	}

	snapExist, err := conn.CheckIfSnapshotExist(ctx, filesystemName, filesetName, snapName)
	if err != nil {
		glog.Errorf("[%s] CreateSnapshot [%s] - Unable to get the snapshot details. Error [%v]", loggerId, snapName, err)
		return nil, status.Error(codes.Internal, fmt.Sprintf("Unable to get the snapshot details for [%s]. Error [%v]", snapName, err))
	}

	if !snapExist {
		/* For new storageClass check last snapshot creation time, if time passed is less than
		 * snapWindow then return existing snapshot */
		createNewSnap := true
		if volumeIDMembers.StorageClassType == STORAGECLASS_ADVANCED {
			cgSnapName, err := cs.CheckNewSnapRequired(ctx, conn, filesystemName, filesetName, snapWindowInt)
			if err != nil {
				glog.Errorf("[%s] CreateSnapshot [%s] - unable to check if snapshot is required for new storageClass for fileset [%s:%s]. Error: [%v]", loggerId, snapName, filesystemName, filesetName, err)
				return nil, err
			}
			if cgSnapName != "" {
				usable, err := cs.isExistingSnapUseableForVol(conn, filesystemName, filesetName, filesetResp.FilesetName, cgSnapName)
				if !usable {
					return nil, err
				}
				createNewSnap = false
				snapName = cgSnapName
			} else {
				glog.V(3).Infof("[%s] CreateSnapshot - creating new snapshot for consistency group for fileset: [%s:%s]", loggerId, filesystemName, filesetName)
			}
		}

		if createNewSnap {
			snapshotList, err := conn.ListFilesetSnapshots(ctx, filesystemName, filesetName)
			if err != nil {
				glog.Errorf("[%s] CreateSnapshot [%s] - unable to list snapshots for fileset [%s:%s]. Error: [%v]", loggerId, snapName, filesystemName, filesetName, err)
				return nil, status.Error(codes.Internal, fmt.Sprintf("unable to list snapshots for fileset [%s:%s]. Error: [%v]", filesystemName, filesetName, err))
			}

			if len(snapshotList) >= 256 {
				glog.Errorf("[%s] CreateSnapshot [%s] - max limit of snapshots reached for fileset [%s:%s]. No more snapshots can be created for this fileset.", loggerId, snapName, filesystemName, filesetName)
				return nil, status.Error(codes.OutOfRange, fmt.Sprintf("max limit of snapshots reached for fileset [%s:%s]. No more snapshots can be created for this fileset.", filesystemName, filesetName))
			}

			snaperr := conn.CreateSnapshot(ctx, filesystemName, filesetName, snapName)
			if snaperr != nil {
				glog.Errorf("[%s] snapshot [%s] - Unable to create snapshot. Error [%v]", loggerId, snapName, snaperr)
				return nil, status.Error(codes.Internal, fmt.Sprintf("unable to create snapshot [%s]. Error [%v]", snapName, snaperr))
			}
		}
	}

	snapID := ""
	if volumeIDMembers.StorageClassType == STORAGECLASS_ADVANCED {
		// storageclass_type;volumeType;clusterId;FSUUID;consistency_group;filesetName;snapshotName;metaSnapshotName
		snapID = fmt.Sprintf("%s;%s;%s;%s;%s;%s;%s;%s", volumeIDMembers.StorageClassType, volumeIDMembers.VolType, volumeIDMembers.ClusterId, volumeIDMembers.FsUUID, filesetName, filesetResp.FilesetName, snapName, req.GetName())
	} else {
		if filesetResp.Config.Comment == connectors.FilesetComment &&
			(cs.Driver.primary.PrimaryFset != filesetName || cs.Driver.primary.PrimaryFs != filesystemName) {
			// Dynamically created PVC, here path is the xxx-data directory within the fileset where all volume data resides
			// storageclass_type;volumeType;clusterId;FSUUID;consistency_group;filesetName;snapshotName;metaSnapshotName;path
			snapID = fmt.Sprintf("%s;%s;%s;%s;%s;%s;%s;%s;%s-data", volumeIDMembers.StorageClassType, volumeIDMembers.VolType, volumeIDMembers.ClusterId, volumeIDMembers.FsUUID, "", filesetName, snapName, "", filesetName)
		} else {
			// This is statically created PVC from an independent fileset, here path is the root of fileset
			// storageclass_type;volumeType;clusterId;FSUUID;consistency_group;filesetName;snapshotName;metaSnapshotName;/
			snapID = fmt.Sprintf("%s;%s;%s;%s;%s;%s;%s;%s;/", volumeIDMembers.StorageClassType, volumeIDMembers.VolType, volumeIDMembers.ClusterId, volumeIDMembers.FsUUID, "", filesetName, snapName, "")
		}
	}

	timestamp, err := cs.getSnapshotCreateTimestamp(conn, filesystemName, filesetName, snapName)
	if err != nil {
		glog.Errorf("[%s] error getting create timestamp for snapshot %s:%s:%s", loggerId, filesystemName, filesetName, snapName)
		return nil, err
	}

	restoreSize, err := cs.getSnapRestoreSize(conn, filesystemName, filesetResp.FilesetName)
	if err != nil {
		glog.Errorf("[%s] error getting the snapshot restore size for snapshot %s:%s:%s", loggerId, filesystemName, filesetResp.FilesetName, snapName)
		return nil, err
	}

	if volumeIDMembers.StorageClassType == STORAGECLASS_ADVANCED {
		err := cs.MakeSnapMetadataDir(ctx, conn, filesystemName, filesetResp.FilesetName, filesetName, snapName, req.GetName())
		if err != nil {
			glog.Errorf("[%s] error in creating directory for storing metadata information for advanced storageClass. Error: [%v]", loggerId, err)
			return nil, err
		}
	}

	return &csi.CreateSnapshotResponse{
		Snapshot: &csi.Snapshot{
			SnapshotId:     snapID,
			SourceVolumeId: volID,
			ReadyToUse:     true,
			CreationTime:   &timestamp,
			SizeBytes:      restoreSize,
		},
	}, nil
}

func (cs *ScaleControllerServer) getSnapshotCreateTimestamp(conn connectors.SpectrumScaleConnector, fs string, fset string, snap string) (timestamp.Timestamp, error) {
	var timestamp timestamp.Timestamp

	createTS, err := conn.GetSnapshotCreateTimestamp(fs, fset, snap)
	if err != nil {
		glog.Errorf("snapshot [%s] - Unable to get snapshot create timestamp", snap)
		return timestamp, err
	}

	timezoneOffset, err := conn.GetTimeZoneOffset()
	if err != nil {
		glog.Errorf("snapshot [%s] - Unable to get cluster timezone", snap)
		return timestamp, err
	}

	// for GMT, REST API returns Z instead of 00:00
	if timezoneOffset == "Z" {
		timezoneOffset = "+00:00"
	}

	// Rest API returns create timestamp in the format 2006-01-02 15:04:05,000
	// irrespective of the cluster timezone. We replace the last part of this date
	// with the timezone offset returned by cluster config REST API and then parse
	// the timestamp with correct zone info
	const longForm = "2006-01-02 15:04:05-07:00"
	//nolint::staticcheck

	createTSTZ := strings.Replace(createTS, ",000", timezoneOffset, 1)
	t, err := time.Parse(longForm, createTSTZ)
	if err != nil {
		glog.Errorf("snapshot - for fileset [%s:%s] error in parsing timestamp: [%v]. Error: [%v]", fs, fset, createTS, err)
		return timestamp, err
	}
	timestamp.Seconds = t.Unix()
	timestamp.Nanos = 0

	glog.V(3).Infof("getSnapshotCreateTimestamp: for fileset [%s:%s] snapshot creation timestamp: [%v]", fs, fset, createTSTZ)
	return timestamp, nil
}

func (cs *ScaleControllerServer) getSnapRestoreSize(conn connectors.SpectrumScaleConnector, filesystemName string, filesetName string) (int64, error) {
	quotaResp, err := conn.GetFilesetQuotaDetails(filesystemName, filesetName)

	if err != nil {
		return 0, err
	}

	if quotaResp.BlockLimit < 0 {
		glog.Errorf("getSnapRestoreSize: Invalid block limit [%v] for fileset [%s:%s] found", quotaResp.BlockLimit, filesystemName, filesetName)
		return 0, status.Error(codes.Internal, fmt.Sprintf("invalid block limit [%v] for fileset [%s:%s] found", quotaResp.BlockLimit, filesystemName, filesetName))
	}

	// REST API returns block limit in kb, convert it to bytes and return
	return int64(quotaResp.BlockLimit * 1024), nil
}

func (cs *ScaleControllerServer) isExistingSnapUseableForVol(conn connectors.SpectrumScaleConnector, filesystemName string, consistencyGroup string, filesetName string, cgSnapName string) (bool, error) {
	pathDir := fmt.Sprintf("%s/.snapshots/%s/%s", consistencyGroup, cgSnapName, filesetName)
	_, err := conn.StatDirectory(filesystemName, pathDir)
	if err != nil {
		if strings.Contains(err.Error(), "EFSSG0264C") ||
			strings.Contains(err.Error(), "does not exist") { // directory does not exist
			return false, status.Error(codes.Internal, fmt.Sprintf("snapshot for volume [%v] in filesystem [%v] is not taken. Wait till current snapWindow expires.", filesetName, filesystemName))
		} else {
			return false, err
		}
	}
	return true, nil
}

func (cs *ScaleControllerServer) DelSnapMetadataDir(ctx context.Context, conn connectors.SpectrumScaleConnector, filesystemName string, consistencyGroup string, filesetName string, cgSnapName string, metaSnapName string) (bool, error) {
	loggerId := GetLoggerId(ctx)
	pathDir := fmt.Sprintf("%s/%s/%s", consistencyGroup, cgSnapName, metaSnapName)
	err := conn.DeleteDirectory(ctx, filesystemName, pathDir, false)
	if err != nil {
		if !(strings.Contains(err.Error(), "EFSSG0264C") ||
			strings.Contains(err.Error(), "does not exist")) { // directory is already deleted
			return false, status.Error(codes.Internal, fmt.Sprintf("unable to Delete Dir using FS [%v] at path [%v]. Error [%v]", filesystemName, pathDir, err))
		}
	}

	// Now check if consistency group snapshot metadata directory can be deleted
	pathDir = fmt.Sprintf("%s/%s", consistencyGroup, cgSnapName)
	statInfo, err := conn.StatDirectory(filesystemName, pathDir)
	if err != nil {
		if !(strings.Contains(err.Error(), "EFSSG0264C") ||
			strings.Contains(err.Error(), "does not exist")) { // directory is already deleted
			return false, status.Error(codes.Internal, fmt.Sprintf("unable to stat directory using FS [%v] at path [%v]. Error [%v]", filesystemName, pathDir, err))
		}
		return true, nil
	}

	statSplit := strings.Split(statInfo, "\n")
	thirdLineSplit := strings.Split(statSplit[2], " ")
	lenSplit := len(thirdLineSplit)
	linkStr := strings.TrimRight(thirdLineSplit[lenSplit-1], "\n")
	nlink, err := strconv.Atoi(linkStr)
	if err != nil {
		return false, status.Error(codes.Internal, fmt.Sprintf("invalid number of links [%v] returned in stat output for FS [%v] at path [%v]. Error [%v]", linkStr, filesystemName, pathDir, err))
	}

	glog.V(3).Infof("[%s] DelSnapMetadataDir - number of links for directory in FS [%v] at path [%v] is [%v]", loggerId, filesystemName, pathDir, nlink)

	if nlink == 2 {
		// directory can be deleted
		err := conn.DeleteDirectory(ctx, filesystemName, pathDir, true)
		if err != nil {
			if !(strings.Contains(err.Error(), "EFSSG0264C") ||
				strings.Contains(err.Error(), "does not exist")) {
				return false, status.Error(codes.Internal, fmt.Sprintf("unable to delete directory for FS [%v] at path [%v]. Error: [%v]", filesystemName, pathDir, err))
			}
		}
		return true, nil
	}
	return false, nil
}

// DeleteSnapshot - Delete snapshot
func (cs *ScaleControllerServer) DeleteSnapshot(ctx context.Context, req *csi.DeleteSnapshotRequest) (*csi.DeleteSnapshotResponse, error) {
	loggerId := GetLoggerId(ctx)
	glog.V(3).Infof("[%s] DeleteSnapshot - delete snapshot req: %v", loggerId, req)

	if err := cs.Driver.ValidateControllerServiceRequest(ctx, csi.ControllerServiceCapability_RPC_CREATE_DELETE_SNAPSHOT); err != nil {
		glog.Errorf("[%s] DeleteSnapshot - invalid delete snapshot req %v: %v", loggerId, req, err)
		return nil, status.Error(codes.Internal, fmt.Sprintf("DeleteSnapshot - ValidateControllerServiceRequest failed: %v", err))
	}

	if req == nil {
		return nil, status.Error(codes.InvalidArgument, "DeleteSnapshot - request cannot be empty")
	}
	snapID := req.GetSnapshotId()

	if snapID == "" {
		return nil, status.Error(codes.InvalidArgument, "DeleteSnapshot - snapshot Id is a required field")
	}

	snapIdMembers, err := cs.GetSnapIdMembers(snapID)
	if err != nil {
		glog.Errorf("[%s] invalid snapshot ID %s [%v]", loggerId, snapID, err)
		return nil, err
	}

	conn, err := cs.getConnFromClusterID(ctx, snapIdMembers.ClusterId)
	if err != nil {
		return nil, err
	}

	filesystemName, err := conn.GetFilesystemName(ctx, snapIdMembers.FsUUID)
	if err != nil {
		return nil, status.Error(codes.Internal, fmt.Sprintf("DeleteSnapshot - unable to get filesystem Name for Filesystem UID [%v] and clusterId [%v]. Error [%v]", snapIdMembers.FsUUID, snapIdMembers.ClusterId, err))
	}

	filesetExist := false
	if snapIdMembers.StorageClassType == STORAGECLASS_ADVANCED {
		filesetExist, err = conn.CheckIfFilesetExist(ctx, filesystemName, snapIdMembers.ConsistencyGroup)
	} else {
		filesetExist, err = conn.CheckIfFilesetExist(ctx, filesystemName, snapIdMembers.FsetName)
	}
	if err != nil {
		return nil, status.Error(codes.Internal, fmt.Sprintf("DeleteSnapshot - unable to get the fileset %s details details. Error [%v]", snapIdMembers.FsetName, err))
	}

	//skip delete if snapshot not exist, return success
	if filesetExist {
		snapExist := false
		if snapIdMembers.StorageClassType == STORAGECLASS_ADVANCED {
			glog.V(5).Infof("[%s] DeleteSnapshot - for advanced storageClass check if snapshot [%s] exist in fileset [%s] under filesystem [%s]", loggerId, snapIdMembers.SnapName, snapIdMembers.ConsistencyGroup, filesystemName)
			chkSnapExist, err := conn.CheckIfSnapshotExist(ctx, filesystemName, snapIdMembers.ConsistencyGroup, snapIdMembers.SnapName)
			if err != nil {
				return nil, status.Error(codes.Internal, fmt.Sprintf("DeleteSnapshot - unable to get the snapshot details. Error [%v]", err))
			}
			snapExist = chkSnapExist
		} else {
			glog.V(5).Infof("[%s] DeleteSnapshot - for classic storageClass check if snapshot [%s] exist in fileset [%s] under filesystem [%s]", loggerId, snapIdMembers.SnapName, snapIdMembers.FsetName, filesystemName)
			chkSnapExist, err := conn.CheckIfSnapshotExist(ctx, filesystemName, snapIdMembers.FsetName, snapIdMembers.SnapName)
			if err != nil {
				return nil, status.Error(codes.Internal, fmt.Sprintf("DeleteSnapshot - unable to get the snapshot details. Error [%v]", err))
			}
			snapExist = chkSnapExist
		}

		// skip delete snapshot if not exist, return success
		if snapExist {
			deleteSnapshot := true
			filesetName := snapIdMembers.FsetName
			if snapIdMembers.StorageClassType == STORAGECLASS_ADVANCED {
				delSnap, snaperr := cs.DelSnapMetadataDir(ctx, conn, filesystemName, snapIdMembers.ConsistencyGroup, snapIdMembers.FsetName, snapIdMembers.SnapName, snapIdMembers.MetaSnapName)
				if snaperr != nil {
					glog.Errorf("[%s] DeleteSnapshot - error while deleting snapshot %v: Error: %v", loggerId, snapIdMembers.SnapName, snaperr)
					return nil, snaperr
				}
				if delSnap {
					filesetName = snapIdMembers.ConsistencyGroup
					glog.V(5).Infof("[%s] DeleteSnapshot - for advanced storageClass we can delete snapshot [%s] from fileset [%s] under filesystem [%s]", loggerId, snapIdMembers.SnapName, filesetName, filesystemName)
				} else {
					deleteSnapshot = false
				}
			}

			if deleteSnapshot {
				glog.V(5).Infof("[%s] DeleteSnapshot - deleting snapshot [%s] from fileset [%s] under filesystem [%s]", loggerId, snapIdMembers.SnapName, filesetName, filesystemName)
				snaperr := conn.DeleteSnapshot(ctx, filesystemName, filesetName, snapIdMembers.SnapName)
				if snaperr != nil {
					glog.Errorf("[%s] DeleteSnapshot - error deleting snapshot %v: %v", loggerId, snapIdMembers.SnapName, snaperr)
					return nil, snaperr
				}
				glog.V(5).Infof("[%s] DeleteSnapshot - successfully deleted snapshot [%s] from fileset [%s] under filesystem [%s]", loggerId, snapIdMembers.SnapName, filesetName, filesystemName)
			}
		}
	}

	return &csi.DeleteSnapshotResponse{}, nil
}

func (cs *ScaleControllerServer) ListSnapshots(ctx context.Context, req *csi.ListSnapshotsRequest) (*csi.ListSnapshotsResponse, error) {
	return nil, status.Error(codes.Unimplemented, "")
}

func (cs *ScaleControllerServer) GetCapacity(ctx context.Context, req *csi.GetCapacityRequest) (*csi.GetCapacityResponse, error) {
	return nil, status.Error(codes.Unimplemented, "")
}
func (cs *ScaleControllerServer) ListVolumes(ctx context.Context, req *csi.ListVolumesRequest) (*csi.ListVolumesResponse, error) {
	return nil, status.Error(codes.Unimplemented, "")
}
func (cs *ScaleControllerServer) ControllerExpandVolume(ctx context.Context, req *csi.ControllerExpandVolumeRequest) (*csi.ControllerExpandVolumeResponse, error) {
	loggerId := GetLoggerId(ctx)
	glog.V(3).Infof("[%s] ControllerExpandVolume - Volume expand req: %v", loggerId, req)

	if err := cs.Driver.ValidateControllerServiceRequest(ctx, csi.ControllerServiceCapability_RPC_EXPAND_VOLUME); err != nil {
		glog.V(3).Infof("[%s] ControllerExpandVolume - invalid expand volume req: %v", loggerId, req)
		return nil, status.Error(codes.Internal, fmt.Sprintf("ControllerExpandVolume ValidateControllerServiceRequest failed: %v", err))
	}

	volID := req.GetVolumeId()
	if len(volID) == 0 {
		return nil, status.Error(codes.InvalidArgument, "volume ID missing in request")
	}

	capRange := req.GetCapacityRange()
	if capRange == nil {
		return nil, status.Error(codes.InvalidArgument, "capacity range not provided")
	}

	capacity := uint64(capRange.GetRequiredBytes())

	volumeIDMembers, err := getVolIDMembers(volID)

	if err != nil {
		glog.Errorf("[%s] ControllerExpandVolume - Error in source Volume ID %v: %v", loggerId, volID, err)
		return nil, status.Error(codes.InvalidArgument, fmt.Sprintf("ControllerExpandVolume - Error in source Volume ID %v: %v", volID, err))
	}

	// For lightweight return volume expanded as no action is required
	if !volumeIDMembers.IsFilesetBased {
		return &csi.ControllerExpandVolumeResponse{
			CapacityBytes:         int64(capacity),
			NodeExpansionRequired: false,
		}, nil
	}

	conn, err := cs.getConnFromClusterID(ctx, volumeIDMembers.ClusterId)
	if err != nil {
		return nil, err
	}

	filesystemName, err := conn.GetFilesystemName(ctx, volumeIDMembers.FsUUID)
	if err != nil {
		glog.Errorf("[%s] ControllerExpandVolume - unable to get filesystem Name for Filesystem Uid [%v] and clusterId [%v]. Error [%v]", loggerId, volumeIDMembers.FsUUID, volumeIDMembers.ClusterId, err)
		return nil, status.Error(codes.Internal, fmt.Sprintf("ControllerExpandVolume - unable to get filesystem Name for Filesystem Uid [%v] and clusterId [%v]. Error [%v]", volumeIDMembers.FsUUID, volumeIDMembers.ClusterId, err))
	}

	filesetName := volumeIDMembers.FsetName

	fsetExist, err := conn.CheckIfFilesetExist(ctx, filesystemName, filesetName)
	if err != nil {
		glog.Errorf("[%s] unable to check fileset [%v] existance in filesystem [%v]. Error [%v]", loggerId, filesetName, filesystemName, err)
		return nil, status.Error(codes.Internal, fmt.Sprintf("unable to check fileset [%v] existance in filesystem [%v]. Error [%v]", filesetName, filesystemName, err))
	}

	if !fsetExist {
		glog.Errorf("[%s] fileset [%v] does not exist in filesystem [%v]. Error [%v]", loggerId, filesetName, filesystemName, err)
		return nil, status.Error(codes.Internal, fmt.Sprintf("fileset [%v] does not exist in filesystem [%v]. Error [%v]", filesetName, filesystemName, err))
	}

	quota, err := conn.ListFilesetQuota(ctx, filesystemName, filesetName)
	if err != nil {
		glog.Errorf("[%s] unable to list quota for fileset [%v] in filesystem [%v]. Error [%v]", loggerId, filesetName, filesystemName, err)
		return nil, status.Error(codes.Internal, fmt.Sprintf("unable to list quota for fileset [%v] in filesystem [%v]. Error [%v]", filesetName, filesystemName, err))
	}

	filesetQuotaBytes, err := ConvertToBytes(quota)
	if err != nil {
		glog.Errorf("[%s] unable to convert quota for fileset [%v] in filesystem [%v]. Error [%v]", loggerId, filesetName, filesystemName, err)
		return nil, status.Error(codes.Internal, fmt.Sprintf("unable to convert quota for fileset [%v] in filesystem [%v]. Error [%v]", filesetName, filesystemName, err))
	}

	if filesetQuotaBytes < capacity {
		volsize := strconv.FormatUint(capacity, 10)
		err = conn.SetFilesetQuota(ctx, filesystemName, filesetName, volsize)
		if err != nil {
			glog.Errorf("unable to update the quota. Error [%v]", err)
			return nil, status.Error(codes.Internal, fmt.Sprintf("unable to expand the volume. Error [%v]", err))
		}
	}

	fsetDetails, err := conn.ListFileset(filesystemName, filesetName)
	if err != nil {
		return nil, status.Error(codes.Internal, fmt.Sprintf("unable to get the fileset details. Error [%v]", err))
	}
	//check if fileset is dependent of independent\
	maxInodesCombination := []int{100096, 100352, 102400, 106496, 114688, 131072}

	if fsetDetails.Config.ParentId == 0 {
		if capacity > 10*oneGB {
			if numberInSlice(fsetDetails.Config.MaxNumInodes, maxInodesCombination) {
				opt := make(map[string]interface{})
				opt[connectors.UserSpecifiedInodeLimit] = strconv.FormatUint(200000, 10)
				fseterr := conn.UpdateFileset(filesystemName, filesetName, opt)
				if fseterr != nil {
					glog.Errorf("[%s] volume:[%v] - unable to update fileset [%v] in filesystem [%v]. Error: %v", loggerId, filesetName, filesetName, filesystemName, fseterr)
					return nil, status.Error(codes.Internal, fmt.Sprintf("unable to update fileset [%v] in filesystem [%v]. Error: %v", filesetName, filesystemName, fseterr))
				}
			}
		}
	}
	return &csi.ControllerExpandVolumeResponse{
		CapacityBytes:         int64(capacity),
		NodeExpansionRequired: false,
	}, nil
}

func (cs *ScaleControllerServer) ControllerGetVolume(ctx context.Context, req *csi.ControllerGetVolumeRequest) (*csi.ControllerGetVolumeResponse, error) {
	return nil, status.Error(codes.Unimplemented, "")
}

// getRemoteClusterID returns the cluster ID for the passed cluster name.
func (cs *ScaleControllerServer) getRemoteClusterID(ctx context.Context, clusterName string) (string, error) {
	loggerId := GetLoggerId(ctx)
	glog.V(5).Infof("[%s] fetching cluster details from cache map for cluster %s", loggerId, clusterName)
	clusterDetails, found := cs.Driver.clusterMap.Load(ClusterName{clusterName})
	if found {
		glog.V(5).Infof("[%s] checking if cluster details found from cache map for cluster %s has expired.", loggerId, clusterName)
		if expired := checkExpiry(clusterDetails); !expired { // cluster details are not expired.
			glog.V(5).Infof("[%s] cluster details found from cache map for cluster %s are valid.", loggerId, clusterName)
			return clusterDetails.(ClusterDetails).id, nil
		} else { // cluster details are expired
			glog.V(5).Infof("[%s] cluster details found from cache map for cluster %s are expired.", loggerId, clusterName)
			cID := clusterDetails.(ClusterDetails).id
			conn, err := cs.getConnFromClusterID(ctx, cID)
			if err != nil {
				return "", err
			}
			clusterSummary, err := conn.GetClusterSummary()
			if err != nil {
				return "", err
			}
			cName := clusterSummary.ClusterName
			if cName == clusterName {
				glog.V(5).Infof("[%s] updating cluster details in cache map for cluster %s.", loggerId, clusterName)
				cs.Driver.clusterMap.Store(ClusterName{cName}, ClusterDetails{cID, cName, time.Now(), 24})
				cs.Driver.clusterMap.Store(ClusterID{cID}, ClusterDetails{cID, cName, time.Now(), 24})
				glog.V(5).Infof("[%s] ClusterMap updated, [%s : %s]", loggerId, cID, cName)
				return cID, nil
			} else {
				found = false
			}
		}
	}

	if !found {
		glog.V(5).Infof("cluster details are either expired or not found in cache map for cluster %s. Updating the cache map.", clusterName)
		scaleconfig := settings.LoadScaleConfigSettings()

		for i := range scaleconfig.Clusters {

			cID := scaleconfig.Clusters[i].ID
			glog.V(5).Infof("[%s] fetching cluster details from cache map for cluster %s", loggerId, scaleconfig.Clusters[i].ID)
			clusterDetails, found := cs.Driver.clusterMap.Load(ClusterID{cID})
			if found {
				glog.V(5).Infof("[%s] checking if cluster details found from cache map for cluster %s has expired.", loggerId, scaleconfig.Clusters[i].ID)
				if expired := checkExpiry(clusterDetails); !expired {
					glog.V(5).Infof("[%s] cluster details found from cache map for cluster %s are valid.", loggerId, scaleconfig.Clusters[i].ID)
					cName := clusterDetails.(ClusterDetails).name
					if cName == clusterName {
						return cID, nil
					}
				} else {
					glog.V(5).Infof("[%s] cluster details found from cache map for cluster %s are expired.", loggerId, scaleconfig.Clusters[i].ID)
					glog.V(5).Infof("[%s] updating cluster details in cache map for cluster %s.", loggerId, scaleconfig.Clusters[i].ID)
					cName, updated := cs.updateClusterMap(ctx, cID)
					if !updated {
						continue
					}
					if cName == clusterName {
						return cID, nil
					}
				}
			} else { // if !found
				glog.V(5).Infof("[%s] cluster details not found in cache map for cluster %s.", loggerId, scaleconfig.Clusters[i].ID)
				glog.V(5).Infof("[%s] adding cluster details in cache map for cluster %s.", loggerId, scaleconfig.Clusters[i].ID)
				cName, updated := cs.updateClusterMap(ctx, cID)
				if !updated {
					continue
				}
				if cName == clusterName {
					return cID, nil
				}
			}
		}
	}

	return "", status.Error(codes.Internal, fmt.Sprintf("unable to get cluster ID for cluster %s", clusterName))
}

// checkExpiry returns false if cluster detials are valid.
// It returns true if cluster details have expired.
func checkExpiry(clusterDetails interface{}) bool {
	updateTime := clusterDetails.(ClusterDetails).lastupdated
	expiryDuration := clusterDetails.(ClusterDetails).expiryDuration
	if time.Since(updateTime).Hours() < float64(expiryDuration) {
		return false
	} else {
		return true
	}
}

// updateClusterMap updates the clusterMap with cluster details.
// It returns true if cache map is updated else it returns false.
func (cs *ScaleControllerServer) updateClusterMap(ctx context.Context, cID string) (string, bool) {
	loggerId := GetLoggerId(ctx)
	glog.V(5).Infof("[%s] creating new connector for the cluster %s", loggerId, cID)
	clusterConnector, err := cs.getConnFromClusterID(ctx, cID)
	// clusterConnector, err := connectors.NewSpectrumRestV2(cluster)
	if err != nil {
		glog.V(5).Infof("[%s] unable to create new connector for the cluster %s", loggerId, cID)
		return "", false
	}

	clusterSummary, err := clusterConnector.GetClusterSummary()
	if err != nil {
		glog.V(5).Infof("[%s] unable to get cluster summary for cluster %s", loggerId, cID)
		return "", false
	}

	cName := clusterSummary.ClusterName
	// cID = fmt.Sprint(clusterSummary.ClusterID)
	cs.Driver.clusterMap.Store(ClusterName{cName}, ClusterDetails{cID, cName, time.Now(), 24})
	cs.Driver.clusterMap.Store(ClusterID{cID}, ClusterDetails{cID, cName, time.Now(), 24})
	glog.V(5).Infof("[%s] ClusterMap updated: [%s : %s]", loggerId, cID, cName)
	return cName, true
}<|MERGE_RESOLUTION|>--- conflicted
+++ resolved
@@ -725,20 +725,11 @@
 			return nil, err
 		}
 	}
+  
 	if isVolSource {
-<<<<<<< HEAD
-		if !scaleVol.IsFilesetBased {
-			if volFsInfo.Type == filesystemTypeRemote {
-				return nil, status.Error(codes.Unimplemented, "Volume cloning for directories for remote file system is not supported")
-			}
-		}
-
-		err = cs.validateSrcVolumeID(ctx, &srcVolumeIDMembers, scaleVol, PCid)
-=======
 		err = cs.validateCloneRequest(&srcVolumeIDMembers, scaleVol, PCid, volFsInfo)
->>>>>>> 557ccd68
-		if err != nil {
-			glog.Errorf("[%s] volume:[%v] - Error in source volume validation [%v]", loggerId, volName, err)
+		if err != nil {
+			glog.Errorf("volume:[%v] - Error in source volume validation [%v]", volName, err)
 			return nil, err
 		}
 
@@ -1033,16 +1024,11 @@
 	return nil
 }
 
-<<<<<<< HEAD
-func (cs *ScaleControllerServer) copyVolumeContent(ctx context.Context, scVol *scaleVolume, vID scaleVolId, fsDetails connectors.FileSystem_v2, targetPath string, volID string) error {
+func (cs *ScaleControllerServer) copyVolumeContent(ctx context.Context, newvolume *scaleVolume, sourcevolume scaleVolId, fsDetails connectors.FileSystem_v2, targetPath string, volID string) error {
 	loggerId := GetLoggerId(ctx)
-	glog.V(3).Infof("[%s] copyVolContent volume ID: [%v], scaleVolume: [%v], volume name: [%v]", loggerId, vID, scVol, scVol.VolName)
-	conn, err := cs.getConnFromClusterID(ctx, vID.ClusterId)
-=======
-func (cs *ScaleControllerServer) copyVolumeContent(newvolume *scaleVolume, sourcevolume scaleVolId, fsDetails connectors.FileSystem_v2, targetPath string, volID string) error {
-	glog.V(3).Infof("copyVolContent volume ID: [%v], scaleVolume: [%v], volume name: [%v]", sourcevolume, newvolume, newvolume.VolName)
-	conn, err := cs.getConnFromClusterID(sourcevolume.ClusterId)
->>>>>>> 557ccd68
+  glog.V(3).Infof("[%s] copyVolContent volume ID: [%v], scaleVolume: [%v], volume name: [%v]",loggerId, sourcevolume, newvolume, newvolume.VolName)
+	conn, err := cs.getConnFromClusterID(ctx, sourcevolume.ClusterId)
+
 	if err != nil {
 		return err
 	}
@@ -1123,21 +1109,13 @@
 		} else {
 			jobDetails.jobStatus = VOLCOPY_JOB_FAILED
 		}
-<<<<<<< HEAD
-		glog.Errorf("[%s] logging volume cloning error for VolName: [%v] Error: [%v] JobDetails: [%v]", loggerId, scVol.VolName, err, jobDetails)
-		cs.Driver.volcopyjobstatusmap.Store(scVol.VolName, jobDetails)
-		return err
-	}
-
-	glog.Infof("[%s] volume copy completed for volumeID: [%v], scaleVolume: [%v]", loggerId, vID, scVol)
-=======
-		glog.Errorf("logging volume cloning error for VolName: [%v] Error: [%v] JobDetails: [%v]", newvolume.VolName, err, jobDetails)
+
+		glog.Errorf("[%s] logging volume cloning error for VolName: [%v] Error: [%v] JobDetails: [%v]", loggerId, newvolume.VolName, err, jobDetails)
 		cs.Driver.volcopyjobstatusmap.Store(newvolume.VolName, jobDetails)
 		return err
 	}
 
-	glog.Infof("volume copy completed for volumeID: [%v], scaleVolume: [%v]", sourcevolume, newvolume)
->>>>>>> 557ccd68
+	glog.Infof("[%s] volume copy completed for volumeID: [%v], scaleVolume: [%v]", loggerId, sourcevolume, newvolume)
 	jobDetails.jobStatus = VOLCOPY_JOB_COMPLETED
 	cs.Driver.volcopyjobstatusmap.Store(newvolume.VolName, jobDetails)
 	//delete(cs.Driver.volcopyjobstatusmap, scVol.VolName)
@@ -1248,16 +1226,12 @@
 	return nil
 }
 
-<<<<<<< HEAD
+
 func (cs *ScaleControllerServer) validateSnapId(ctx context.Context, sId *scaleSnapId, scVol *scaleVolume, pCid string) error {
 	loggerId := GetLoggerId(ctx)
 	glog.V(3).Infof("[%s] validateSnapId [%v]", loggerId, sId)
 	conn, err := cs.getConnFromClusterID(ctx, sId.ClusterId)
-=======
-func (cs *ScaleControllerServer) validateSnapId(sourcesnapshot *scaleSnapId, newvolume *scaleVolume, pCid string) error {
-	glog.V(3).Infof("validateSnapId [%v]", sourcesnapshot)
-	conn, err := cs.getConnFromClusterID(sourcesnapshot.ClusterId)
->>>>>>> 557ccd68
+  
 	if err != nil {
 		return err
 	}
@@ -1301,11 +1275,7 @@
 		}
 	}
 
-<<<<<<< HEAD
-	sId.FsName, err = conn.GetFilesystemName(ctx, sId.FsUUID)
-=======
-	sourcesnapshot.FsName, err = conn.GetFilesystemName(sourcesnapshot.FsUUID)
->>>>>>> 557ccd68
+	sourcesnapshot.FsName, err = conn.GetFilesystemName(ctx, sourcesnapshot.FsUUID)
 
 	if err != nil {
 		return status.Error(codes.Internal, fmt.Sprintf("unable to get filesystem Name for Id [%v] and clusterId [%v]. Error [%v]", sourcesnapshot.FsUUID, sourcesnapshot.ClusterId, err))
@@ -1325,11 +1295,9 @@
 	if sourcesnapshot.StorageClassType == STORAGECLASS_ADVANCED {
 		filesetToCheck = sourcesnapshot.ConsistencyGroup
 	}
-<<<<<<< HEAD
-	isFsetLinked, err := conn.IsFilesetLinked(ctx, sId.FsName, filesetToCheck)
-=======
-	isFsetLinked, err := conn.IsFilesetLinked(sourcesnapshot.FsName, filesetToCheck)
->>>>>>> 557ccd68
+
+	isFsetLinked, err := conn.IsFilesetLinked(ctx, sourcesnapshot.FsName, filesetToCheck)
+
 	if err != nil {
 		return status.Error(codes.Internal, fmt.Sprintf("unable to get fileset link information for [%v]", filesetToCheck))
 	}
@@ -1337,11 +1305,8 @@
 		return status.Error(codes.Internal, fmt.Sprintf("fileset [%v] of source snapshot is not linked", filesetToCheck))
 	}
 
-<<<<<<< HEAD
-	isSnapExist, err := conn.CheckIfSnapshotExist(ctx, sId.FsName, filesetToCheck, sId.SnapName)
-=======
-	isSnapExist, err := conn.CheckIfSnapshotExist(sourcesnapshot.FsName, filesetToCheck, sourcesnapshot.SnapName)
->>>>>>> 557ccd68
+	isSnapExist, err := conn.CheckIfSnapshotExist(ctx, sourcesnapshot.FsName, filesetToCheck, sourcesnapshot.SnapName)
+
 	if err != nil {
 		return status.Error(codes.Internal, fmt.Sprintf("unable to get snapshot information for [%v]", sourcesnapshot.SnapName))
 	}
@@ -1352,17 +1317,13 @@
 	return nil
 }
 
-<<<<<<< HEAD
-func (cs *ScaleControllerServer) validateSrcVolumeID(ctx context.Context, vID *scaleVolId, scVol *scaleVolume, pCid string) error {
+
+func (cs *ScaleControllerServer) validateCloneRequest(ctx context.Context, sourcevolume *scaleVolId, newvolume *scaleVolume, pCid string, volFsInfo connectors.FileSystem_v2) error {
 	loggerId := GetLoggerId(ctx)
-	glog.V(3).Infof("[%s] validateVolId [%v]", loggerId, vID)
-	conn, err := cs.getConnFromClusterID(ctx, vID.ClusterId)
-=======
-func (cs *ScaleControllerServer) validateCloneRequest(sourcevolume *scaleVolId, newvolume *scaleVolume, pCid string, volFsInfo connectors.FileSystem_v2) error {
-	glog.V(3).Infof("validateVolId [%v]", sourcevolume)
-
-	conn, err := cs.getConnFromClusterID(sourcevolume.ClusterId)
->>>>>>> 557ccd68
+  glog.V(3).Infof("[%s] validateVolId [%v]",loggerId, sourcevolume)
+
+	conn, err := cs.getConnFromClusterID(ctx, sourcevolume.ClusterId)
+
 	if err != nil {
 		return err
 	}
@@ -1397,14 +1358,10 @@
 		}
 	}
 
-<<<<<<< HEAD
-	vID.FsName, err = conn.GetFilesystemName(ctx, vID.FsUUID)
-=======
-	sourcevolume.FsName, err = conn.GetFilesystemName(sourcevolume.FsUUID)
+	sourcevolume.FsName, err = conn.GetFilesystemName(ctx, sourcevolume.FsUUID)
 	if err != nil {
 		return status.Error(codes.Internal, fmt.Sprintf("unable to get filesystem Name for Id [%v] and clusterId [%v]. Error [%v]", sourcevolume.FsUUID, sourcevolume.ClusterId, err))
 	}
->>>>>>> 557ccd68
 
 	sourceFsDetails, err := conn.GetFilesystemDetails(sourcevolume.FsName)
 	if err != nil {
@@ -1422,25 +1379,17 @@
 		}
 	}
 
-<<<<<<< HEAD
-	if scVol.IsFilesetBased {
-		if vID.FsetName == "" {
-			vID.FsetName, err = conn.GetFileSetNameFromId(ctx, vID.FsName, vID.FsetId)
-=======
 	if sourcevolume.IsFilesetBased {
 		if sourcevolume.FsetName == "" {
-			sourcevolume.FsetName, err = conn.GetFileSetNameFromId(sourcevolume.FsName, sourcevolume.FsetId)
->>>>>>> 557ccd68
+			sourcevolume.FsetName, err = conn.GetFileSetNameFromId(ctx, sourcevolume.FsName, sourcevolume.FsetId)
+
 			if err != nil {
 				return status.Error(codes.Internal, fmt.Sprintf("error in getting fileset details for %s", sourcevolume.FsetId))
 			}
 		}
 
-<<<<<<< HEAD
-		isFsetLinked, err := conn.IsFilesetLinked(ctx, vID.FsName, vID.FsetName)
-=======
-		isFsetLinked, err := conn.IsFilesetLinked(sourcevolume.FsName, sourcevolume.FsetName)
->>>>>>> 557ccd68
+		isFsetLinked, err := conn.IsFilesetLinked(ctx, sourcevolume.FsName, sourcevolume.FsetName)
+
 		if err != nil {
 			return status.Error(codes.Internal, fmt.Sprintf("unable to get fileset link information for [%v]", sourcevolume.FsetName))
 		}
