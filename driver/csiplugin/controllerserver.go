--- conflicted
+++ resolved
@@ -18,6 +18,11 @@
 
 import (
 	"fmt"
+	"path/filepath"
+	"strconv"
+	"strings"
+	"time"
+
 	"github.com/IBM/ibm-spectrum-scale-csi/driver/csiplugin/connectors"
 	"github.com/IBM/ibm-spectrum-scale-csi/driver/csiplugin/settings"
 	"github.com/IBM/ibm-spectrum-scale-csi/driver/csiplugin/utils"
@@ -27,10 +32,6 @@
 	"google.golang.org/grpc/codes"
 	"google.golang.org/grpc/status"
 	"k8s.io/klog/v2"
-	"path/filepath"
-	"strconv"
-	"strings"
-	"time"
 )
 
 const (
@@ -50,7 +51,6 @@
 type ScaleControllerServer struct {
 	Driver *ScaleDriver
 }
-
 
 func (cs *ScaleControllerServer) IfSameVolReqInProcess(scVol *scaleVolume) (bool, error) {
 	capacity, volpresent := cs.Driver.reqmap[scVol.VolName]
@@ -698,12 +698,8 @@
 	if scaleVol.ClusterId == "" && volFsInfo.Type == filesystemTypeRemote {
 		klog.Infof("[%s] filesystem %s is remotely mounted, getting cluster ID information of the owning cluster.", loggerId, volFsInfo.Name)
 		clusterName := strings.Split(volFsInfo.Mount.RemoteDeviceName, ":")[0]
-<<<<<<< HEAD
-		if remoteClusterID, err = cs.getRemoteClusterID(clusterName); err != nil {
-			glog.Errorf("error in getting remote cluster ID for cluster [%s], error [%v]", clusterName, err)
-=======
 		if remoteClusterID, err = cs.getRemoteClusterID(ctx, clusterName); err != nil {
->>>>>>> 7f5cd110
+			klog.Errorf("[%s] error in getting remote cluster ID for cluster [%s], error [%v]", loggerId, clusterName, err)
 			return nil, err
 		}
 		klog.V(6).Infof("[%s] cluster ID for remote cluster %s is %s", loggerId, clusterName, remoteClusterID)
@@ -2492,15 +2488,9 @@
 						return cID, nil
 					}
 				} else {
-<<<<<<< HEAD
-					glog.V(5).Infof("cluster details found from cache map for cluster %s are expired.", scaleconfig.Clusters[i].ID)
-					glog.V(5).Infof("updating cluster details in cache map for cluster %s.", scaleconfig.Clusters[i].ID)
-					cName, updated, err = cs.updateClusterMap(cID)
-=======
 					klog.V(4).Infof("[%s] Cluster details found from cache map for cluster %s are expired.", loggerId, scaleconfig.Clusters[i].ID)
 					klog.V(4).Infof("[%s] Updating cluster details in cache map for cluster %s.", loggerId, scaleconfig.Clusters[i].ID)
-					cName, updated := cs.updateClusterMap(ctx, cID)
->>>>>>> 7f5cd110
+					cName, updated, err = cs.updateClusterMap(ctx, cID)
 					if !updated {
 						continue
 					}
@@ -2509,15 +2499,9 @@
 					}
 				}
 			} else { // if !found
-<<<<<<< HEAD
-				glog.V(5).Infof("cluster details not found in cache map for cluster %s.", scaleconfig.Clusters[i].ID)
-				glog.V(5).Infof("adding cluster details in cache map for cluster %s.", scaleconfig.Clusters[i].ID)
-				cName, updated, err = cs.updateClusterMap(cID)
-=======
 				klog.V(4).Infof("[%s] Cluster details not found in cache map for cluster %s.", loggerId, scaleconfig.Clusters[i].ID)
 				klog.V(4).Infof("[%s] adding cluster details in cache map for cluster %s.", loggerId, scaleconfig.Clusters[i].ID)
-				cName, updated := cs.updateClusterMap(ctx, cID)
->>>>>>> 7f5cd110
+				cName, updated, err = cs.updateClusterMap(ctx, cID)
 				if !updated {
 					continue
 				}
@@ -2545,46 +2529,26 @@
 
 // updateClusterMap updates the clusterMap with cluster details.
 // It returns true if cache map is updated else it returns false.
-<<<<<<< HEAD
-func (cs *ScaleControllerServer) updateClusterMap(cID string) (string, bool, error) {
-	glog.V(5).Infof("creating new connector for the cluster %s", cID)
-	clusterConnector, err := cs.getConnFromClusterID(cID)
-	// clusterConnector, err := connectors.NewSpectrumRestV2(cluster)
-	if err != nil {
-		glog.V(5).Infof("unable to create new connector for the cluster %s", cID)
-		return "", false, err
-=======
-func (cs *ScaleControllerServer) updateClusterMap(ctx context.Context, cID string) (string, bool) {
+func (cs *ScaleControllerServer) updateClusterMap(ctx context.Context, cID string) (string, bool, error) {
 	loggerId := utils.GetLoggerId(ctx)
 	klog.V(4).Infof("[%s] Creating new connector for the cluster %s", loggerId, cID)
 	clusterConnector, err := cs.getConnFromClusterID(ctx, cID)
 	// clusterConnector, err := connectors.NewSpectrumRestV2(cluster)
 	if err != nil {
 		klog.V(4).Infof("[%s] unable to create new connector for the cluster %s", loggerId, cID)
-		return "", false
->>>>>>> 7f5cd110
+		return "", false, err
 	}
 
 	clusterSummary, err := clusterConnector.GetClusterSummary(ctx)
 	if err != nil {
-<<<<<<< HEAD
-		glog.V(5).Infof("unable to get cluster summary for cluster %s", cID)
+		klog.V(4).Infof("[%s] unable to get cluster summary for cluster %s", loggerId, cID)
 		return "", false, err
-=======
-		klog.V(4).Infof("[%s] unable to get cluster summary for cluster %s", loggerId, cID)
-		return "", false
->>>>>>> 7f5cd110
 	}
 
 	cName := clusterSummary.ClusterName
 	// cID = fmt.Sprint(clusterSummary.ClusterID)
 	cs.Driver.clusterMap.Store(ClusterName{cName}, ClusterDetails{cID, cName, time.Now(), 24})
 	cs.Driver.clusterMap.Store(ClusterID{cID}, ClusterDetails{cID, cName, time.Now(), 24})
-<<<<<<< HEAD
-	glog.V(5).Infof("ClusterMap updated: [%s : %s]", cID, cName)
+	klog.V(4).Infof("[%s] ClusterMap updated: [%s : %s]", loggerId, cID, cName)
 	return cName, true, nil
-=======
-	klog.V(4).Infof("[%s] ClusterMap updated: [%s : %s]", loggerId, cID, cName)
-	return cName, true
->>>>>>> 7f5cd110
 }