/**
 * Copyright 2019 IBM Corp.
 *
 * Licensed under the Apache License, Version 2.0 (the "License");
 * you may not use this file except in compliance with the License.
 * You may obtain a copy of the License at
 *
 *     http://www.apache.org/licenses/LICENSE-2.0
 *
 * Unless required by applicable law or agreed to in writing, software
 * distributed under the License is distributed on an "AS IS" BASIS,
 * WITHOUT WARRANTIES OR CONDITIONS OF ANY KIND, either express or implied.
 * See the License for the specific language governing permissions and
 * limitations under the License.
 */

package scale

import (
	"fmt"
	"os"
	"path/filepath"
	"strconv"
	"strings"
	"time"

	"github.com/IBM/ibm-spectrum-scale-csi/driver/csiplugin/connectors"
	"github.com/IBM/ibm-spectrum-scale-csi/driver/csiplugin/settings"
	"github.com/IBM/ibm-spectrum-scale-csi/driver/csiplugin/utils"
	"github.com/container-storage-interface/spec/lib/go/csi"
	"github.com/golang/protobuf/ptypes/timestamp"
	"golang.org/x/net/context"
	"google.golang.org/grpc/codes"
	"google.golang.org/grpc/status"
	"k8s.io/klog/v2"
)

const (
	no                           = "no"
	yes                          = "yes"
	notFound                     = "NOT_FOUND"
	filesystemTypeRemote         = "remote"
	filesystemMounted            = "mounted"
	filesetUnlinkedPath          = "--"
	ResponseStatusUnknown        = "UNKNOWN"
	oneGB                 uint64 = 1024 * 1024 * 1024
	smallestVolSize       uint64 = oneGB // 1GB
	defaultSnapWindow            = "30"  // default snapWindow for Consistency Group snapshots is 30 minutes
	cgPrefixLen                  = 37

	discoverCGFileset         = "DISCOVER_CG_FILESET"
	discoverCGFilesetDisabled = "DISABLED"
)

type ScaleControllerServer struct {
	Driver *ScaleDriver
}

func (cs *ScaleControllerServer) IfSameVolReqInProcess(scVol *scaleVolume) (bool, error) {
	capacity, volpresent := cs.Driver.reqmap[scVol.VolName]
	if volpresent {
		if capacity == int64(scVol.VolSize) {
			return true, nil
		} else {
			return false, status.Error(codes.Internal, fmt.Sprintf("Volume %v present in map but requested size %v does not match with size %v in map", scVol.VolName, scVol.VolSize, capacity))
		}
	}
	return false, nil
}

// createLWVol: Create lightweight volume - return relative path of directory created
func (cs *ScaleControllerServer) createLWVol(ctx context.Context, scVol *scaleVolume) (string, error) {
	loggerId := utils.GetLoggerId(ctx)
	klog.Infof("[%s] volume: [%v] - ControllerServer:createLWVol", loggerId, scVol.VolName)
	var err error

	// check if directory exist
	dirExists, err := scVol.PrimaryConnector.CheckIfFileDirPresent(ctx, scVol.VolBackendFs, scVol.VolDirBasePath)
	if err != nil {
		klog.Errorf("[%s] volume:[%v] - unable to check if DirBasePath %v is present in filesystem %v. Error : %v", loggerId, scVol.VolName, scVol.VolDirBasePath, scVol.VolBackendFs, err)
		return "", status.Error(codes.Internal, fmt.Sprintf("unable to check if DirBasePath %v is present in filesystem %v. Error : %v", scVol.VolDirBasePath, scVol.VolBackendFs, err))
	}

	if !dirExists {
		klog.Errorf("[%s] volume:[%v] - directory base path %v not present in filesystem %v", loggerId, scVol.VolName, scVol.VolDirBasePath, scVol.VolBackendFs)
		return "", status.Error(codes.Internal, fmt.Sprintf("directory base path %v not present in filesystem %v", scVol.VolDirBasePath, scVol.VolBackendFs))
	}

	// create directory in the filesystem specified in storageClass
	dirPath := fmt.Sprintf("%s/%s", scVol.VolDirBasePath, scVol.VolName)

	klog.V(4).Infof("[%s] volume: [%v] - creating directory %v", loggerId, scVol.VolName, dirPath)
	err = cs.createDirectory(ctx, scVol, scVol.VolName, dirPath)
	if err != nil {
		klog.Errorf("[%s] volume:[%v] - failed to create directory %v. Error : %v", loggerId, scVol.VolName, dirPath, err)
		return "", status.Error(codes.Internal, err.Error())
	}
	return dirPath, nil
}

//generateVolID: Generate volume ID
//VolID format for all newly created volumes (from 2.5.0 onwards):

// <storageclass_type>;<volume_type>;<cluster_id>;<filesystem_uuid>;<consistency_group>;<fileset_name>;<path>
func (cs *ScaleControllerServer) generateVolID(ctx context.Context, scVol *scaleVolume, uid string, isNewVolumeType, isShallowCopyVolume bool, targetPath string) (string, error) {
	loggerId := utils.GetLoggerId(ctx)
	klog.Infof("[%s] volume: [%v] - ControllerServer:generateVolId", loggerId, scVol.VolName)
	var volID string
	var storageClassType string
	var volumeType string

	filesetName := scVol.VolName
	consistencyGroup := ""
	path := ""

	if !isShallowCopyVolume {
		if isNewVolumeType {
			primaryConn, isprimaryConnPresent := cs.Driver.connmap["primary"]
			if !isprimaryConnPresent {
				klog.Errorf("[%s] unable to get connector for primary cluster", loggerId)
				return "", status.Error(codes.Internal, "unable to find primary cluster details in custom resource")
			}
			fsMountPoint, err := primaryConn.GetFilesystemMountDetails(ctx, scVol.LocalFS)
			if err != nil {
				return "", status.Error(codes.Internal, fmt.Sprintf("unable to get mount info for FS [%v] in cluster", scVol.LocalFS))
			}
			path = fmt.Sprintf("%s/%s", fsMountPoint.MountPoint, targetPath)
		} else {
			path = fmt.Sprintf("%s/%s", scVol.PrimarySLnkPath, scVol.VolName)
		}
	} else {
		path = targetPath
	}
	klog.V(4).Infof("[%s] volume: [%v] - ControllerServer:generateVolId: targetPath: [%v]", loggerId, scVol.VolName, path)

	if isNewVolumeType {
		storageClassType = STORAGECLASS_ADVANCED
		volumeType = FILE_DEPENDENTFILESET_VOLUME
		consistencyGroup = scVol.ConsistencyGroup
	} else {
		storageClassType = STORAGECLASS_CLASSIC
		if scVol.IsFilesetBased {
			if scVol.FilesetType == independentFileset {
				volumeType = FILE_INDEPENDENTFILESET_VOLUME
			} else {
				volumeType = FILE_DEPENDENTFILESET_VOLUME
			}
		} else {
			volumeType = FILE_DIRECTORYBASED_VOLUME
			//filesetName for LW volume is empty
			filesetName = ""
		}
	}

	if isShallowCopyVolume {
		volumeType = FILE_SHALLOWCOPY_VOLUME
	}

	volID = fmt.Sprintf("%s;%s;%s;%s;%s;%s;%s", storageClassType, volumeType, scVol.ClusterId, uid, consistencyGroup, filesetName, path)
	return volID, nil
}

// getTargetPath: retrun relative volume path from filesystem mount point
func (cs *ScaleControllerServer) getTargetPath(ctx context.Context, fsetLinkPath, fsMountPoint, volumeName string, createDataDir bool, isNewVolumeType bool) (string, error) {
	if fsetLinkPath == "" || fsMountPoint == "" {
		klog.Errorf("[%s] volume:[%v] - missing details to generate target path fileset junctionpath: [%v], filesystem mount point: [%v]", utils.GetLoggerId(ctx), volumeName, fsetLinkPath, fsMountPoint)
		return "", fmt.Errorf("missing details to generate target path fileset junctionpath: [%v], filesystem mount point: [%v]", fsetLinkPath, fsMountPoint)
	}
	klog.V(4).Infof("[%s] volume: [%v] - ControllerServer:getTargetPath", utils.GetLoggerId(ctx), volumeName)
	targetPath := strings.Replace(fsetLinkPath, fsMountPoint, "", 1)
	if createDataDir && !isNewVolumeType {
		targetPath = fmt.Sprintf("%s/%s-data", targetPath, volumeName)
	}
	targetPath = strings.Trim(targetPath, "!/")

	return targetPath, nil
}

// createDirectory: Create directory if not present
func (cs *ScaleControllerServer) createDirectory(ctx context.Context, scVol *scaleVolume, volName string, targetPath string) error {
	klog.Infof("[%s] volume: [%v] - ControllerServer:createDirectory", utils.GetLoggerId(ctx), volName)
	dirExists, err := scVol.Connector.CheckIfFileDirPresent(ctx, scVol.VolBackendFs, targetPath)
	if err != nil {
		klog.Errorf("[%s] volume:[%v] - unable to check if directory path [%v] exists in filesystem [%v]. Error : %v", utils.GetLoggerId(ctx), volName, targetPath, scVol.VolBackendFs, err)
		return fmt.Errorf("unable to check if directory path [%v] exists in filesystem [%v]. Error : %v", targetPath, scVol.VolBackendFs, err)
	}

	if !dirExists {
		if scVol.VolPermissions != "" {
			err = scVol.Connector.MakeDirectoryV2(ctx, scVol.VolBackendFs, targetPath, scVol.VolUid, scVol.VolGid, scVol.VolPermissions)
			if err != nil {
				// Directory creation failed, no cleanup will retry in next retry
				klog.Errorf("[%s] volume:[%v] - unable to create directory [%v] in filesystem [%v]. Error : %v", utils.GetLoggerId(ctx), volName, targetPath, scVol.VolBackendFs, err)
				return fmt.Errorf("unable to create directory [%v] in filesystem [%v]. Error : %v", targetPath, scVol.VolBackendFs, err)
			}
		} else {
			err = scVol.Connector.MakeDirectory(ctx, scVol.VolBackendFs, targetPath, scVol.VolUid, scVol.VolGid)
			if err != nil {
				// Directory creation failed, no cleanup will retry in next retry
				klog.Errorf("[%s] volume:[%v] - unable to create directory [%v] in filesystem [%v]. Error : %v", utils.GetLoggerId(ctx), volName, targetPath, scVol.VolBackendFs, err)
				return fmt.Errorf("unable to create directory [%v] in filesystem [%v]. Error : %v", targetPath, scVol.VolBackendFs, err)
			}
		}
	}
	return nil
}

// createSoftlink: Create soft link if not present
func (cs *ScaleControllerServer) createSoftlink(ctx context.Context, scVol *scaleVolume, target string) error {
	loggerId := utils.GetLoggerId(ctx)
	klog.V(4).Infof("[%s] volume: [%v] - ControllerServer:createSoftlink", loggerId, scVol.VolName)
	volSlnkPath := fmt.Sprintf("%s/%s", scVol.PrimarySLnkRelPath, scVol.VolName)
	symLinkExists, err := scVol.PrimaryConnector.CheckIfFileDirPresent(ctx, scVol.PrimaryFS, volSlnkPath)
	if err != nil {
		klog.Errorf("[%s] volume:[%v] - unable to check if symlink path [%v] exists in filesystem [%v]. Error: %v", loggerId, scVol.VolName, volSlnkPath, scVol.PrimaryFS, err)
		return fmt.Errorf("unable to check if symlink path [%v] exists in filesystem [%v]. Error: %v", volSlnkPath, scVol.PrimaryFS, err)
	}

	if !symLinkExists {
		klog.Infof("[%s] symlink info filesystem [%v] TargetFS [%v]  target Path [%v] linkPath [%v]", loggerId, scVol.PrimaryFS, scVol.LocalFS, target, volSlnkPath)
		err = scVol.PrimaryConnector.CreateSymLink(ctx, scVol.PrimaryFS, scVol.LocalFS, target, volSlnkPath)
		if err != nil {
			klog.Errorf("[%s] volume:[%v] - failed to create symlink [%v] in filesystem [%v], for target [%v] in filesystem [%v]. Error [%v]", loggerId, scVol.VolName, volSlnkPath, scVol.PrimaryFS, target, scVol.LocalFS, err)
			return fmt.Errorf("failed to create symlink [%v] in filesystem [%v], for target [%v] in filesystem [%v]. Error [%v]", volSlnkPath, scVol.PrimaryFS, target, scVol.LocalFS, err)
		}
	}
	return nil
}

// setQuota: Set quota if not set
func (cs *ScaleControllerServer) setQuota(ctx context.Context, scVol *scaleVolume, volName string) error {
	loggerId := utils.GetLoggerId(ctx)
	klog.V(4).Infof("[%s] volume: [%v] - ControllerServer:setQuota", loggerId, volName)
	quota, err := scVol.Connector.ListFilesetQuota(ctx, scVol.VolBackendFs, volName)
	if err != nil {
		return fmt.Errorf("unable to list quota for fileset [%v] in filesystem [%v]. Error [%v]", volName, scVol.VolBackendFs, err)
	}

	filesetQuotaBytes, err := ConvertToBytes(quota)
	if err != nil {
		if strings.Contains(err.Error(), "invalid number specified") {
			// Invalid number specified means quota is not set
			filesetQuotaBytes = 0
		} else {
			return fmt.Errorf("unable to convert quota for fileset [%v] in filesystem [%v]. Error [%v]", volName, scVol.VolBackendFs, err)
		}
	}

	if filesetQuotaBytes != scVol.VolSize {
		volsiz := strconv.FormatUint(scVol.VolSize, 10)
		err = scVol.Connector.SetFilesetQuota(ctx, scVol.VolBackendFs, volName, volsiz)
		if err != nil {
			// failed to set quota, no cleanup, next retry might be able to set quota
			return fmt.Errorf("unable to set quota [%v] on fileset [%v] of FS [%v]", scVol.VolSize, volName, scVol.VolBackendFs)
		}
	}
	return nil
}

func (cs *ScaleControllerServer) validateCG(ctx context.Context, scVol *scaleVolume) (string, error) {
	loggerId := utils.GetLoggerId(ctx)
	klog.V(4).Infof("[%s] Validate CG for volume [%v]", loggerId, scVol)

	fsetlist, err := scVol.Connector.ListCSIIndependentFilesets(ctx, scVol.VolBackendFs)
	if err != nil {
		return "", err
	}

	var flist []string
	pvcns := scVol.ConsistencyGroup[cgPrefixLen:]

	for _, fset := range fsetlist {
		if len(fset.FilesetName) > cgPrefixLen {
			if fset.FilesetName[cgPrefixLen:] == pvcns {
				flist = append(flist, fset.FilesetName)
			}
		}
	}

	klog.Infof("[%s] Filesets with namespace [%s] as suffix: [%v]", loggerId, pvcns, flist)

	// no fileset with this namespace found
	if len(flist) == 0 {
		return scVol.ConsistencyGroup, nil
	}

	// multiple filesets with this namespace found
	if len(flist) > 1 {
		return "", status.Error(codes.Internal, fmt.Sprintf("conflicting filesets found %+v", flist))
	}

	// this is either local CG or Remote CG
	return flist[0], nil
}

// createFilesetBasedVol: Create fileset based volume  - return relative path of volume created
func (cs *ScaleControllerServer) createFilesetBasedVol(ctx context.Context, scVol *scaleVolume, isNewVolumeType bool, fsType string) (string, error) { //nolint:gocyclo,funlen
	loggerId := utils.GetLoggerId(ctx)
	klog.Infof("[%s] volume: [%v] - ControllerServer:createFilesetBasedVol", loggerId, scVol.VolName)
	opt := make(map[string]interface{})

	// fileset can not be created if filesystem is remote.
	klog.Infof("[%s] check if volumes filesystem [%v] is remote or local for cluster [%v]", loggerId, scVol.VolBackendFs, scVol.ClusterId)
	fsDetails, err := scVol.Connector.GetFilesystemDetails(ctx, scVol.VolBackendFs)
	if err != nil {
		if strings.Contains(err.Error(), "Invalid value in filesystemName") {
			klog.Errorf("[%s] volume:[%v] - filesystem %s in not known to cluster %v. Error: %v", loggerId, scVol.VolName, scVol.VolBackendFs, scVol.ClusterId, err)
			return "", status.Error(codes.Internal, fmt.Sprintf("Filesystem %s in not known to cluster %v. Error: %v", scVol.VolBackendFs, scVol.ClusterId, err))
		}
		klog.Errorf("[%s] volume:[%v] - unable to check type of filesystem [%v]. Error: %v", loggerId, scVol.VolName, scVol.VolBackendFs, err)
		return "", status.Error(codes.Internal, fmt.Sprintf("unable to check type of filesystem [%v]. Error: %v", scVol.VolBackendFs, err))
	}

	if fsDetails.Type == filesystemTypeRemote {
		klog.Errorf("[%s] volume:[%v] - filesystem [%v] is not local to cluster [%v]", loggerId, scVol.VolName, scVol.VolBackendFs, scVol.ClusterId)
		return "", status.Error(codes.Internal, fmt.Sprintf("filesystem [%v] is not local to cluster [%v]", scVol.VolBackendFs, scVol.ClusterId))
	}

	// if filesystem is remote, check it is mounted on remote GUI node.
	if cs.Driver.primary.PrimaryCid != scVol.ClusterId {
		if fsDetails.Mount.Status != filesystemMounted {
			klog.Errorf("[%s] volume:[%v] -  filesystem [%v] is [%v] on remote GUI of cluster [%v]", loggerId, scVol.VolName, scVol.VolBackendFs, fsDetails.Mount.Status, scVol.ClusterId)
			return "", status.Error(codes.Internal, fmt.Sprintf("Filesystem %v in cluster %v is not mounted", scVol.VolBackendFs, scVol.ClusterId))
		}
		klog.V(4).Infof("[%s] volume:[%v] - mount point of volume filesystem [%v] on owning cluster is %v", loggerId, scVol.VolName, scVol.VolBackendFs, fsDetails.Mount.MountPoint)
	}

	// check if quota is enabled on volume filesystem
	klog.Infof("[%s] check if quota is enabled on filesystem [%v] ", loggerId, scVol.VolBackendFs)
	if scVol.VolSize != 0 {
		klog.Infof("[%s] quota status on filesystem [%v] is [%t]", loggerId, scVol.VolBackendFs, fsDetails.Quota.FilesetdfEnabled)
		if !fsDetails.Quota.FilesetdfEnabled {
			return "", status.Error(codes.Internal, fmt.Sprintf("quota not enabled for filesystem %v of cluster %v", scVol.VolBackendFs, scVol.ClusterId))
		}
	}

	if scVol.VolUid != "" {
		opt[connectors.UserSpecifiedUid] = scVol.VolUid
	}
	if scVol.VolGid != "" {
		opt[connectors.UserSpecifiedGid] = scVol.VolGid
	}
	if scVol.InodeLimit != "" {
		opt[connectors.UserSpecifiedInodeLimit] = scVol.InodeLimit
	} else {
		var inodeLimit uint64
		if scVol.VolSize > 10*oneGB {
			inodeLimit = 200000
		} else {
			inodeLimit = 100000
		}
		opt[connectors.UserSpecifiedInodeLimit] = strconv.FormatUint(inodeLimit, 10)
	}

	if isNewVolumeType {
		// For new storageClass first create independent fileset if not present

		discoverCGFileset := strings.ToUpper(os.Getenv(discoverCGFileset))
		klog.Infof("[%s] discoverCGFileset is : %s", loggerId, discoverCGFileset)

		if discoverCGFileset != discoverCGFilesetDisabled && len(scVol.ConsistencyGroup) > cgPrefixLen {
			// Check for consistencyGroup
			if fsType != filesystemTypeRemote {
				newcg, err := cs.validateCG(ctx, scVol)
				if err != nil {
					klog.Errorf("ValidateCG failed. Error: %v", err)
					return "", err
				}
				scVol.ConsistencyGroup = newcg
			}
		}
		indepFilesetName := scVol.ConsistencyGroup
		klog.Infof("[%s] creating independent fileset for new storageClass with fileset name: [%v]", loggerId, indepFilesetName)
		opt[connectors.UserSpecifiedFilesetType] = independentFileset
		opt[connectors.UserSpecifiedParentFset] = ""
		//Set uid and gid as 0 for CG independent fileset
		opt[connectors.UserSpecifiedUid] = "0"
		opt[connectors.UserSpecifiedGid] = "0"
		if scVol.InodeLimit != "" {
			opt[connectors.UserSpecifiedInodeLimit] = scVol.InodeLimit
		} else {
			opt[connectors.UserSpecifiedInodeLimit] = "1M"
			// Assumption: On an average a consistency group contains 10 volumes
		}
		scVol.ParentFileset = ""
		createDataDir := false
		_, err = cs.createFilesetVol(ctx, scVol, indepFilesetName, fsDetails, opt, createDataDir, true, isNewVolumeType)
		if err != nil {
			klog.Errorf("[%s] volume:[%v] - failed to create independent fileset [%v] in filesystem [%v]. Error: %v", loggerId, indepFilesetName, indepFilesetName, scVol.VolBackendFs, err)
			return "", err
		}
		klog.Infof("[%s] finished creation of independent fileset for new storageClass with fileset name: [%v]", loggerId, indepFilesetName)

		// Now create dependent fileset
		klog.Infof("[%s] creating dependent fileset for new storageClass with fileset name: [%v]", loggerId, scVol.VolName)
		opt[connectors.UserSpecifiedFilesetType] = dependentFileset
		opt[connectors.UserSpecifiedParentFset] = indepFilesetName
		delete(opt, connectors.UserSpecifiedUid)
		delete(opt, connectors.UserSpecifiedGid)
		if scVol.VolUid != "" {
			opt[connectors.UserSpecifiedUid] = scVol.VolUid
		}
		if scVol.VolGid != "" {
			opt[connectors.UserSpecifiedGid] = scVol.VolGid
		}
		if scVol.VolPermissions != "" {
			opt[connectors.UserSpecifiedPermissions] = scVol.VolPermissions
		}

		scVol.ParentFileset = indepFilesetName
		createDataDir = true
		filesetPath, err := cs.createFilesetVol(ctx, scVol, scVol.VolName, fsDetails, opt, createDataDir, false, isNewVolumeType)
		if err != nil {
			klog.Errorf("[%s] volume:[%v] - failed to create dependent fileset [%v] in filesystem [%v]. Error: %v", loggerId, scVol.VolName, scVol.VolName, scVol.VolBackendFs, err)
			return "", err
		}
		klog.Infof("[%s] finished creation of dependent fileset for new storageClass with fileset name: [%v]", loggerId, scVol.VolName)
		return filesetPath, nil
	} else {
		// Create volume for classic storageClass
		// Check if FileSetType not specified
		if scVol.FilesetType != "" {
			opt[connectors.UserSpecifiedFilesetType] = scVol.FilesetType
		}
		if scVol.ParentFileset != "" {
			opt[connectors.UserSpecifiedParentFset] = scVol.ParentFileset
		}

		// Create fileset
		klog.Infof("[%s] creating fileset for classic storageClass with fileset name: [%v]", loggerId, scVol.VolName)
		createDataDir := true
		filesetPath, err := cs.createFilesetVol(ctx, scVol, scVol.VolName, fsDetails, opt, createDataDir, false, isNewVolumeType)
		if err != nil {
			klog.Errorf("[%s] volume:[%v] - failed to create fileset [%v] in filesystem [%v]. Error: %v", loggerId, scVol.VolName, scVol.VolName, scVol.VolBackendFs, err)
			return "", err
		}
		klog.Infof("[%s] finished creation of fileset for classic storageClass with fileset name: [%v]", loggerId, scVol.VolName)
		return filesetPath, nil
	}

}

func (cs *ScaleControllerServer) createFilesetVol(ctx context.Context, scVol *scaleVolume, volName string, fsDetails connectors.FileSystem_v2, opt map[string]interface{}, createDataDir bool, isCGIndependentFset bool, isNewVolumeType bool) (string, error) { //nolint:gocyclo,funlen
	// Check if fileset exist
	filesetInfo, err := scVol.Connector.ListFileset(ctx, scVol.VolBackendFs, volName)
	loggerId := utils.GetLoggerId(ctx)
	if err != nil {
		if strings.Contains(err.Error(), "Invalid value in 'filesetName'") {
			// This means fileset is not present, create it
			fseterr := scVol.Connector.CreateFileset(ctx, scVol.VolBackendFs, volName, opt)

			if fseterr != nil {
				// fileset creation failed return without cleanup
				klog.Errorf("[%s] volume:[%v] - unable to create fileset [%v] in filesystem [%v]. Error: %v", loggerId, volName, volName, scVol.VolBackendFs, fseterr)
				return "", status.Error(codes.Internal, fmt.Sprintf("unable to create fileset [%v] in filesystem [%v]. Error: %v", volName, scVol.VolBackendFs, fseterr))
			}
			// list fileset and update filesetInfo
			filesetInfo, err = scVol.Connector.ListFileset(ctx, scVol.VolBackendFs, volName)
			if err != nil {
				// fileset got created but listing failed, return without cleanup
				klog.Errorf("[%s] volume:[%v] - unable to list newly created fileset [%v] in filesystem [%v]. Error: %v", loggerId, volName, volName, scVol.VolBackendFs, err)
				return "", status.Error(codes.Internal, fmt.Sprintf("unable to list newly created fileset [%v] in filesystem [%v]. Error: %v", volName, scVol.VolBackendFs, err))
			}
		} else {
			klog.Errorf("[%s] volume:[%v] - unable to list fileset [%v] in filesystem [%v]. Error: %v", loggerId, volName, volName, scVol.VolBackendFs, err)
			return "", status.Error(codes.Internal, fmt.Sprintf("unable to list fileset [%v] in filesystem [%v]. Error: %v", volName, scVol.VolBackendFs, err))
		}
	} else {
		// fileset is present. Confirm if creator is IBM Storage Scale CSI driver and fileset type is correct.
		if filesetInfo.Config.Comment != connectors.FilesetComment {
			klog.Errorf("[%s] volume:[%v] - the fileset is not created by IBM Storage Scale CSI driver. Cannot use it.", loggerId, volName)
			return "", status.Error(codes.Internal, fmt.Sprintf("volume:[%v] - the fileset is not created by IBM Storage Scale CSI driver. Cannot use it.", volName))
		}
		listFilesetType := ""
		if filesetInfo.Config.IsInodeSpaceOwner {
			listFilesetType = independentFileset
		} else {
			listFilesetType = dependentFileset
		}
		if opt[connectors.UserSpecifiedFilesetType] != listFilesetType {
			klog.Errorf("[%s] volume:[%v] - the fileset type is not as expected, got type: [%s], expected type: [%s]", loggerId, volName, listFilesetType, opt[connectors.UserSpecifiedFilesetType])
			return "", status.Error(codes.Internal, fmt.Sprintf("volume:[%v] - the fileset type is not as expected, got type: [%s], expected type: [%s]", volName, listFilesetType, opt[connectors.UserSpecifiedFilesetType]))
		}
	}

	// fileset is present/created. Confirm if fileset is linked
	if (filesetInfo.Config.Path == "") || (filesetInfo.Config.Path == filesetUnlinkedPath) {
		// this means not linked, link it
		var junctionPath string
		junctionPath = fmt.Sprintf("%s/%s", fsDetails.Mount.MountPoint, volName)

		if scVol.ParentFileset != "" {
			parentfilesetInfo, err := scVol.Connector.ListFileset(ctx, scVol.VolBackendFs, scVol.ParentFileset)
			if err != nil {
				klog.Errorf("[%s] volume:[%v] - unable to get details of parent fileset [%v] in filesystem [%v]. Error: %v", loggerId, volName, scVol.ParentFileset, scVol.VolBackendFs, err)
				return "", status.Error(codes.Internal, fmt.Sprintf("volume:[%v] - unable to get details of parent fileset [%v] in filesystem [%v]. Error: %v", volName, scVol.ParentFileset, scVol.VolBackendFs, err))
			}
			if (parentfilesetInfo.Config.Path == "") || (parentfilesetInfo.Config.Path == filesetUnlinkedPath) {
				klog.Errorf("[%s] volume:[%v] - parent fileset [%v] is not linked", loggerId, volName, scVol.ParentFileset)
				return "", status.Error(codes.Internal, fmt.Sprintf("volume:[%v] - parent fileset [%v] is not linked", volName, scVol.ParentFileset))
			}
			junctionPath = fmt.Sprintf("%s/%s", parentfilesetInfo.Config.Path, volName)
		}

		err := scVol.Connector.LinkFileset(ctx, scVol.VolBackendFs, volName, junctionPath)
		if err != nil {
			klog.Errorf("[%s] volume:[%v] - linking fileset [%v] in filesystem [%v] at path [%v] failed. Error: %v", loggerId, volName, volName, scVol.VolBackendFs, junctionPath, err)
			return "", status.Error(codes.Internal, fmt.Sprintf("linking fileset [%v] in filesystem [%v] at path [%v] failed. Error: %v", volName, scVol.VolBackendFs, junctionPath, err))
		}
		// update fileset details
		filesetInfo, err = scVol.Connector.ListFileset(ctx, scVol.VolBackendFs, volName)
		if err != nil {
			klog.Errorf("[%s] volume:[%v] - unable to list fileset [%v] in filesystem [%v] after linking. Error: %v", loggerId, volName, volName, scVol.VolBackendFs, err)
			return "", status.Error(codes.Internal, fmt.Sprintf("unable to list fileset [%v] in filesystem [%v] after linking. Error: %v", volName, scVol.VolBackendFs, err))
		}
	}
	targetBasePath := ""
	if !isCGIndependentFset {
		if scVol.VolSize != 0 {
			err = cs.setQuota(ctx, scVol, volName)
			if err != nil {
				return "", status.Error(codes.Internal, err.Error())
			}
		}

		targetBasePath, err = cs.getTargetPath(ctx, filesetInfo.Config.Path, fsDetails.Mount.MountPoint, volName, createDataDir, isNewVolumeType)
		if err != nil {
			return "", status.Error(codes.Internal, err.Error())
		}

		err = cs.createDirectory(ctx, scVol, volName, targetBasePath)
		if err != nil {
			return "", status.Error(codes.Internal, err.Error())
		}
	}
	return targetBasePath, nil
}

func (cs *ScaleControllerServer) getVolumeSizeInBytes(req *csi.CreateVolumeRequest) int64 {
	capacity := req.GetCapacityRange()
	return capacity.GetRequiredBytes()
}

func (cs *ScaleControllerServer) getConnFromClusterID(ctx context.Context, cid string) (connectors.SpectrumScaleConnector, error) {
	loggerId := utils.GetLoggerId(ctx)
	connector, isConnPresent := cs.Driver.connmap[cid]
	if isConnPresent {
		return connector, nil
	}
	klog.Errorf("[%s] unable to get connector for cluster ID %v", loggerId, cid)
	return nil, status.Error(codes.Internal, fmt.Sprintf("unable to find cluster [%v] details in custom resource", cid))
}

// checkSCSupportedParams checks if given CreateVolume request parameter keys
// are supported by IBM Storage Scale CSI and returns ("", true) if all parameter
// keys are supported, otherwise returns (<list of invalid keys seperated by
// comma>, false)
func checkSCSupportedParams(params map[string]string) (string, bool) {
	var invalidParams []string
	for k := range params {
		switch k {
		case "csi.storage.k8s.io/pv/name", "csi.storage.k8s.io/pvc/name",
			"csi.storage.k8s.io/pvc/namespace", "storage.kubernetes.io/csiProvisionerIdentity",
			"volBackendFs", "volDirBasePath", "uid", "gid", "permissions",
			"clusterId", "filesetType", "parentFileset", "inodeLimit", "nodeClass",
			"version", "tier", "compression", "consistencyGroup", "shared":
			// These are valid parameters, do nothing here
		default:
			invalidParams = append(invalidParams, k)
		}
	}
	if len(invalidParams) == 0 {
		return "", true
	}
	return strings.Join(invalidParams[:], ", "), false
}

func (cs *ScaleControllerServer) getPrimaryClusterDetails(ctx context.Context) (connectors.SpectrumScaleConnector, string, string, string, string, string, error) {
	loggerId := utils.GetLoggerId(ctx)
	klog.Infof("[%s] getPrimaryClusterDetails", loggerId)

	symlinkDirAbsolutePath := ""
	symlinkDirRelativePath := ""

	primaryConn := cs.Driver.connmap["primary"]
	primaryFS := cs.Driver.primary.GetPrimaryFs()
	primaryFset := cs.Driver.primary.PrimaryFset

	// check if primary filesystem exists
	fsMountInfo, err := primaryConn.GetFilesystemMountDetails(ctx, primaryFS)
	if err != nil {
		klog.Errorf("[%s] Failed to get details of primary filesystem %s", loggerId, primaryFS)
		return nil, "", "", "", "", "", err
	}

	primaryFSMount := fsMountInfo.MountPoint
	// If primary fset is not specified, then use default
	if primaryFset == "" {
		primaryFset = defaultPrimaryFileset
	}

	symlinkDirRelativePath = primaryFset + "/" + symlinkDir
	symlinkDirAbsolutePath = fsMountInfo.MountPoint + "/" + symlinkDirRelativePath
	klog.Infof("[%s] symlinkDirPath [%s], symlinkDirRelPath [%s]", loggerId, symlinkDirAbsolutePath, symlinkDirRelativePath)

	return primaryConn, symlinkDirRelativePath, primaryFS, primaryFSMount, symlinkDirAbsolutePath, cs.Driver.primary.PrimaryCid, err
}

func (cs *ScaleControllerServer) getPrimaryFSMountPoint(ctx context.Context) (string, error) {
	loggerId := utils.GetLoggerId(ctx)
	klog.Infof("[%s] getPrimaryFSMountPoint", loggerId)

	primaryConn := cs.Driver.connmap["primary"]
	primaryFS := cs.Driver.primary.GetPrimaryFs()
	fsMountInfo, err := primaryConn.GetFilesystemMountDetails(ctx, primaryFS)
	if err != nil {
		klog.Errorf("[%s] Failed to get details of primary filesystem %s:Error: %v", loggerId, primaryFS, err)
		return "", status.Error(codes.NotFound, fmt.Sprintf("Failed to get details of primary filesystem %s. Error: %v", primaryFS, err))

	}
	return fsMountInfo.MountPoint, nil
}

// CreateVolume - Create Volume
func (cs *ScaleControllerServer) CreateVolume(ctx context.Context, req *csi.CreateVolumeRequest) (*csi.CreateVolumeResponse, error) { //nolint:gocyclo,funlen
	loggerId := utils.GetLoggerId(ctx)
	klog.Infof("[%s] create volume req: %v", loggerId, req)

	if err := cs.Driver.ValidateControllerServiceRequest(ctx, csi.ControllerServiceCapability_RPC_CREATE_DELETE_VOLUME); err != nil {
		klog.Errorf("[%s] invalid create volume req: %v", loggerId, req)
		return nil, status.Error(codes.Internal, fmt.Sprintf("CreateVolume ValidateControllerServiceRequest failed: %v", err))
	}

	if req == nil {
		return nil, status.Error(codes.InvalidArgument, "Request cannot be empty")
	}

	volName := req.GetName()
	if volName == "" {
		return nil, status.Error(codes.InvalidArgument, "Volume Name is a required field")
	}

	/* Get volume size in bytes */
	volSize := cs.getVolumeSizeInBytes(req)

	reqCapabilities := req.GetVolumeCapabilities()
	if reqCapabilities == nil {
		return nil, status.Error(codes.InvalidArgument, "Volume Capabilities is a required field")
	}

	for _, reqCap := range reqCapabilities {
		if reqCap.GetBlock() != nil {
			return nil, status.Error(codes.Unimplemented, "Block Volume is not supported")
		}

		if reqCap.GetMount().GetMountFlags() != nil {
			return nil, status.Error(codes.Unimplemented, "mountOptions are not supported")
		}
	}

	invalidParams, allValid := checkSCSupportedParams(req.GetParameters())
	if !allValid {
		return nil, status.Error(codes.InvalidArgument, "The Parameter(s) not supported in storageClass: "+invalidParams)
	}

	scaleVol, isNewVolumeType, primaryClusterID, err := cs.setScaleVolume(ctx, req, volName, volSize)
	if err != nil {
		return nil, err
	}

	isSnapSource, isVolSource, volSrc, snapIdMembers, srcVolumeIDMembers, err := cs.getVolORSnapMembers(ctx, req, volName)
	if err != nil {
		return nil, err
	}

	isShallowCopyVolume := false
	for _, reqCap := range reqCapabilities {
		if reqCap.GetAccessMode().GetMode() == csi.VolumeCapability_AccessMode_MULTI_NODE_READER_ONLY {
			if isSnapSource {
				klog.Infof("[%s] Requested pvc is a shallow copy volume", loggerId)
				isShallowCopyVolume = true
			} else {
				return nil, status.Error(codes.Unimplemented, "Volume source with Access Mode ReadOnlyMany is not supported")
			}
		}
	}

	if srcVolumeIDMembers.VolType != FILE_SHALLOWCOPY_VOLUME {
		err = cs.checkFileSetLink(ctx, scaleVol.PrimaryConnector, scaleVol, scaleVol.PrimaryFS, cs.Driver.primary.PrimaryFset, "primary")
		if err != nil {
			return nil, err
		}
	}

	if scaleVol.PrimaryFS != scaleVol.VolBackendFs {
		// primary filesytem must be mounted on GUI node so that we can create the softlink
		// skip if primary and volume filesystem is same
		err := checkFilesystemMountOnGUI(ctx, scaleVol.PrimaryConnector, scaleVol.PrimaryFS, scaleVol.VolName, "primary")

		if err != nil {
			return nil, err
		}
	}

	volFsInfo, err := checkVolumeFilesystemMountOnPrimary(ctx, scaleVol)
	if err != nil {
		return nil, err
	}
	err = cs.setScaleVolumeWithRemoteCluster(ctx, scaleVol, volFsInfo, primaryClusterID)
	if err != nil {
		return nil, err
	}
	assembledScaleversion, err := cs.assembledScaleVersion(ctx, scaleVol.Connector)
	if err != nil {
		return nil, status.Error(codes.Internal, fmt.Sprintf("IBM Storage Scale version check for permissions failed with error %s", err))
	}
	if isNewVolumeType {
		if err := cs.checkCGSupport(ctx, scaleVol.Connector, assembledScaleversion); err != nil {
			return nil, err
		}
	}

	if isVolSource {
		err = cs.validateCloneRequest(ctx, scaleVol, &srcVolumeIDMembers, scaleVol, primaryClusterID, volFsInfo, assembledScaleversion)
		if err != nil {
			klog.Errorf("[%s] volume:[%v] - Error in source volume validation [%v]", loggerId, volName, err)
			return nil, err
		}

	}

	if isSnapSource {
<<<<<<< HEAD
		err = cs.validateSnapId(ctx, scaleVol, &snapIdMembers, scaleVol, primaryClusterID)
=======
		isValidPvcFromSnapshot, err = cs.validateSnapId(ctx, scaleVol, &snapIdMembers, scaleVol, primaryClusterID, isShallowCopyVolume, assembledScaleversion)
>>>>>>> 8e85f862
		if err != nil {
			klog.Errorf("[%s] volume:[%v] - Error in source snapshot validation [%v]", loggerId, volName, err)
			return nil,err
		}

<<<<<<< HEAD
		if isShallowCopyVolume{
			err = cs.validateShallowCopyVolume(ctx, &snapIdMembers, scaleVol)
			if err != nil{
				klog.Errorf("[%s] volume:[%v] - Error in validating shallow copy volume", loggerId, volName)
				return nil, status.Error(codes.Internal, fmt.Sprintf("CreateVolume ValidateShallowCopyVolume failed: %v",err))
			}
=======
		if !isValidPvcFromSnapshot {
			klog.Errorf("[%s] volume:[%v] - Error in validating shallow copy volume", loggerId, volName)
			return nil, status.Error(codes.Internal, "CreateVolume ValidateShallowCopyVolume failed")
>>>>>>> 8e85f862
		}

	}

	var shallowCopyTargetPath string
	if isShallowCopyVolume {
		err = cs.createSnapshotDir(ctx, &snapIdMembers, scaleVol, isNewVolumeType)
<<<<<<< HEAD
                if err != nil {
                        return nil, err
                }
		
		if isNewVolumeType{
                        shallowCopyTargetPath = fmt.Sprintf("%s/%s/.snapshots/%s/%s",volFsInfo.Mount.MountPoint,snapIdMembers.ConsistencyGroup, snapIdMembers.SnapName,snapIdMembers.FsetName)
                }else{
                        shallowCopyTargetPath = fmt.Sprintf("%s/%s/.snapshots/%s/%s",volFsInfo.Mount.MountPoint,snapIdMembers.FsetName,snapIdMembers.SnapName,snapIdMembers.Path)
                }
=======
		if err != nil {
			return nil, err
		}

		if isNewVolumeType {
			shallowCopyTargetPath = fmt.Sprintf("%s/%s/.snapshots/%s/%s", scaleVol.PrimaryFSMount, snapIdMembers.ConsistencyGroup, snapIdMembers.SnapName, snapIdMembers.FsetName)
		} else {
			shallowCopyTargetPath = fmt.Sprintf("%s/%s/.snapshots/%s/%s", scaleVol.PrimaryFSMount, snapIdMembers.FsetName, snapIdMembers.SnapName, snapIdMembers.Path)
		}
>>>>>>> 8e85f862

		volID, volIDErr := cs.generateVolID(ctx, scaleVol, volFsInfo.UUID, isNewVolumeType, isShallowCopyVolume, shallowCopyTargetPath)
		if volIDErr != nil {
			return nil, volIDErr
		}

		return &csi.CreateVolumeResponse{
			Volume: &csi.Volume{
				VolumeId:      volID,
				CapacityBytes: int64(scaleVol.VolSize),
				VolumeContext: req.GetParameters(),
				ContentSource: volSrc,
			},
		}, nil
	}

	klog.Infof("[%s] volume:[%v] -  IBM Storage Scale volume create params : %v\n", loggerId, scaleVol.VolName, scaleVol)

	if scaleVol.IsFilesetBased && scaleVol.Compression != "" {
		klog.Infof("[%s] createvolume: compression is enabled: changing volume name", loggerId)
		scaleVol.VolName = fmt.Sprintf("%s-COMPRESS%scsi", scaleVol.VolName, strings.ToUpper(scaleVol.Compression))
	}

	if scaleVol.IsFilesetBased && scaleVol.Tier != "" {
		err = cs.checkVolTierAndSetFilesystemPolicy(ctx, scaleVol, volFsInfo, primaryClusterID)
		if err != nil {
			return nil, err
		}

	}

	volReqInProcess, err := cs.IfSameVolReqInProcess(scaleVol)
	if err != nil {
		return nil, err
	}

	if volReqInProcess {
		klog.Errorf("[%s] volume:[%v] - volume creation already in process ", loggerId, scaleVol.VolName)
		return nil, status.Error(codes.Aborted, fmt.Sprintf("volume creation already in process : %v", scaleVol.VolName))
	}

	volResponse, err := cs.getCopyJobStatus(ctx, req, volSrc, scaleVol, isVolSource, isSnapSource, snapIdMembers)
	if err != nil {
		return nil, err
	} else if volResponse != nil {
		return volResponse, nil
	}

	if scaleVol.VolPermissions != "" {
		versionCheck := checkMinScaleVersionValid(assembledScaleversion, "5112")
		if !versionCheck {
			return nil, status.Error(codes.Internal, "the minimum required IBM Storage Scale version for permissions support with CSI is 5.1.1-2")
		}
	}

	/* Update driver map with new volume. Make sure to defer delete */

	cs.Driver.reqmap[scaleVol.VolName] = int64(scaleVol.VolSize)
	defer delete(cs.Driver.reqmap, scaleVol.VolName)

	var targetPath string

	if scaleVol.IsFilesetBased {
		targetPath, err = cs.createFilesetBasedVol(ctx, scaleVol, isNewVolumeType, volFsInfo.Type)
	} else {
		targetPath, err = cs.createLWVol(ctx, scaleVol)
	}

	if err != nil {
		return nil, err
	}

	if !isNewVolumeType {
		// Create symbolic link if not present
		err = cs.createSoftlink(ctx, scaleVol, targetPath)
		if err != nil {
			return nil, status.Error(codes.Internal, err.Error())
		}
	}

	volID, volIDErr := cs.generateVolID(ctx, scaleVol, volFsInfo.UUID, isNewVolumeType, isShallowCopyVolume, targetPath)
	if volIDErr != nil {
		return nil, volIDErr
	}

	if isVolSource {
		if srcVolumeIDMembers.VolType == FILE_SHALLOWCOPY_VOLUME {
			err = cs.copyShallowVolumeContent(ctx, scaleVol, srcVolumeIDMembers, volFsInfo, targetPath, volID)
			if err != nil {
				klog.Errorf("[%s] CreateVolume [%s]: [%v]", loggerId, volName, err)
				return nil, err
			}
		} else {
			err = cs.copyVolumeContent(ctx, scaleVol, srcVolumeIDMembers, volFsInfo, targetPath, volID)
			if err != nil {
				klog.Errorf("[%s] CreateVolume [%s]: [%v]", loggerId, volName, err)
				return nil, err
			}
		}
	}

	if isSnapSource {
		err = cs.copySnapContent(ctx, scaleVol, snapIdMembers, volFsInfo, targetPath, volID)
		if err != nil {
			klog.Errorf("[%s] createVolume failed while copying snapshot content [%s]: [%v]", loggerId, volName, err)
			return nil, err
		}
	}

	return &csi.CreateVolumeResponse{
		Volume: &csi.Volume{
			VolumeId:      volID,
			CapacityBytes: int64(scaleVol.VolSize),
			VolumeContext: req.GetParameters(),
			ContentSource: volSrc,
		},
	}, nil
}

func (cs *ScaleControllerServer) setScaleVolume(ctx context.Context, req *csi.CreateVolumeRequest, volName string, volSize int64) (*scaleVolume, bool, string, error) {
	scaleVol, err := getScaleVolumeOptions(ctx, req.GetParameters())
	if err != nil {
		return nil, false, "", err
	}

	isNewVolumeType := false
	if scaleVol.StorageClassType == STORAGECLASS_ADVANCED {
		isNewVolumeType = true
	}

	scaleVol.VolName = volName
	if scaleVol.IsFilesetBased && uint64(volSize) < smallestVolSize {
		scaleVol.VolSize = smallestVolSize
	} else {
		scaleVol.VolSize = uint64(volSize)
	}

	/* Get details for Primary Cluster */
	primaryConn, symlinkDirRelativePath, primaryFS, primaryFSMount, symlinkDirAbsolutePath, primaryClusterID, err := cs.getPrimaryClusterDetails(ctx)
	if err != nil {
		return nil, isNewVolumeType, "", err
	}

	scaleVol.PrimaryConnector = primaryConn
	scaleVol.PrimarySLnkRelPath = symlinkDirRelativePath
	scaleVol.PrimaryFS = primaryFS
	scaleVol.PrimaryFSMount = primaryFSMount
	scaleVol.PrimarySLnkPath = symlinkDirAbsolutePath
	return scaleVol, isNewVolumeType, primaryClusterID, nil
}
func (cs *ScaleControllerServer) getVolORSnapMembers(ctx context.Context, req *csi.CreateVolumeRequest, volName string) (bool, bool, *csi.VolumeContentSource, scaleSnapId, scaleVolId, error) {
	loggerId := utils.GetLoggerId(ctx)
	volSrc := req.GetVolumeContentSource()
	isSnapSource := false
	isVolSource := false

	snapIdMembers := scaleSnapId{}
	srcVolumeIDMembers := scaleVolId{}
	var err error
	if volSrc != nil {
		srcVolume := volSrc.GetVolume()
		if srcVolume != nil {
			srcVolumeID := srcVolume.GetVolumeId()
			srcVolumeIDMembers, err = getVolIDMembers(srcVolumeID)
			if err != nil {
				klog.Errorf("[%s] volume:[%v] - Invalid Volume ID %s [%v]", loggerId, volName, srcVolumeID, err)
				return isSnapSource, isVolSource, volSrc, snapIdMembers, srcVolumeIDMembers, status.Error(codes.NotFound, fmt.Sprintf("volume source volume is not found: %v", err))
			}
			isVolSource = true
		} else {

			srcSnap := volSrc.GetSnapshot()
			if srcSnap != nil {
				snapId := srcSnap.GetSnapshotId()
				snapIdMembers, err = cs.GetSnapIdMembers(snapId)
				if err != nil {
					klog.Errorf("[%s] volume:[%v] - Invalid snapshot ID %s [%v]", loggerId, volName, snapId, err)
					return isSnapSource, isVolSource, volSrc, snapIdMembers, srcVolumeIDMembers, status.Error(codes.NotFound, fmt.Sprintf("volume source snapshot is not found: %v", err))
				}
				isSnapSource = true
			}
		}
	}
	return isSnapSource, isVolSource, volSrc, snapIdMembers, srcVolumeIDMembers, nil
}

func (cs *ScaleControllerServer) checkFileSetLink(ctx context.Context, connector connectors.SpectrumScaleConnector, scaleVol *scaleVolume, filesystem string, fileset string, primaryOrSource string) error {
	loggerId := utils.GetLoggerId(ctx)
	// Check if Primary Fileset is linked
	//primaryFileset := cs.Driver.primary.PrimaryFset
	klog.Infof("[%s] volume:[%v] - check if %s fileset [%v] is linked", loggerId, scaleVol.VolName, primaryOrSource, fileset)
	isFilesetLinked, err := connector.IsFilesetLinked(ctx, filesystem, fileset)
	if err != nil {
		klog.Errorf("[%s] volume:[%v] - unable to get details of %s fileset [%v]. Error : [%v]", loggerId, scaleVol.VolName, primaryOrSource, fileset, err)
		return status.Error(codes.Internal, fmt.Sprintf("unable to get details of %s fileset link information for [%v]. Error : [%v]", primaryOrSource, fileset, err))
	}
	if !isFilesetLinked {
		klog.Errorf("[%s] volume:[%v] - %s [%v] is not linked", loggerId, scaleVol.VolName, fileset)
		return status.Error(codes.Internal, fmt.Sprintf("%s  fileset [%v] is not linked", primaryOrSource, fileset))
	}
	return nil
}

func checkFilesystemMountOnGUI(ctx context.Context, connector connectors.SpectrumScaleConnector, fsName string, scaleVolName string, primaryOrNone string) error {
	loggerId := utils.GetLoggerId(ctx)
	// primary filesytem must be mounted on GUI node so that we can create the softlink
	// skip if primary and volume filesystem is same
	klog.V(4).Infof("[%s] volume:[%v] - check if %s filesystem [%v] is mounted on GUI node of %s cluster", loggerId, scaleVolName, primaryOrNone, fsName, primaryOrNone)
	isFsMounted, err := connector.IsFilesystemMountedOnGUINode(ctx, fsName)
	if err != nil {
		klog.Errorf("[%s] volume:[%v] - unable to get filesystem mount details for %s on %s cluster. Error: %v", loggerId, scaleVolName, fsName, primaryOrNone, err)
		return status.Error(codes.Internal, fmt.Sprintf("unable to get filesystem mount details for %s on GUI cluster. Error: %v", fsName, err))
	}
	if !isFsMounted {
		klog.Errorf("[%s] volume:[%v] - %s filesystem %s is not mounted on GUI node of GUI cluster", loggerId, scaleVolName, primaryOrNone, fsName)
		return status.Error(codes.Internal, fmt.Sprintf("%s filesystem %s is not mounted on GUI node of %s cluster", primaryOrNone, fsName, primaryOrNone))
	}
	return nil
}

func checkVolumeFilesystemMountOnPrimary(ctx context.Context, scaleVol *scaleVolume) (connectors.FileSystem_v2, error) {
	loggerId := utils.GetLoggerId(ctx)
	klog.V(6).Infof("[%s] volume:[%v] - check if volume filesystem [%v] is mounted on GUI node of Primary cluster", loggerId, scaleVol.VolName, scaleVol.VolBackendFs)
	volFsInfo, err := scaleVol.PrimaryConnector.GetFilesystemDetails(ctx, scaleVol.VolBackendFs)
	if err != nil {
		if strings.Contains(err.Error(), "Invalid value in filesystemName") {
			klog.Errorf("[%s] volume:[%v] - filesystem %s in not known to primary cluster. Error: %v", loggerId, scaleVol.VolName, scaleVol.VolBackendFs, err)
			return volFsInfo, status.Error(codes.Internal, fmt.Sprintf("filesystem %s in not known to primary cluster. Error: %v", scaleVol.VolBackendFs, err))
		}
		klog.Errorf("[%s] volume:[%v] - unable to get details for filesystem [%v] in Primary cluster. Error: %v", loggerId, scaleVol.VolName, scaleVol.VolBackendFs, err)
		return volFsInfo, status.Error(codes.Internal, fmt.Sprintf("unable to get details for filesystem [%v] in Primary cluster. Error: %v", scaleVol.VolBackendFs, err))
	}

	if volFsInfo.Mount.Status != filesystemMounted {
		klog.Errorf("[%s] volume:[%v] - volume filesystem %s is not mounted on GUI node of Primary cluster", loggerId, scaleVol.VolName, scaleVol.VolBackendFs)
		return volFsInfo, status.Error(codes.Internal, fmt.Sprintf("volume filesystem %s is not mounted on GUI node of Primary cluster", scaleVol.VolBackendFs))
	}

	klog.V(6).Infof("[%s] volume:[%v] - mount point of volume filesystem [%v] is on Primary cluster is %v", loggerId, scaleVol.VolName, scaleVol.VolBackendFs, volFsInfo.Mount.MountPoint)
	return volFsInfo, nil
}

func (cs *ScaleControllerServer) setScaleVolumeWithRemoteCluster(ctx context.Context, scaleVol *scaleVolume, volFsInfo connectors.FileSystem_v2, primaryClusterID string) error {
	loggerId := utils.GetLoggerId(ctx)
	/* scaleVol.VolBackendFs will always be local cluster FS. So we need to find a
	remote cluster FS in case local cluster FS is remotely mounted. We will find local FS RemoteDeviceName on local cluster, will use that as VolBackendFs and	create fileset on that FS. */
	if scaleVol.IsFilesetBased {
		remoteDeviceName := volFsInfo.Mount.RemoteDeviceName
		scaleVol.LocalFS = scaleVol.VolBackendFs
		scaleVol.VolBackendFs = getRemoteFsName(remoteDeviceName)
	} else {
		scaleVol.LocalFS = scaleVol.VolBackendFs
	}

	// LocalFs is name of filesystem on K8s cluster
	// VolBackendFs is changed to name on remote cluster in case of fileset based provisioning

	var remoteClusterID string
	var err error
	if scaleVol.ClusterId == "" && volFsInfo.Type == filesystemTypeRemote {
		klog.Infof("[%s] filesystem %s is remotely mounted, getting cluster ID information of the owning cluster.", loggerId, volFsInfo.Name)
		clusterName := strings.Split(volFsInfo.Mount.RemoteDeviceName, ":")[0]
		if remoteClusterID, err = cs.getRemoteClusterID(ctx, clusterName); err != nil {
			klog.Errorf("[%s] error in getting remote cluster ID for cluster [%s], error [%v]", loggerId, clusterName, err)
			return err
		}
		klog.V(6).Infof("[%s] cluster ID for remote cluster %s is %s", loggerId, clusterName, remoteClusterID)
	}

	if scaleVol.IsFilesetBased {
		if scaleVol.ClusterId == "" {
			if volFsInfo.Type == filesystemTypeRemote { // if fileset based and remotely mounted.
				klog.Infof("[%s] volume filesystem %s is remotely mounted on Primary cluster, using owning cluster ID %s.", loggerId, scaleVol.LocalFS, remoteClusterID)
				scaleVol.ClusterId = remoteClusterID
			} else {
				klog.Infof("[%s] volume filesystem %s is locally mounted on Primary cluster, using primary cluster ID %s.", loggerId, scaleVol.LocalFS, primaryClusterID)
				scaleVol.ClusterId = primaryClusterID
			}
		}
		conn, err := cs.getConnFromClusterID(ctx, scaleVol.ClusterId)
		if err != nil {
			return err
		}
		scaleVol.Connector = conn
	} else {
		scaleVol.Connector = scaleVol.PrimaryConnector
		scaleVol.ClusterId = primaryClusterID
	}
	return nil
}

func (cs *ScaleControllerServer) checkVolTierAndSetFilesystemPolicy(ctx context.Context, scaleVol *scaleVolume, volFsInfo connectors.FileSystem_v2, volName string) error {
	loggerId := utils.GetLoggerId(ctx)
	if err := cs.checkVolTierSupport(volFsInfo.Version); err != nil {
		// TODO: Remove this secondary call to local gui when GUI refreshes remote cache immediately
		tempFsInfo, err := scaleVol.Connector.GetFilesystemDetails(ctx, scaleVol.VolBackendFs)
		if err != nil {
			return err
		}
		if err := cs.checkVolTierSupport(tempFsInfo.Version); err != nil {
			return err
		}
	}

	if err := scaleVol.Connector.DoesTierExist(ctx, scaleVol.Tier, scaleVol.VolBackendFs); err != nil {
		return err
	}

	rule := "RULE 'csi-T%s' SET POOL '%s' WHERE FILESET_NAME LIKE 'pvc-%%-T%scsi%%'"
	policy := connectors.Policy{}

	policy.Policy = fmt.Sprintf(rule, scaleVol.Tier, scaleVol.Tier, scaleVol.Tier)
	policy.Priority = -5
	policy.Partition = fmt.Sprintf("csi-T%s", scaleVol.Tier)

	scaleVol.VolName = fmt.Sprintf("%s-T%scsi", scaleVol.VolName, scaleVol.Tier)
	err := scaleVol.Connector.SetFilesystemPolicy(ctx, &policy, scaleVol.VolBackendFs)
	if err != nil {
		klog.Errorf("[%s] volume:[%v] - setting policy failed [%v]", loggerId, volName, err)
		return err
	}

	// Since we are using a SET POOL rule, if there is not already a default rule in place in the policy partition
	// then all files that do not match our rules will have no defined place to go. This sets a default rule with
	// "lower" priority than the main policy as a catch all. If there is already a default rule in the main policy
	// file then that will take precedence
	defaultPartitionName := "csi-defaultRule"
	if !scaleVol.Connector.CheckIfDefaultPolicyPartitionExists(ctx, defaultPartitionName, scaleVol.VolBackendFs) {
		klog.Infof("[%s] createvolume: setting default policy partition rule", loggerId)

		dataTierName, err := scaleVol.Connector.GetFirstDataTier(ctx, scaleVol.VolBackendFs)
		if err != nil {
			return status.Error(codes.Unavailable, fmt.Sprintf("tier info request could not be completed: filesystemName %s", scaleVol.VolBackendFs))
		}
		defaultPolicy := connectors.Policy{}
		defaultPolicy.Policy = fmt.Sprintf("RULE 'csi-defaultRule' SET POOL '%s'", dataTierName)
		defaultPolicy.Priority = 5
		defaultPolicy.Partition = defaultPartitionName
		err = scaleVol.Connector.SetFilesystemPolicy(ctx, &defaultPolicy, scaleVol.VolBackendFs)
		if err != nil {
			klog.Errorf("[%s] volume:[%v] - setting default policy failed [%v]", loggerId, volName, err)
			return err
		}
	}
	return nil
}

func (cs *ScaleControllerServer) getCopyJobStatus(ctx context.Context, req *csi.CreateVolumeRequest, volSrc *csi.VolumeContentSource, scaleVol *scaleVolume, isVolSource bool, isSnapSource bool, snapIdMembers scaleSnapId) (*csi.CreateVolumeResponse, error) {
	loggerId := utils.GetLoggerId(ctx)
	if isVolSource {
		jobDetails, found := cs.Driver.volcopyjobstatusmap.Load(scaleVol.VolName)
		if found {
			jobStatus := jobDetails.(VolCopyJobDetails).jobStatus
			volID := jobDetails.(VolCopyJobDetails).volID
			klog.V(6).Infof("[%s] volume: [%v] found in volcopyjobstatusmap with volID: [%v], jobStatus: [%v]", loggerId, scaleVol.VolName, volID, jobStatus)
			switch jobStatus {
			case VOLCOPY_JOB_RUNNING:
				klog.Errorf("[%s] volume:[%v] -  volume cloning request in progress.", loggerId, scaleVol.VolName)
				return nil, status.Error(codes.Aborted, fmt.Sprintf("volume cloning request in progress for volume: %s", scaleVol.VolName))
			case VOLCOPY_JOB_FAILED:
				//Delete the entry from map, so that it is retried
				klog.Errorf("[%s] volume:[%v] -  volume cloning job had failed and it will be retried", loggerId, scaleVol.VolName)
				cs.Driver.volcopyjobstatusmap.Delete(scaleVol.VolName)
				return nil, status.Error(codes.Internal, fmt.Sprintf("volume cloning job had failed for volume:[%v] and it will be retried", scaleVol.VolName))
			case VOLCOPY_JOB_COMPLETED:
				klog.Infof("[%s] volume:[%v] -  volume cloning request has already completed successfully.", loggerId, scaleVol.VolName)
				return &csi.CreateVolumeResponse{
					Volume: &csi.Volume{
						VolumeId:      volID,
						CapacityBytes: int64(scaleVol.VolSize),
						VolumeContext: req.GetParameters(),
						ContentSource: volSrc,
					},
				}, nil
			case JOB_STATUS_UNKNOWN:
				//Remove the entry from map, so that it can be retried
				klog.Infof("[%s] volume:[%v] -  the status of volume cloning job is unknown.", loggerId, scaleVol.VolName)
				cs.Driver.volcopyjobstatusmap.Delete(scaleVol.VolName)
			}
		} else {
			klog.Infof("[%s] volume: [%v] not found in volcopyjobstatusmap", loggerId, scaleVol.VolName)
		}
	}

	if isSnapSource {
		jobDetails, found := cs.Driver.snapjobstatusmap.Load(scaleVol.VolName)
		if found {
			jobStatus := jobDetails.(SnapCopyJobDetails).jobStatus
			volID := jobDetails.(SnapCopyJobDetails).volID
			klog.V(6).Infof("[%s] volume: [%v] found in snapjobstatusmap with volID: [%v], jobStatus: [%v]", loggerId, scaleVol.VolName, volID, jobStatus)
			switch jobStatus {
			case SNAP_JOB_RUNNING:
				klog.Errorf("[%s] volume:[%v] -  snapshot copy request in progress for snapshot: %s.", loggerId, scaleVol.VolName, snapIdMembers.SnapName)
				return nil, status.Error(codes.Aborted, fmt.Sprintf("snapshot copy request in progress for snapshot: %s", snapIdMembers.SnapName))
			case SNAP_JOB_FAILED:
				klog.Errorf("[%s] volume:[%v] -  snapshot copy job had failed for snapshot %s and it will be retried", loggerId, scaleVol.VolName, snapIdMembers.SnapName)
				//Delete the entry from map, so that it is retried
				cs.Driver.snapjobstatusmap.Delete(scaleVol.VolName)
				return nil, status.Error(codes.Internal, fmt.Sprintf("snapshot copy job had failed for snapshot: %s and it will be retried", snapIdMembers.SnapName))
			case SNAP_JOB_COMPLETED:
				klog.V(6).Infof("[%s] volume:[%v] -  snapshot copy request has already completed successfully for snapshot: %s", loggerId, scaleVol.VolName, snapIdMembers.SnapName)
				return &csi.CreateVolumeResponse{
					Volume: &csi.Volume{
						VolumeId:      volID,
						CapacityBytes: int64(scaleVol.VolSize),
						VolumeContext: req.GetParameters(),
						ContentSource: volSrc,
					},
				}, nil
			case JOB_STATUS_UNKNOWN:
				//Remove the entry from map, so that it can be retried
				klog.V(6).Infof("[%s] volume:[%v] -  the status of snapshot copy job for snapshot [%s] is unknown", loggerId, scaleVol.VolName, snapIdMembers.SnapName)
				cs.Driver.snapjobstatusmap.Delete(scaleVol.VolName)
			}
		} else {
			klog.V(6).Infof("[%s] volume: [%v] not found in snapjobstatusmap", loggerId, scaleVol.VolName)
		}
	}
	return nil, nil
}
func (cs *ScaleControllerServer) copySnapContent(ctx context.Context, scVol *scaleVolume, snapId scaleSnapId, fsDetails connectors.FileSystem_v2, targetPath string, volID string) error {
	loggerId := utils.GetLoggerId(ctx)
	klog.Infof("[%s] copySnapContent snapId: [%v], scaleVolume: [%v]", loggerId, snapId, scVol)
	conn, err := cs.getConnFromClusterID(ctx, snapId.ClusterId)
	if err != nil {
		return err
	}

	//err = cs.validateRemoteFs(fsDetails, scVol)
	//if err != nil {
	//	return err
	//}

	targetFsName, err := conn.GetFilesystemName(ctx, fsDetails.UUID)
	if err != nil {
		return err
	}

	targetFsDetails, err := conn.GetFilesystemDetails(ctx, targetFsName)
	if err != nil {
		return err
	}

	fsMntPt := targetFsDetails.Mount.MountPoint
	targetPath = fmt.Sprintf("%s/%s", fsMntPt, targetPath)

	snapIDPath := snapId.Path
	filesetForCopy := snapId.FsetName
	if snapId.StorageClassType == STORAGECLASS_ADVANCED {
		snapIDPath = fmt.Sprintf("/%s", snapId.FsetName)
		filesetForCopy = snapId.ConsistencyGroup
	}
	jobStatus, jobID, err := conn.CopyFsetSnapshotPath(ctx, snapId.FsName, filesetForCopy, snapId.SnapName, snapIDPath, targetPath, scVol.NodeClass)
	if err != nil {
		klog.Errorf("[%s] failed to create volume from snapshot %s: [%v]", loggerId, snapId.SnapName, err)
		return status.Error(codes.Internal, fmt.Sprintf("failed to create volume from snapshot %s: [%v]", snapId.SnapName, err))

	}

	jobDetails := SnapCopyJobDetails{SNAP_JOB_RUNNING, volID}
	cs.Driver.snapjobstatusmap.Store(scVol.VolName, jobDetails)

	isResponseStatusUnknown := false
	response, err := conn.WaitForJobCompletionWithResp(ctx, jobStatus, jobID)
	if len(response.Jobs) != 0 {
		if response.Jobs[0].Status == ResponseStatusUnknown {
			isResponseStatusUnknown = true
		}
	}
	if err != nil || isResponseStatusUnknown {
		klog.Errorf("[%s] unable to copy snapshot %s: %v.", loggerId, snapId.SnapName, err)
		if err != nil && strings.Contains(err.Error(), "EFSSG0632C") {
			//TODO: When the GUI issue https://jazz07.rchland.ibm.com:21443/jazz/web/projects/GPFS#action=com.ibm.team.workitem.viewWorkItem&id=300263
			// is fixed, check whether the err.Error() says mmxcp is already running for the same
			// source and destination and then set the job status as SNAP_JOB_RUNNING, so that
			// mmxcp is not run again for the same source and destination.

			// EFSSG0632C = Command execution aborted
			// Store SNAP_JOB_NOT_STARTED in snapjobstatusmap if error was due to same mmxcp in progress
			// or max no. of mmxcp already running. In these cases we want to retry again
			// in the next k8s rety cycle
			jobDetails.jobStatus = SNAP_JOB_NOT_STARTED
		} else if isResponseStatusUnknown {
			jobDetails.jobStatus = JOB_STATUS_UNKNOWN
		} else {
			jobDetails.jobStatus = SNAP_JOB_FAILED
		}
		cs.Driver.snapjobstatusmap.Store(scVol.VolName, jobDetails)
		return err
	}

	klog.Infof("[%s] copy snapshot completed for snapId: [%v], scaleVolume: [%v]", loggerId, snapId, scVol)
	jobDetails.jobStatus = SNAP_JOB_COMPLETED
	cs.Driver.snapjobstatusmap.Store(scVol.VolName, jobDetails)
	//delete(cs.Driver.snapjobmap, scVol.VolName)
	return nil
}

func (cs *ScaleControllerServer) copyShallowVolumeContent(ctx context.Context, newvolume *scaleVolume, sourcevolume scaleVolId, fsDetails connectors.FileSystem_v2, targetPath string, volID string) error {
<<<<<<< HEAD
        loggerId := utils.GetLoggerId(ctx)
        klog.Infof("[%s] copyShallowVolContent volume ID: [%v], scaleVolume: [%v], volume name: [%v]", loggerId, sourcevolume, newvolume, newvolume.VolName)
        conn, err := cs.getConnFromClusterID(ctx, sourcevolume.ClusterId)
        if err != nil {
                return err
        }

        fsMntPt := fsDetails.Mount.MountPoint
        targetPath = fmt.Sprintf("%s/%s", fsMntPt, targetPath)

        jobDetails := VolCopyJobDetails{VOLCOPY_JOB_NOT_STARTED, volID}
        response := connectors.GenericResponse{}

        sLinkRelPath := strings.Replace(sourcevolume.Path, fsMntPt, "", 1)
        sLinkRelPath = strings.Trim(sLinkRelPath, "!/")

	if fsDetails.Type == filesystemTypeRemote{
		remotefsDetails,err := conn.GetFilesystemDetails(ctx, newvolume.VolBackendFs)
		if err != nil {
			if strings.Contains(err.Error(), "Invalid value in filesystemName") {
				klog.Errorf("[%s] filesystem %s in not known to cluster %v. Error: %v", loggerId, newvolume.VolBackendFs, newvolume.ClusterId, err)
				return status.Error(codes.Internal, fmt.Sprintf("Filesystem %s in not known to cluster %v. Error: %v", newvolume.VolBackendFs, newvolume.ClusterId, err))
			}
			klog.Errorf("[%s] unable to check type of filesystem [%v]. Error: %v", loggerId, newvolume.VolBackendFs, err)
			return status.Error(codes.Internal, fmt.Sprintf("unable to check type of filesystem [%v]. Error: %v", newvolume.VolBackendFs, err))
		}
		remoteMntPt := remotefsDetails.Mount.MountPoint
		targetPath = strings.Replace(targetPath, fsMntPt, remoteMntPt, 1)
	}

        jobStatus, jobID, jobErr := conn.CopyDirectoryPath(ctx, sourcevolume.FsName, sLinkRelPath, targetPath, newvolume.NodeClass)

        if jobErr != nil {
                klog.Errorf("[%s] failed to clone volume from volume. Error: [%v]", loggerId, jobErr)
                return status.Error(codes.Internal, fmt.Sprintf("failed to clone volume from shallow copy volume. Error: [%v]", jobErr))
        }

        jobDetails = VolCopyJobDetails{VOLCOPY_JOB_RUNNING, volID}
        cs.Driver.volcopyjobstatusmap.Store(newvolume.VolName, jobDetails)
        response, err = conn.WaitForJobCompletionWithResp(ctx, jobStatus, jobID)
	if err != nil {
                        klog.Errorf("[%s] failed while calling WaitForJobCompletionWithResp: %v.", loggerId, err)
        }

        isResponseStatusUnknown := false
        if len(response.Jobs) != 0 {
                if response.Jobs[0].Status == ResponseStatusUnknown {
                        isResponseStatusUnknown = true
                }
        }
        if err != nil || isResponseStatusUnknown {
                klog.Errorf("[%s] unable to clone shallow copy volume: %v.", loggerId, err)
                if err != nil && strings.Contains(err.Error(), "EFSSG0632C") {
                        jobDetails.jobStatus = VOLCOPY_JOB_NOT_STARTED
                } else if isResponseStatusUnknown {
                        jobDetails.jobStatus = JOB_STATUS_UNKNOWN
                } else {
                        jobDetails.jobStatus = VOLCOPY_JOB_FAILED
                }
                klog.Errorf("[%s] logging volume cloning error for VolName: [%v] Error: [%v] JobDetails: [%v]", loggerId, newvolume.VolName, err, jobDetails)
                cs.Driver.volcopyjobstatusmap.Store(newvolume.VolName, jobDetails)
                return err
        }

        klog.Infof("[%s] volume copy completed for volumeID: [%v], scaleVolume: [%v]", loggerId, sourcevolume, newvolume)
        jobDetails.jobStatus = VOLCOPY_JOB_COMPLETED
        cs.Driver.volcopyjobstatusmap.Store(newvolume.VolName, jobDetails)
        return nil
=======
	loggerId := utils.GetLoggerId(ctx)
	klog.Infof("[%s] copyShallowVolContent volume ID: [%v], scaleVolume: [%v], volume name: [%v]", loggerId, sourcevolume, newvolume, newvolume.VolName)
	conn, err := cs.getConnFromClusterID(ctx, sourcevolume.ClusterId)
	if err != nil {
		return err
	}

	targetFsName, err := conn.GetFilesystemName(ctx, fsDetails.UUID)
	if err != nil {
		return err
	}

	targetFsDetails, err := conn.GetFilesystemDetails(ctx, targetFsName)
	if err != nil {
		return err
	}

	fsMntPt := targetFsDetails.Mount.MountPoint
	targetPath = fmt.Sprintf("%s/%s", fsMntPt, targetPath)

	jobDetails := VolCopyJobDetails{VOLCOPY_JOB_NOT_STARTED, volID}
	response := connectors.GenericResponse{}

	primaryFSMountPoint, err := cs.getPrimaryFSMountPoint(ctx)
	if err != nil {
		return err
	}
	sLinkRelPath := strings.Replace(sourcevolume.Path, primaryFSMountPoint, "", 1)
	sLinkRelPath = strings.Trim(sLinkRelPath, "!/")

	jobStatus, jobID, jobErr := conn.CopyDirectoryPath(ctx, sourcevolume.FsName, sLinkRelPath, targetPath, newvolume.NodeClass)

	if jobErr != nil {
		klog.Errorf("[%s] failed to clone volume from volume. Error: [%v]", loggerId, jobErr)
		return status.Error(codes.Internal, fmt.Sprintf("failed to clone volume from shallow copy volume. Error: [%v]", jobErr))
	}

	jobDetails = VolCopyJobDetails{VOLCOPY_JOB_RUNNING, volID}
	cs.Driver.volcopyjobstatusmap.Store(newvolume.VolName, jobDetails)
	response, err = conn.WaitForJobCompletionWithResp(ctx, jobStatus, jobID)
	if err != nil {
		klog.Errorf("[%s] failed while calling WaitForJobCompletionWithResp: %v.", loggerId, err)
	}

	isResponseStatusUnknown := false
	if len(response.Jobs) != 0 {
		if response.Jobs[0].Status == ResponseStatusUnknown {
			isResponseStatusUnknown = true
		}
	}
	if err != nil || isResponseStatusUnknown {
		klog.Errorf("[%s] unable to clone shallow copy volume: %v.", loggerId, err)
		if err != nil && strings.Contains(err.Error(), "EFSSG0632C") {
			jobDetails.jobStatus = VOLCOPY_JOB_NOT_STARTED
		} else if isResponseStatusUnknown {
			jobDetails.jobStatus = JOB_STATUS_UNKNOWN
		} else {
			jobDetails.jobStatus = VOLCOPY_JOB_FAILED
		}
		klog.Errorf("[%s] logging volume cloning error for VolName: [%v] Error: [%v] JobDetails: [%v]", loggerId, newvolume.VolName, err, jobDetails)
		cs.Driver.volcopyjobstatusmap.Store(newvolume.VolName, jobDetails)
		return err
	}

	klog.Infof("[%s] volume copy completed for volumeID: [%v], scaleVolume: [%v]", loggerId, sourcevolume, newvolume)
	jobDetails.jobStatus = VOLCOPY_JOB_COMPLETED
	cs.Driver.volcopyjobstatusmap.Store(newvolume.VolName, jobDetails)
	return nil
>>>>>>> 8e85f862

}

func (cs *ScaleControllerServer) copyVolumeContent(ctx context.Context, newvolume *scaleVolume, sourcevolume scaleVolId, fsDetails connectors.FileSystem_v2, targetPath string, volID string) error {
	loggerId := utils.GetLoggerId(ctx)
	klog.Infof("[%s] copyVolContent volume ID: [%v], scaleVolume: [%v], volume name: [%v]", loggerId, sourcevolume, newvolume, newvolume.VolName)
	conn, err := cs.getConnFromClusterID(ctx, sourcevolume.ClusterId)
	if err != nil {
		return err
	}

	// err = cs.validateRemoteFs(fsDetails, scVol)
	// if err != nil {
	// 	return err
	// }

	targetFsName, err := conn.GetFilesystemName(ctx, fsDetails.UUID)
	if err != nil {
		return err
	}

	targetFsDetails, err := conn.GetFilesystemDetails(ctx, targetFsName)
	if err != nil {
		return err
	}

	fsMntPt := targetFsDetails.Mount.MountPoint
	targetPath = fmt.Sprintf("%s/%s", fsMntPt, targetPath)

	jobDetails := VolCopyJobDetails{VOLCOPY_JOB_NOT_STARTED, volID}
	response := connectors.GenericResponse{}
	if newvolume.IsFilesetBased {
		path := ""
		if sourcevolume.StorageClassType == STORAGECLASS_ADVANCED {
			path = "/"
		} else {
			path = fmt.Sprintf("%s%s", sourcevolume.FsetName, "-data")
		}

		jobStatus, jobID, jobErr := conn.CopyFilesetPath(ctx, sourcevolume.FsName, sourcevolume.FsetName, path, targetPath, newvolume.NodeClass)
		if jobErr != nil {
			klog.Errorf("[%s] failed to clone volume from volume. Error: [%v]", loggerId, jobErr)
			return status.Error(codes.Internal, fmt.Sprintf("failed to clone volume from volume. Error: [%v]", jobErr))
		}

		jobDetails = VolCopyJobDetails{VOLCOPY_JOB_RUNNING, volID}
		cs.Driver.volcopyjobstatusmap.Store(newvolume.VolName, jobDetails)
		response, err = conn.WaitForJobCompletionWithResp(ctx, jobStatus, jobID)
	} else {
		primaryFSMountPoint, err := cs.getPrimaryFSMountPoint(ctx)
		if err != nil {
			return err
		}
		sLinkRelPath := strings.Replace(sourcevolume.Path, primaryFSMountPoint, "", 1)
		sLinkRelPath = strings.Trim(sLinkRelPath, "!/")

		jobStatus, jobID, jobErr := conn.CopyDirectoryPath(ctx, sourcevolume.FsName, sLinkRelPath, targetPath, newvolume.NodeClass)

		if jobErr != nil {
			klog.Errorf("[%s] failed to clone volume from volume. Error: [%v]", loggerId, jobErr)
			return status.Error(codes.Internal, fmt.Sprintf("failed to clone volume from volume. Error: [%v]", jobErr))
		}

		jobDetails = VolCopyJobDetails{VOLCOPY_JOB_RUNNING, volID}
		cs.Driver.volcopyjobstatusmap.Store(newvolume.VolName, jobDetails)
		response, err = conn.WaitForJobCompletionWithResp(ctx, jobStatus, jobID)
		if err != nil {
			klog.Errorf("[%s] failed while calling WaitForJobCompletionWithResp: %v.", loggerId, err)
		}
	}
	isResponseStatusUnknown := false
	if len(response.Jobs) != 0 {
		if response.Jobs[0].Status == ResponseStatusUnknown {
			isResponseStatusUnknown = true
		}
	}
	if err != nil || isResponseStatusUnknown {
		klog.Errorf("[%s] unable to copy volume: %v.", loggerId, err)
		if err != nil && strings.Contains(err.Error(), "EFSSG0632C") {
			//TODO: When the GUI issue https://jazz07.rchland.ibm.com:21443/jazz/web/projects/GPFS#action=com.ibm.team.workitem.viewWorkItem&id=300263
			// is fixed, check whether the err.Error() says mmxcp is already running for the same
			// source and destination and then set the job status as VOLCOPY_JOB_RUNNING, so that
			// mmxcp is not run again for the same source and destination.

			// EFSSG0632C = Command execution aborted
			// Store VOLCOPY_JOB_NOT_STARTED in volcopyjobstatusmap if error was due to same mmxcp in progress
			// or max no. of mmxcp already running. In these cases we want to retry again
			// in the next k8s rety cycle
			jobDetails.jobStatus = VOLCOPY_JOB_NOT_STARTED
		} else if isResponseStatusUnknown {
			jobDetails.jobStatus = JOB_STATUS_UNKNOWN
		} else {
			jobDetails.jobStatus = VOLCOPY_JOB_FAILED
		}
		klog.Errorf("[%s] logging volume cloning error for VolName: [%v] Error: [%v] JobDetails: [%v]", loggerId, newvolume.VolName, err, jobDetails)
		cs.Driver.volcopyjobstatusmap.Store(newvolume.VolName, jobDetails)
		return err
	}

	klog.Infof("[%s] volume copy completed for volumeID: [%v], scaleVolume: [%v]", loggerId, sourcevolume, newvolume)
	jobDetails.jobStatus = VOLCOPY_JOB_COMPLETED
	cs.Driver.volcopyjobstatusmap.Store(newvolume.VolName, jobDetails)
	//delete(cs.Driver.volcopyjobstatusmap, scVol.VolName)
	return nil
}

func (cs *ScaleControllerServer) assembledScaleVersion(ctx context.Context, conn connectors.SpectrumScaleConnector) (string, error) {
	assembledScaleVer := ""
	scaleVersion, err := conn.GetScaleVersion(ctx)
	if err != nil {
		return assembledScaleVer, err
	}
	/* Assuming IBM Storage Scale version is in a format like 5.0.0-0_170818.165000 */
	// "serverVersion" : "5.1.1.1-developer build",
	splitScaleVer := strings.Split(scaleVersion, ".")
	if len(splitScaleVer) < 3 {
		return assembledScaleVer, status.Error(codes.Internal, fmt.Sprintf("invalid IBM Storage Scale version - %s", scaleVersion))
	}
	var splitMinorVer []string
	if len(splitScaleVer) == 4 {
		//dev build e.g. "5.1.5.0-developer build"
		splitMinorVer = strings.Split(splitScaleVer[3], "-")
		assembledScaleVer = splitScaleVer[0] + splitScaleVer[1] + splitScaleVer[2] + splitMinorVer[0]
	} else {
		//GA build e.g. "5.1.5-0"
		splitMinorVer = strings.Split(splitScaleVer[2], "-")
		assembledScaleVer = splitScaleVer[0] + splitScaleVer[1] + splitMinorVer[0] + splitMinorVer[1][0:1]
	}
	return assembledScaleVer, nil
}

func checkMinScaleVersionValid(assembledScaleVer string, version string) bool {
	return assembledScaleVer >= version
}

func (cs *ScaleControllerServer) checkMinFsVersion(fsVersion string, version string) bool {
	/* Assuming Filesystem version (fsVersion) in a format like 27.00 and version as 2700 */
	assembledFsVer := strings.ReplaceAll(fsVersion, ".", "")

	klog.Infof("fs version (%s) vs min required version (%s)", assembledFsVer, version)
	return assembledFsVer >= version
}

func (cs *ScaleControllerServer) checkSnapshotSupport(ctx context.Context, conn connectors.SpectrumScaleConnector, assembledScaleversion string) error {
	/* Verify IBM Storage Scale Version is not below 5.1.1-0 */
	versionCheck := checkMinScaleVersionValid(assembledScaleversion, "5110")
	if !versionCheck {
		return status.Error(codes.FailedPrecondition, "the minimum required IBM Storage Scale version for snapshot support with CSI is 5.1.1-0")
	}
	return nil
}

func (cs *ScaleControllerServer) checkVolCloneSupport(ctx context.Context, conn connectors.SpectrumScaleConnector, assembledScaleversion string) error {
	/* Verify IBM Storage Scale Version is not below 5.1.2-1 */
	versionCheck := checkMinScaleVersionValid(assembledScaleversion, "5121")
	if !versionCheck {
		return status.Error(codes.FailedPrecondition, "the minimum required IBM Storage Scale version for volume cloning support with CSI is 5.1.2-1")
	}
	return nil
}

func (cs *ScaleControllerServer) checkVolTierSupport(version string) error {
	/* Verify IBM Storage Scale Filesystem Version is not below 5.1.3-0 (27.00) */

	versionCheck := cs.checkMinFsVersion(version, "2700")

	if !versionCheck {
		return status.Error(codes.FailedPrecondition, "the minimum required IBM Storage Scale Filesystem version for tiering support with CSI is 27.00 (5.1.3-0)")
	}
	return nil
}

func (cs *ScaleControllerServer) checkCGSupport(ctx context.Context, conn connectors.SpectrumScaleConnector, assembledScaleversion string) error {
	/* Verify IBM Storage Scale Version is not below 5.1.3-0 */
	versionCheck := checkMinScaleVersionValid(assembledScaleversion, "5130")
	if !versionCheck {
		return status.Error(codes.FailedPrecondition, "the minimum required IBM Storage Scale version for consistency group support with CSI is 5.1.3-0")
	}
	return nil
}

/*func (cs *ScaleControllerServer) checkGuiHASupport(ctx context.Context, conn connectors.SpectrumScaleConnector) error {
	 // Verify IBM Storage Scale Version is not below 5.1.5-0

	 versionCheck, err := cs.checkMinScaleVersion(ctx, conn, "5150")
	 if err != nil {
		 return err
	 }

	 if !versionCheck {
		 return status.Error(codes.FailedPrecondition, "the minimum required IBM Storage Scale version for GUI HA support with CSI is 5.1.5-0")
	 }
	 return nil
 }*/

<<<<<<< HEAD
func (cs *ScaleControllerServer) validateSnapId(ctx context.Context, scaleVol *scaleVolume, sourcesnapshot *scaleSnapId, newvolume *scaleVolume, pCid string) error {
=======
func (cs *ScaleControllerServer) validateSnapId(ctx context.Context, scaleVol *scaleVolume, sourcesnapshot *scaleSnapId, newvolume *scaleVolume, pCid string, isShallowCopyVolume bool, assembledScaleversion string) (bool, error) {
>>>>>>> 8e85f862
	loggerId := utils.GetLoggerId(ctx)
	klog.Infof("[%s] validateSnapId [%v]", loggerId, sourcesnapshot)
	conn, err := cs.getConnFromClusterID(ctx, sourcesnapshot.ClusterId)
	if err != nil {
		return err
	}

	// Restrict cross cluster cloning
	if newvolume.ClusterId != sourcesnapshot.ClusterId {
		return status.Error(codes.Unimplemented, "creating volume from snapshot across clusters is not supported")
	}

	// Restrict cross storage class version volume from snapshot
	// if len(newvolume.StorageClassType) != 0 || len(sourcesnapshot.StorageClassType) != 0 {
	// 	if newvolume.StorageClassType != sourcesnapshot.StorageClassType {
	// 		return status.Error(codes.Unimplemented, "creating volume from snapshot between different version of storageClass is not supported")
	// 	}
	// }

	// Restrict creating LW volume from snapshot
	// if !newvolume.IsFilesetBased {
	// 	return status.Error(codes.Unimplemented, "creating lightweight volume from snapshot is not supported")
	// }

	// // Restrict creating dependent fileset based volume from snapshot
	// if newvolume.StorageClassType == STORAGECLASS_CLASSIC && newvolume.FilesetType == dependentFileset {
	// 	return status.Error(codes.Unimplemented, "creating dependent fileset based volume from snapshot is not supported")
	// }

	/* Check if IBM Storage Scale supports Snapshot */
	chkSnapshotErr := cs.checkSnapshotSupport(ctx, conn, assembledScaleversion)
	if chkSnapshotErr != nil {
		return chkSnapshotErr
	}

	if newvolume.NodeClass != "" {
		isValidNodeclass, err := conn.IsValidNodeclass(ctx, newvolume.NodeClass)
		if err != nil {
			return err
		}

		if !isValidNodeclass {
			return status.Error(codes.NotFound, fmt.Sprintf("nodeclass [%s] not found on cluster [%v]", newvolume.NodeClass, newvolume.ClusterId))
		}
	}

	sourcesnapshot.FsName, err = conn.GetFilesystemName(ctx, sourcesnapshot.FsUUID)

	if err != nil {
		return status.Error(codes.Internal, fmt.Sprintf("unable to get filesystem Name for Id [%v] and clusterId [%v]. Error [%v]", sourcesnapshot.FsUUID, sourcesnapshot.ClusterId, err))
	}

	if sourcesnapshot.FsName != newvolume.VolBackendFs {
		/*		isFsMounted, err := conn.IsFilesystemMountedOnGUINode(ctx, sourcesnapshot.FsName)
				 if err != nil {
					 return status.Error(codes.Internal, fmt.Sprintf("error in getting filesystem mount details for %s", sourcesnapshot.FsName))
				 }
				 if !isFsMounted {
					 return status.Error(codes.Internal, fmt.Sprintf("filesystem %s is not mounted on GUI node", sourcesnapshot.FsName))
				 }*/
		err = checkFilesystemMountOnGUI(ctx, conn, sourcesnapshot.FsName, "", "")

		if err != nil {
			return err
		}
	}

	filesetToCheck := sourcesnapshot.FsetName
	if sourcesnapshot.StorageClassType == STORAGECLASS_ADVANCED {
		filesetToCheck = sourcesnapshot.ConsistencyGroup
	}
	/*isFsetLinked, err := conn.IsFilesetLinked(ctx, sourcesnapshot.FsName, filesetToCheck)
	 if err != nil {
		 return status.Error(codes.Internal, fmt.Sprintf("unable to get fileset link information for [%v]", filesetToCheck))
	 }
	 if !isFsetLinked {
		 return status.Error(codes.Internal, fmt.Sprintf("fileset [%v] of source snapshot is not linked", filesetToCheck))
	 }*/

	err = cs.checkFileSetLink(ctx, conn, scaleVol, sourcesnapshot.FsName, filesetToCheck, "source snapshot")
	if err != nil {
		return err
	}

	isSnapExist, err := conn.CheckIfSnapshotExist(ctx, sourcesnapshot.FsName, filesetToCheck, sourcesnapshot.SnapName)
	if err != nil {
<<<<<<< HEAD
		return status.Error(codes.Internal, fmt.Sprintf("unable to get snapshot information for [%v]", sourcesnapshot.SnapName))
=======
		return false, status.Error(codes.Internal, fmt.Sprintf("unable to get snapshot information for [%v]", sourcesnapshot.SnapName))
>>>>>>> 8e85f862
	}
	if !isSnapExist {
		return status.Error(codes.Internal, fmt.Sprintf("snapshot [%v] does not exist for fileset [%v]", sourcesnapshot.SnapName, filesetToCheck))
	}

	return nil
}

<<<<<<< HEAD

func (cs *ScaleControllerServer) validateShallowCopyVolume(ctx context.Context, sourcesnapshot *scaleSnapId, newvolume *scaleVolume) error {
=======
func (cs *ScaleControllerServer) validateShallowCopyVolume(ctx context.Context, sourcesnapshot *scaleSnapId, newvolume *scaleVolume) bool {
>>>>>>> 8e85f862
	loggerId := utils.GetLoggerId(ctx)

	if !newvolume.IsFilesetBased {
		klog.Errorf("[%s] creating shallow copy volume as directory based volume is not supported", loggerId)
		return status.Error(codes.Internal, fmt.Sprintf("creating shallow copy volume as directory based volume is not supported"))
	}

	if newvolume.ClusterId != sourcesnapshot.ClusterId {
		klog.Errorf("[%s] shallow copy volume across clusters is not supported", loggerId)
		return status.Error(codes.Internal, fmt.Sprintf("shallow copy volume across clusters is not supported"))
	}

	if len(newvolume.StorageClassType) != 0 || len(sourcesnapshot.StorageClassType) != 0 {
		if newvolume.StorageClassType != sourcesnapshot.StorageClassType {
			klog.Errorf("[%s] validation of shallow copy volume [%s] failed as storage class type is different from source pvc [%s]", loggerId, newvolume.VolName, sourcesnapshot.SnapName)
<<<<<<< HEAD
			return status.Error(codes.Internal, fmt.Sprintf("validation of shallow copy volume [%s] failed as storage class type is different from source pvc [%s]", newvolume.VolName, sourcesnapshot.SnapName))
		}else{
			if newvolume.VolBackendFs != sourcesnapshot.FsName {
				klog.Errorf("[%s] validation of shallow copy volume [%s] failed as filesystem [%s] is different from source pvc [%s] failed ", loggerId, newvolume.VolName, 
				newvolume.VolBackendFs, sourcesnapshot.SnapName)
				return status.Error(codes.Internal, fmt.Sprintf("validation of shallow copy volume [%s] failed as filesystem [%s] is different from source pvc [%s] failed", newvolume.VolName, newvolume.VolBackendFs, sourcesnapshot.SnapName))
			}else{
				if sourcesnapshot.StorageClassType == STORAGECLASS_CLASSIC {
                        		isSamefsetType := false
                        		if newvolume.FilesetType == independentFileset {
                                		if sourcesnapshot.VolType == FILE_INDEPENDENTFILESET_VOLUME{
                                        		isSamefsetType = true
                                		}
                       	 		}else if newvolume.FilesetType == dependentFileset{
                                		if sourcesnapshot.VolType == FILE_DEPENDENTFILESET_VOLUME{
                                        		isSamefsetType = true
                                		}
                        		}

                        		if !isSamefsetType {
                                		klog.Errorf("[%s] Filesettype is not same for both source snapshot and new volume", loggerId)
                                		return status.Error(codes.Internal, fmt.Sprintf("Filesettype is not same for both source snapshot and new volume"))
                        		}
                		}
=======
			return false
		} else {
			if newvolume.VolBackendFs != sourcesnapshot.FsName {
				klog.Errorf("[%s] validation of shallow copy volume [%s] failed as filesystem [%s] is different from source pvc [%s] failed ", loggerId, newvolume.VolName,
					newvolume.VolBackendFs, sourcesnapshot.SnapName)
				return false
			} else {
				if sourcesnapshot.StorageClassType == STORAGECLASS_CLASSIC {
					isSamefsetType := false
					if newvolume.FilesetType == independentFileset {
						if sourcesnapshot.VolType == FILE_INDEPENDENTFILESET_VOLUME {
							isSamefsetType = true
						}
					} else if newvolume.FilesetType == dependentFileset {
						if sourcesnapshot.VolType == FILE_DEPENDENTFILESET_VOLUME {
							isSamefsetType = true
						}
					}

					if !isSamefsetType {
						klog.Errorf("[%s] Filesettype is not same for both source snapshot and new volume", loggerId)
						return false
					}
				}
>>>>>>> 8e85f862
			}
		}
	}
	return nil
}

func (cs *ScaleControllerServer) createSnapshotDir(ctx context.Context, sourcesnapshot *scaleSnapId, newvolume *scaleVolume, isNewVolumeType bool) error {
	loggerId := utils.GetLoggerId(ctx)
	var snapshotPath string
	if isNewVolumeType {
		snapshotPath = fmt.Sprintf("%s/%s/%s", sourcesnapshot.ConsistencyGroup, sourcesnapshot.SnapName, newvolume.VolName)
	} else {
		snapshotPath = fmt.Sprintf("%s/%s/%s", sourcesnapshot.FsetName, sourcesnapshot.SnapName, newvolume.VolName)
	}
	mutex.Lock()
	defer mutex.Unlock()
	klog.Infof("[%s] createSnapshotDir reference path [%s] for shallow copy volume: [%s]", loggerId, snapshotPath, newvolume.VolName)
	err := cs.createDirectory(ctx, newvolume, newvolume.VolName, snapshotPath)
	if err != nil {
		klog.Errorf("[%s] Failed to create snapshot reference directory", loggerId)
		return err
	}
	return nil
}

func (cs *ScaleControllerServer) validateCloneRequest(ctx context.Context, scaleVol *scaleVolume, sourcevolume *scaleVolId, newvolume *scaleVolume, pCid string, volFsInfo connectors.FileSystem_v2, assembledScaleversion string) error {
	loggerId := utils.GetLoggerId(ctx)
	klog.Infof("[%s] validateVolId [%v]", loggerId, sourcevolume)

	conn, err := cs.getConnFromClusterID(ctx, sourcevolume.ClusterId)
	if err != nil {
		return err
	}

	// This is kind of snapshot restore
	chkVolCloneErr := cs.checkVolCloneSupport(ctx, conn, assembledScaleversion)
	if chkVolCloneErr != nil {
		return chkVolCloneErr
	}

	// Restrict cross cluster cloning
	if newvolume.ClusterId != sourcevolume.ClusterId {
		return status.Error(codes.Unimplemented, "cloning of volume across clusters is not supported")
	}

	// Restrict cross storage class version
	if len(newvolume.StorageClassType) != 0 || len(sourcevolume.StorageClassType) != 0 {
		if newvolume.StorageClassType != sourcevolume.StorageClassType {
			return status.Error(codes.Unimplemented, "cloning of volumes between different version of storageClass is not supported")
		}
	}

	// Restrict cloning LW to Fileset based or vise a versa
	if newvolume.IsFilesetBased != sourcevolume.IsFilesetBased {
		return status.Error(codes.Unimplemented, "cloning of directory based volume to fileset based volume or vice a versa is not supported")
	}

	// Restrict if new volune is lw and is from remote
	if !newvolume.IsFilesetBased {
		if volFsInfo.Type == filesystemTypeRemote {
			return status.Error(codes.Unimplemented, "Volume cloning for directories for remote file system is not supported")
		}
	}

	sourcevolume.FsName, err = conn.GetFilesystemName(ctx, sourcevolume.FsUUID)
	if err != nil {
		return status.Error(codes.Internal, fmt.Sprintf("unable to get filesystem Name for Id [%v] and clusterId [%v]. Error [%v]", sourcevolume.FsUUID, sourcevolume.ClusterId, err))
	}

	sourceFsDetails, err := conn.GetFilesystemDetails(ctx, sourcevolume.FsName)
	if err != nil {
		return status.Error(codes.Internal, fmt.Sprintf("error in getting filesystem mount details for %s", sourcevolume.FsName))
	}

	// restrict remote lw to local lw cloning
	if !sourcevolume.IsFilesetBased && sourceFsDetails.Type == filesystemTypeRemote {
		return status.Error(codes.Unimplemented, "cloning of directory based volume belonging to remote cluster is not supported")
	}

	if sourcevolume.FsName != newvolume.VolBackendFs {
		if sourceFsDetails.Mount.Status != "mounted" {
			return status.Error(codes.Internal, fmt.Sprintf("filesystem %s is not mounted on GUI node", sourcevolume.FsName))
		}
	}

	if sourcevolume.IsFilesetBased {
		if sourcevolume.FsetName == "" {
			sourcevolume.FsetName, err = conn.GetFileSetNameFromId(ctx, sourcevolume.FsName, sourcevolume.FsetId)
			if err != nil {
				return status.Error(codes.Internal, fmt.Sprintf("error in getting fileset details for %s", sourcevolume.FsetId))
			}
		}

		/*	isFsetLinked, err := conn.IsFilesetLinked(ctx, sourcevolume.FsName, sourcevolume.FsetName)
			 if err != nil {
				 return status.Error(codes.Internal, fmt.Sprintf("unable to get fileset link information for [%v]", sourcevolume.FsetName))
			 }
			 if !isFsetLinked {
				 return status.Error(codes.Internal, fmt.Sprintf("fileset [%v] of source volume is not linked", sourcevolume.FsetName))
			 }*/

		if sourcevolume.VolType != FILE_SHALLOWCOPY_VOLUME {
			err = cs.checkFileSetLink(ctx, conn, scaleVol, sourcevolume.FsName, sourcevolume.FsetName, "source")
			if err != nil {
				return err
			}
		}
	}

	if newvolume.NodeClass != "" {
		isValidNodeclass, err := conn.IsValidNodeclass(ctx, newvolume.NodeClass)
		if err != nil {
			return err
		}

		if !isValidNodeclass {
			return status.Error(codes.NotFound, fmt.Sprintf("nodeclass [%s] not found on cluster [%v]", newvolume.NodeClass, newvolume.ClusterId))
		}
	}

	return nil
}

func (cs *ScaleControllerServer) GetSnapIdMembers(sId string) (scaleSnapId, error) {
	splitSid := strings.Split(sId, ";")
	var sIdMem scaleSnapId

	if len(splitSid) < 4 {
		return scaleSnapId{}, status.Error(codes.Internal, fmt.Sprintf("Invalid Snapshot Id : [%v]", sId))
	}

	if len(splitSid) >= 8 {
		/* storageclass_type;volumeType;clusterId;FSUUID;consistency_group;filesetName;snapshotName;path */
		sIdMem.StorageClassType = splitSid[0]
		sIdMem.VolType = splitSid[1]
		sIdMem.ClusterId = splitSid[2]
		sIdMem.FsUUID = splitSid[3]
		sIdMem.ConsistencyGroup = splitSid[4]
		sIdMem.FsetName = splitSid[5]
		sIdMem.SnapName = splitSid[6]
		sIdMem.MetaSnapName = splitSid[7]
		if len(splitSid) == 9 && splitSid[8] != "" {
			sIdMem.Path = splitSid[8]
		} else {
			sIdMem.Path = "/"
		}
	} else {
		/* clusterId;FSUUID;filesetName;snapshotName;path */
		sIdMem.ClusterId = splitSid[0]
		sIdMem.FsUUID = splitSid[1]
		sIdMem.FsetName = splitSid[2]
		sIdMem.SnapName = splitSid[3]
		if len(splitSid) == 5 && splitSid[4] != "" {
			sIdMem.Path = splitSid[4]
		} else {
			sIdMem.Path = "/"
		}
		sIdMem.StorageClassType = STORAGECLASS_CLASSIC
	}
	return sIdMem, nil
}

func (cs *ScaleControllerServer) DeleteFilesetVol(ctx context.Context, FilesystemName string, FilesetName string, volumeIdMembers scaleVolId, conn connectors.SpectrumScaleConnector, checkForSnapshots bool) (bool, error) {
	//Check if fileset exist has any snapshot
	loggerId := utils.GetLoggerId(ctx)
	if checkForSnapshots {
		klog.Infof("[%s] Checking if there is any snapshot present in the fileset [%v]", loggerId, FilesetName)
		snapshotList, err := conn.ListFilesetSnapshots(ctx, FilesystemName, FilesetName)

		if err != nil {
			if strings.Contains(err.Error(), "EFSSG0072C") ||
				strings.Contains(err.Error(), "400 Invalid value in 'filesetName'") { // fileset is already deleted
				klog.V(4).Infof("[%s] fileset seems already deleted - %v", loggerId, err)
				return true, nil
			}
			return false, status.Error(codes.Internal, fmt.Sprintf("unable to list snapshot for fileset [%v]. Error: [%v]", FilesetName, err))
		}

		if len(snapshotList) > 0 {
			return false, status.Error(codes.Internal, fmt.Sprintf("volume fileset [%v] contains one or more snapshot, delete snapshot/volumesnapshot", FilesetName))
		}
		klog.Infof("[%s] there is no snapshot present in the fileset [%v], continue DeleteFilesetVol", loggerId, FilesetName)
	}

	err := conn.DeleteFileset(ctx, FilesystemName, FilesetName)
	if err != nil {
		if strings.Contains(err.Error(), "EFSSG0072C") ||
			strings.Contains(err.Error(), "400 Invalid value in 'filesetName'") { // fileset is already deleted
			klog.V(4).Infof("[%s] fileset seems already deleted - %v", loggerId, err)
			return true, nil
		}
		return false, status.Error(codes.Internal, fmt.Sprintf("unable to Delete Fileset [%v] for FS [%v] and clusterId [%v].Error : [%v]", FilesetName, FilesystemName, volumeIdMembers.ClusterId, err))
	}
	return false, nil
}

// GetAFMMode returns the AFM mode of the fileset and also the error
// if there is any (including the fileset not found error) while getting
// the fileset info
func (cs *ScaleControllerServer) GetAFMMode(ctx context.Context, filesystemName string, filesetName string, conn connectors.SpectrumScaleConnector) (string, error) {
	loggerId := utils.GetLoggerId(ctx)
	filesetDetails, err := conn.ListFileset(ctx, filesystemName, filesetName)
	if err != nil {
		return "", status.Error(codes.Internal, fmt.Sprintf("failed to get fileset info, filesystem: [%v], fileset: [%v], error: [%v]", filesystemName, filesetName, err))
	}

	klog.V(4).Infof("[%s] AFM mode of the fileset [%v] is [%v]", loggerId, filesetName, filesetDetails.AFM.AFMMode)
	return filesetDetails.AFM.AFMMode, nil
}

// This function deletes fileset for Consitency Group
func (cs *ScaleControllerServer) DeleteCGFileset(ctx context.Context, FilesystemName string, volumeIdMembers scaleVolId, conn connectors.SpectrumScaleConnector) error {
	loggerId := utils.GetLoggerId(ctx)
	klog.Infof("[%s] Trying to delete independent fileset for consistency group [%v]", loggerId, volumeIdMembers.ConsistencyGroup)

	filesetDetails, err := conn.ListFileset(ctx, FilesystemName, volumeIdMembers.ConsistencyGroup)
	if err != nil {
		if strings.Contains(err.Error(), "EFSSG0072C") ||
			strings.Contains(err.Error(), "400 Invalid value in 'filesetName'") { // fileset is already deleted
			klog.V(4).Infof("[%s] Fileset seems already deleted - %v", loggerId, err)
			return nil
		}
		return status.Error(codes.Internal, fmt.Sprintf("unable to list fileset [%v]. Error: [%v]", volumeIdMembers.ConsistencyGroup, err))
	}

	// Check if fileset was created by IBM Storage Scale CSI Driver
	if filesetDetails.Config.Comment == connectors.FilesetComment {
		// before deletion of fileset get its inodeSpace.
		// this will help to identify if there are one or more dependent filesets for same inodeSpace
		// which is shared with independent fileset
		inodeSpace := filesetDetails.Config.InodeSpace
		filesets, err := conn.GetFilesetsInodeSpace(ctx, FilesystemName, inodeSpace)
		if err != nil {
			return status.Error(codes.Internal, fmt.Sprintf("listing of filesets for filesystem: [%v] failed. Error: [%v]", FilesystemName, err))
		}

		if len(filesets) > 1 {
			klog.V(4).Infof("[%s] Found atleast one dependent fileset for consistency group: [%v]", loggerId, volumeIdMembers.ConsistencyGroup)
			return nil
		}

		// Delete independent fileset for consistency group
		_, err = cs.DeleteFilesetVol(ctx, FilesystemName, volumeIdMembers.ConsistencyGroup, volumeIdMembers, conn, true)
		if err != nil {
			return err
		}
		klog.Infof("[%s] Deleted independent fileset for consistency group [%v]", loggerId, volumeIdMembers.ConsistencyGroup)
	} else {
		klog.Infof("[%s] Independent fileset for consistency group [%v] not created by IBM Storage Scale CSI Driver. Cannot delete it.", loggerId, volumeIdMembers.ConsistencyGroup)
	}

	return nil
}

func (cs *ScaleControllerServer) DeleteVolume(ctx context.Context, req *csi.DeleteVolumeRequest) (*csi.DeleteVolumeResponse, error) {
	loggerId := utils.GetLoggerId(ctx)
	klog.Infof("[%s] DeleteVolume [%v]", loggerId, req)

	if err := cs.Driver.ValidateControllerServiceRequest(ctx, csi.ControllerServiceCapability_RPC_CREATE_DELETE_VOLUME); err != nil {
		klog.Errorf("[%s] Invalid delete volume req: %v", loggerId, req)
		return nil, status.Error(codes.InvalidArgument,
			fmt.Sprintf("Invalid delete volume req (%v): %v", req, err))
	}
	// For now the image get unconditionally deleted, but here retention policy can be checked
	volumeID := req.GetVolumeId()

	if volumeID == "" {
		return nil, status.Error(codes.InvalidArgument, "volume Id is missing")
	}

	volumeIdMembers, err := getVolIDMembers(volumeID)
	if err != nil {
		return &csi.DeleteVolumeResponse{}, nil
	}

	klog.V(4).Infof("[%s] Volume Id Members [%v]", loggerId, volumeIdMembers)

	conn, err := cs.getConnFromClusterID(ctx, volumeIdMembers.ClusterId)
	if err != nil {
		return nil, err
	}

	primaryConn, isprimaryConnPresent := cs.Driver.connmap["primary"]
	if !isprimaryConnPresent {
		klog.Errorf("[%s] unable to get connector for primary cluster", loggerId)
		return nil, status.Error(codes.Internal, "unable to find primary cluster details in custom resource")
	}

	/* FsUUID in volumeIdMembers will be of Primary cluster. So lets get Name of it
	from Primary cluster */
	FilesystemName, err := primaryConn.GetFilesystemName(ctx, volumeIdMembers.FsUUID)

	if err != nil {
		return nil, status.Error(codes.Internal, fmt.Sprintf("unable to get filesystem Name for Id [%v] and clusterId [%v]. Error [%v]", volumeIdMembers.FsUUID, volumeIdMembers.ClusterId, err))
	}

	mountInfo, err := primaryConn.GetFilesystemMountDetails(ctx, FilesystemName)

	if err != nil {
		return nil, status.Error(codes.Internal, fmt.Sprintf("unable to get mount info for FS [%v] in primary cluster", FilesystemName))
	}

	relPath := ""
	if volumeIdMembers.StorageClassType == STORAGECLASS_ADVANCED || volumeIdMembers.VolType == FILE_SHALLOWCOPY_VOLUME{
		relPath = strings.Replace(volumeIdMembers.Path, mountInfo.MountPoint, "", 1)
	} else {
		primaryFSMountPoint, err := cs.getPrimaryFSMountPoint(ctx)
		if err != nil {
			return nil, err
		}
		relPath = strings.Replace(volumeIdMembers.Path, primaryFSMountPoint, "", 1)
	}
	relPath = strings.Trim(relPath, "!/")
	isPvcFromSnapshot := false
	var shallowCopyRefPath string
<<<<<<< HEAD
	var snapshotName string
        var independentFileset string
	if volumeIdMembers.VolType == FILE_SHALLOWCOPY_VOLUME{
    		if relPath != "" && strings.Contains(relPath, ".snapshots"){
        		volPath := strings.Split(relPath, "/")
        		if len(volPath) > 2{
            			if volPath[1] == ".snapshots"{
                			isPvcFromSnapshot = true	
					snapshotName = volPath[2]
					independentFileset = volPath[0]
					shallowCopyRefPath = fmt.Sprintf("%s/%s",volPath[0],volPath[2])
            			}
        		}
=======
	if volumeIdMembers.VolType == FILE_SHALLOWCOPY_VOLUME {
		if relPath != "" && strings.Contains(relPath, ".snapshots") {
			volPath := strings.Split(relPath, "/")
			if len(volPath) > 2 {
				if volPath[1] == ".snapshots" {
					isPvcFromSnapshot = true
					shallowCopyRefPath = fmt.Sprintf("%s/%s", volPath[0], volPath[2])
				}
			}
>>>>>>> 8e85f862
		}
	}

	if volumeIdMembers.IsFilesetBased {
		var FilesetName string

		FilesystemName = getRemoteFsName(mountInfo.RemoteDeviceName)
		if volumeIdMembers.FsetName != "" {
			FilesetName = volumeIdMembers.FsetName
		} else {
			FilesetName, err = conn.GetFileSetNameFromId(ctx, FilesystemName, volumeIdMembers.FsetId)
			if err != nil {
				return nil, status.Error(codes.Internal, fmt.Sprintf("Unable to get Fileset Name for Id [%v] FS [%v] ClusterId [%v]", volumeIdMembers.FsetId, FilesystemName, volumeIdMembers.ClusterId))
			}
		}

		if FilesetName != "" && isPvcFromSnapshot {
<<<<<<< HEAD
			 err := cs.DeleteShallowCopyRefPath(ctx, FilesystemName, FilesetName, shallowCopyRefPath, volumeIdMembers.StorageClassType, independentFileset, snapshotName, conn)
                         if err != nil{
                         	return nil, err
                         }
=======
			_, err := cs.DeleteShallowCopyRefPath(ctx, FilesystemName, FilesetName, shallowCopyRefPath, volumeIdMembers.StorageClassType, conn)
			if err != nil {
				return nil, err
			}
>>>>>>> 8e85f862
		}

		// Additional check for RDR fileset in secondary mode
		if volumeIdMembers.StorageClassType == STORAGECLASS_ADVANCED {
			AFMMode, err := cs.GetAFMMode(ctx, FilesystemName, volumeIdMembers.ConsistencyGroup, conn)
			if err != nil {
				if strings.Contains(err.Error(), "EFSSG0072C") ||
					strings.Contains(err.Error(), "400 Invalid value in 'filesetName'") { // fileset is already deleted
					klog.V(4).Infof("[%s] the ConsistencyGroup fileset [%v] is deleted already", loggerId, FilesetName)
					return &csi.DeleteVolumeResponse{}, nil
				}
				return nil, err
			}
			if AFMMode == connectors.AFMModeSecondary {
				// AFM will take care of deletion on secondary
				klog.Infof("[%s] skipping the deletion of fileset [%v] because ConsistencyGroup fileset [%v] is in AFM Secondary mode", loggerId, FilesetName, volumeIdMembers.ConsistencyGroup)
				return &csi.DeleteVolumeResponse{}, nil
			}
		}

		klog.Infof("[%s] Delete Volume FilesetName:[%s]", loggerId, FilesetName)
		if FilesetName != "" {
			/* Confirm it is same fileset which was created for this PV */
			pvName := filepath.Base(relPath)

			if pvName == FilesetName {
				checkForSnapshots := false
				if volumeIdMembers.VolType == FILE_INDEPENDENTFILESET_VOLUME {
					checkForSnapshots = true
				}
				_, err := cs.DeleteFilesetVol(ctx, FilesystemName, FilesetName, volumeIdMembers, conn, checkForSnapshots)
				if err != nil {
					return nil, err
				}

				// Delete fileset related symlink
				if volumeIdMembers.StorageClassType != STORAGECLASS_ADVANCED {
					err = primaryConn.DeleteSymLnk(ctx, cs.Driver.primary.GetPrimaryFs(), relPath)
					if err != nil {
						return nil, status.Error(codes.Internal, fmt.Sprintf("unable to delete symlnk [%v:%v] Error [%v]", cs.Driver.primary.GetPrimaryFs(), relPath, err))
					}
				}

				if volumeIdMembers.StorageClassType == STORAGECLASS_ADVANCED {
					err := cs.DeleteCGFileset(ctx, FilesystemName, volumeIdMembers, conn)
					// DeleteCGFileset calls DeleteFilesetVol function with checkForSnapshots=true to
					// check for snapshots before deleting the CG independent fileset
					if err != nil {
						return nil, err
					}
				}
				return &csi.DeleteVolumeResponse{}, nil
			} else {
				klog.Infof("[%s] pv name from path [%v] does not match with filesetName [%v]. Skipping delete of fileset", loggerId, pvName, FilesetName)
			}
		}
	} else {
		/* Delete Dir for Lw volume */
		err = primaryConn.DeleteDirectory(ctx, cs.Driver.primary.GetPrimaryFs(), relPath, false)
		if err != nil {
			return nil, status.Error(codes.Internal, fmt.Sprintf("unable to Delete Dir using FS [%v] Relative SymLink [%v]. Error [%v]", FilesystemName, relPath, err))
		}
	}

	if volumeIdMembers.StorageClassType != STORAGECLASS_ADVANCED && !isPvcFromSnapshot {
		err = primaryConn.DeleteSymLnk(ctx, cs.Driver.primary.GetPrimaryFs(), relPath)

		if err != nil {
			return nil, status.Error(codes.Internal, fmt.Sprintf("unable to delete symlnk [%v:%v] Error [%v]", cs.Driver.primary.GetPrimaryFs(), relPath, err))
		}
	}

	return &csi.DeleteVolumeResponse{}, nil
}

<<<<<<< HEAD
func (cs *ScaleControllerServer) DeleteShallowCopyRefPath (ctx context.Context, FilesystemName, FilesetName, ShallowCopyRefPath, storageClassType, independentFileset, snapshotName string, conn connectors.SpectrumScaleConnector) error{
=======
func (cs *ScaleControllerServer) DeleteShallowCopyRefPath(ctx context.Context, FilesystemName, FilesetName, ShallowCopyRefPath, storageClassType string, conn connectors.SpectrumScaleConnector) (bool, error) {
>>>>>>> 8e85f862
	loggerId := utils.GetLoggerId(ctx)
	klog.Infof("[%s] Deleting shallow copy reference path [%s]", loggerId, ShallowCopyRefPath)

	mutex.Lock()
	defer mutex.Unlock()
	shallowCopyRefCompletePath := fmt.Sprintf("%s/%s", ShallowCopyRefPath, FilesetName)

	isShallowCopyRefPathDeleted := false
	err := conn.DeleteDirectory(ctx, FilesystemName, shallowCopyRefCompletePath, false)
	if err != nil {
		if strings.Contains(err.Error(), "EFSSG0264C") ||
			strings.Contains(err.Error(), "does not exist") { // directory is already deleted
			isShallowCopyRefPathDeleted = true
<<<<<<< HEAD
		}else{
			return status.Error(codes.Internal, fmt.Sprintf("unable to Delete shallow copy reference Dir using FS [%v] Error [%v]", FilesystemName, err))
=======
		} else {
			return false, status.Error(codes.Internal, fmt.Sprintf("unable to Delete shallow copy reference Dir using FS [%v] Error [%v]", FilesystemName, err))
>>>>>>> 8e85f862
		}
	} else {
		isShallowCopyRefPathDeleted = true
	}
<<<<<<< HEAD
	
	if isShallowCopyRefPathDeleted{
		statInfo, err := conn.StatDirectory(ctx, FilesystemName, ShallowCopyRefPath)

        	if err != nil{
                	klog.Errorf("[%s] unable to stat directory using FS [%s] at path [%s]. Error [%v]", loggerId, FilesystemName, ShallowCopyRefPath, err)
                	return err
        	}else{
                	nlink,err := parseStatDirInfo(statInfo)
                	if err != nil{
                        	klog.Errorf("[%s] invalid number of links [%d] returned in stat output for FS [%s] at path [%s]", loggerId, nlink, FilesystemName, ShallowCopyRefPath)
                        	return err
                	}

                	if nlink == 2{
                        	err = conn.DeleteDirectory(ctx, FilesystemName, ShallowCopyRefPath, false)
                        	if err != nil {
                                	return status.Error(codes.Internal,fmt.Sprintf("unable to Delete shallow copy reference parent dir using FS [%v] Error [%v]", FilesystemName, err))
                        	}
		
				if storageClassType == STORAGECLASS_ADVANCED{	
					snaperr := conn.DeleteSnapshot(ctx, FilesystemName, independentFileset, snapshotName)	
					if snaperr != nil {
                        			return status.Error(codes.Internal, fmt.Sprintf("unable to delete snapshot dir [%s] Error [%v]", snapshotName, err))
        				}else{
                				klog.Infof("[%s] delete snapshot reference directory [%s] successfully", loggerId, snapshotName)
        				}
				}
                	}
        		
=======

	if isShallowCopyRefPathDeleted && storageClassType == STORAGECLASS_CLASSIC {
		statInfo, err := conn.StatDirectory(ctx, FilesystemName, ShallowCopyRefPath)
		if err != nil {
			klog.Errorf("[%s] unable to stat directory using FS [%s] at path [%s]. Error [%v]", loggerId, FilesystemName, ShallowCopyRefPath, err)
			return false, err
		} else {
			nlink, err := parseStatDirInfo(statInfo)
			if err != nil {
				klog.Errorf("[%s] invalid number of links [%d] returned in stat output for FS [%s] at path [%s]", loggerId, nlink, FilesystemName, ShallowCopyRefPath)
				return false, err
			}

			if nlink == 2 {
				err = conn.DeleteDirectory(ctx, FilesystemName, ShallowCopyRefPath, false)
				if err != nil {
					return false, status.Error(codes.Internal, fmt.Sprintf("unable to Delete shallow copy reference parent dir using FS [%v] Error [%v]", FilesystemName, err))
				}
			}

>>>>>>> 8e85f862
		}

	}
	return nil
}

// ControllerGetCapabilities implements the default GRPC callout.
func (cs *ScaleControllerServer) ControllerGetCapabilities(ctx context.Context, req *csi.ControllerGetCapabilitiesRequest) (*csi.ControllerGetCapabilitiesResponse, error) {
	loggerId := utils.GetLoggerId(ctx)
	klog.Infof("[%s] ControllerGetCapabilities called with req: %#v", loggerId, req)
	return &csi.ControllerGetCapabilitiesResponse{
		Capabilities: cs.Driver.cscap,
	}, nil
}

func (cs *ScaleControllerServer) ValidateVolumeCapabilities(ctx context.Context, req *csi.ValidateVolumeCapabilitiesRequest) (*csi.ValidateVolumeCapabilitiesResponse, error) {
	loggerId := utils.GetLoggerId(ctx)
	volumeID := req.GetVolumeId()
	klog.V(4).Infof("[%s] ValidateVolumeCapabilities called with req: %#v", loggerId, req)
	if volumeID == "" {
		return nil, status.Error(codes.InvalidArgument, "VolumeID not present")
	}

	if len(req.VolumeCapabilities) == 0 {
		return nil, status.Error(codes.InvalidArgument, "No volume capability specified")
	}

	for _, cap := range req.VolumeCapabilities {
		if cap.GetAccessMode().GetMode() != csi.VolumeCapability_AccessMode_MULTI_NODE_MULTI_WRITER {
			return &csi.ValidateVolumeCapabilitiesResponse{Message: ""}, nil
		}
	}
	return &csi.ValidateVolumeCapabilitiesResponse{
		Confirmed: &csi.ValidateVolumeCapabilitiesResponse_Confirmed{
			VolumeCapabilities: req.VolumeCapabilities,
		},
	}, nil
}

func (cs *ScaleControllerServer) ControllerUnpublishVolume(ctx context.Context, req *csi.ControllerUnpublishVolumeRequest) (*csi.ControllerUnpublishVolumeResponse, error) {
	loggerId := utils.GetLoggerId(ctx)
	klog.Infof("[%s] controllerserver ControllerUnpublishVolume", loggerId)
	klog.V(4).Infof("[%s] ControllerUnpublishVolume : req %#v", loggerId, req)

	if err := cs.Driver.ValidateControllerServiceRequest(ctx, csi.ControllerServiceCapability_RPC_PUBLISH_UNPUBLISH_VOLUME); err != nil {
		klog.Errorf("[%s] invalid Unpublish volume request: %v", loggerId, req)
		return nil, status.Error(codes.Internal, fmt.Sprintf("ControllerUnpublishVolume: ValidateControllerServiceRequest failed: %v", err))
	}

	volumeID := req.GetVolumeId()
	_, err := getVolIDMembers(volumeID)
	if err != nil {
		return nil, status.Error(codes.InvalidArgument, "ControllerUnpublishVolume : VolumeID is not in proper format")
	}

	return &csi.ControllerUnpublishVolumeResponse{}, nil
}

func (cs *ScaleControllerServer) ControllerPublishVolume(ctx context.Context, req *csi.ControllerPublishVolumeRequest) (*csi.ControllerPublishVolumeResponse, error) { //nolint:gocyclo,funlen
	loggerId := utils.GetLoggerId(ctx)
	klog.Infof("[%s] Controllerserver ControllerPublishVolume", loggerId)
	klog.V(4).Infof("[%s] ControllerPublishVolume : req %#v", loggerId, req)

	if err := cs.Driver.ValidateControllerServiceRequest(ctx, csi.ControllerServiceCapability_RPC_PUBLISH_UNPUBLISH_VOLUME); err != nil {
		klog.Errorf("[%s] Invalid Publish volume request: %v", loggerId, req)
		return nil, status.Error(codes.Internal, fmt.Sprintf("ControllerPublishVolume: ValidateControllerServiceRequest failed: %v", err))
	}

	//ControllerPublishVolumeRequest{VolumeId:"934225357755027944;09762E35:5D26932A;path=/ibm/gpfs0/volume1", NodeId:"node4", VolumeCapability:(*csi.VolumeCapability)(0xc00005d6c0), Readonly:false, Secrets:map[string]string(nil), VolumeContext:map[string]string(nil), XXX_NoUnkeyedLiteral:struct {}{}, XXX_unrecognized:[]uint8(nil), XXX_sizecache:0}

	nodeID := req.GetNodeId()

	if nodeID == "" {
		return nil, status.Error(codes.InvalidArgument, "NodeID not present")
	}

	volumeID := req.GetVolumeId()

	if volumeID == "" {
		return nil, status.Error(codes.InvalidArgument, "ControllerPublishVolume : VolumeID is not present")
	}

	var isFsMounted bool

	//Assumption : filesystem_uuid is always from local/primary cluster.

	if req.VolumeCapability == nil {
		return nil, status.Error(codes.InvalidArgument, "ControllerPublishVolume :volume capabilities are empty")
	}

	volumeIDMembers, err := getVolIDMembers(volumeID)
	if err != nil {
		return nil, status.Error(codes.InvalidArgument, "ControllerPublishVolume : VolumeID is not in proper format")
	}

	filesystemID := volumeIDMembers.FsUUID
	volumePath := volumeIDMembers.Path

	// if SKIP_MOUNT_UNMOUNT == "yes" then mount/unmount will not be invoked
	skipMountUnmount := utils.GetEnv(SKIP_MOUNT_UNMOUNT, yes)
	klog.Infof("[%s] ControllerPublishVolume : SKIP_MOUNT_UNMOUNT is set to %s", loggerId, skipMountUnmount)

	//Get filesystem name from UUID
	fsName, err := cs.Driver.connmap["primary"].GetFilesystemName(ctx, filesystemID)
	if err != nil {
		klog.Errorf("[%s] ControllerPublishVolume : Error in getting filesystem Name for filesystem ID of %s.", loggerId, filesystemID)
		return nil, status.Error(codes.Internal, fmt.Sprintf("ControllerPublishVolume : Error in getting filesystem Name for filesystem ID of %s. Error [%v]", filesystemID, err))
	}

	//Check if primary filesystem is mounted.
	primaryfsName := cs.Driver.primary.GetPrimaryFs()
	pfsMount, err := cs.Driver.connmap["primary"].GetFilesystemMountDetails(ctx, primaryfsName)
	if err != nil {
		klog.Errorf("[%s] ControllerPublishVolume : Error in getting filesystem mount details for %s", loggerId, primaryfsName)
		return nil, status.Error(codes.Internal, fmt.Sprintf("ControllerPublishVolume : Error in getting filesystem mount details for %s. Error [%v]", primaryfsName, err))
	}

	// Node mapping check
	scalenodeID := getNodeMapping(nodeID)
	klog.Infof("[%s] ControllerUnpublishVolume : scalenodeID:%s --known as-- k8snodeName: %s", loggerId, scalenodeID, nodeID)

	shortnameNodeMapping := utils.GetEnv(SHORTNAME_NODE_MAPPING, no)
	if shortnameNodeMapping == yes {
		klog.V(4).Infof("[%s] ControllerPublishVolume : SHORTNAME_NODE_MAPPING is set to %s", loggerId, shortnameNodeMapping)
	}

	var ispFsMounted bool
	// NodesMounted has admin node names
	// This means node mapping must be to admin names.
	// Unless shortnameNodeMapping=="yes", then we should check shortname portion matches.
	if shortnameNodeMapping == yes {
		ispFsMounted = shortnameInSlice(scalenodeID, pfsMount.NodesMounted)
	} else {
		ispFsMounted = utils.StringInSlice(scalenodeID, pfsMount.NodesMounted)
	}

	klog.Infof("[%s] ControllerPublishVolume : Primary FS is mounted on %v", loggerId, pfsMount.NodesMounted)
	klog.V(4).Infof("[%s] ControllerPublishVolume : Primary Fileystem is %s and Volume is from Filesystem %s", loggerId, primaryfsName, fsName)
	// Skip if primary filesystem and volume filesystem is same
	if volumeIDMembers.StorageClassType == STORAGECLASS_ADVANCED || primaryfsName != fsName {
		//Check if filesystem is mounted
		fsMount, err := cs.Driver.connmap["primary"].GetFilesystemMountDetails(ctx, fsName)
		if err != nil {
			klog.Errorf("[%s] ControllerPublishVolume : Error in getting filesystem mount details for %s", loggerId, fsName)
			return nil, status.Error(codes.Internal, fmt.Sprintf("ControllerPublishVolume : Error in getting filesystem mount details for %s. Error [%v]", fsName, err))
		}

		if volumeIDMembers.StorageClassType == STORAGECLASS_ADVANCED &&
			!strings.HasPrefix(volumePath, fsMount.MountPoint) {
			klog.Errorf("[%s] ControllerPublishVolume : Volume path %s is not part of the filesystem %s", loggerId, volumePath, fsName)
			return nil, status.Error(codes.Internal, fmt.Sprintf("ControllerPublishVolume : Volume path %s is not part of the filesystem %s", volumePath, fsName))
		} else if !strings.HasPrefix(volumePath, fsMount.MountPoint) &&
			!strings.HasPrefix(volumePath, pfsMount.MountPoint) {
			klog.Errorf("[%s] ControllerPublishVolume : Volume path %s is not part of the filesystem %s or %s", loggerId, volumePath, primaryfsName, fsName)
			return nil, status.Error(codes.Internal, fmt.Sprintf("ControllerPublishVolume : Volume path %s is not part of the filesystem %s or %s", volumePath, primaryfsName, fsName))
		}

		// NodesMounted has admin node names
		// This means node mapping must be to admin names.
		// Unless shortnameNodeMapping=="yes", then we should check shortname portion matches.
		if shortnameNodeMapping == yes {
			isFsMounted = shortnameInSlice(scalenodeID, pfsMount.NodesMounted)
		} else {
			isFsMounted = utils.StringInSlice(scalenodeID, pfsMount.NodesMounted)
		}

		klog.Infof("[%s] ControllerPublishVolume : Volume Source FS is mounted on %v", loggerId, fsMount.NodesMounted)
	} else {
		if !strings.HasPrefix(volumePath, pfsMount.MountPoint) {
			klog.Errorf("[%s] ControllerPublishVolume : Volume path %s is not part of the filesystem %s", loggerId, volumePath, primaryfsName)
			return nil, status.Error(codes.Internal, fmt.Sprintf("ControllerPublishVolume : Volume path %s is not part of the filesystem %s", volumePath, primaryfsName))
		}

		isFsMounted = ispFsMounted
	}

	klog.Infof("[%s] ControllerPublishVolume : Mount Status Primaryfs [ %t ], Sourcefs [ %t ]", loggerId, ispFsMounted, isFsMounted)

	if isFsMounted && ispFsMounted {
		klog.V(4).Infof("[%s] ControllerPublishVolume : %s and %s are mounted on %s so returning success", loggerId, fsName, primaryfsName, scalenodeID)
		return &csi.ControllerPublishVolumeResponse{}, nil
	}

	if skipMountUnmount == "yes" && (!isFsMounted || !ispFsMounted) {
		klog.Errorf("[%s] ControllerPublishVolume : SKIP_MOUNT_UNMOUNT == yes and either %s or %s is not mounted on node %s", loggerId, primaryfsName, fsName, scalenodeID)
		return nil, status.Error(codes.Internal, fmt.Sprintf("ControllerPublishVolume : SKIP_MOUNT_UNMOUNT == yes and either %s or %s is not mounted on node %s.", primaryfsName, fsName, scalenodeID))
	}

	//mount the primary filesystem if not mounted
	if !(ispFsMounted) && skipMountUnmount == no {
		klog.V(4).Infof("[%s] ControllerPublishVolume : mounting Filesystem %s on %s", loggerId, primaryfsName, scalenodeID)
		err = cs.Driver.connmap["primary"].MountFilesystem(ctx, primaryfsName, scalenodeID)
		if err != nil {
			klog.Errorf("[%s] ControllerPublishVolume : Error in mounting filesystem %s on node %s", loggerId, primaryfsName, scalenodeID)
			return nil, status.Error(codes.Internal, fmt.Sprintf("ControllerPublishVolume :  Error in mounting filesystem %s on node %s. Error [%v]", primaryfsName, scalenodeID, err))
		}
	}

	//mount the volume filesystem if mounted
	if !(isFsMounted) && skipMountUnmount == no && primaryfsName != fsName {
		klog.V(4).Infof("[%s] ControllerPublishVolume : mounting %s on %s", loggerId, fsName, scalenodeID)
		err = cs.Driver.connmap["primary"].MountFilesystem(ctx, fsName, scalenodeID)
		if err != nil {
			klog.Errorf("[%s] ControllerPublishVolume : Error in mounting filesystem %s on node %s", loggerId, fsName, scalenodeID)
			return nil, status.Error(codes.Internal, fmt.Sprintf("ControllerPublishVolume : Error in mounting filesystem %s on node %s. Error [%v]", fsName, scalenodeID, err))
		}
	}
	return &csi.ControllerPublishVolumeResponse{}, nil
}

func (cs *ScaleControllerServer) CheckNewSnapRequired(ctx context.Context, conn connectors.SpectrumScaleConnector, filesystemName string, filesetName string, snapWindow int) (string, error) {
	loggerId := utils.GetLoggerId(ctx)
	latestSnapList, err := conn.GetLatestFilesetSnapshots(ctx, filesystemName, filesetName)
	if err != nil {
		klog.Errorf("[%s] CheckNewSnapRequired - getting latest snapshot list failed for fileset: [%s:%s]. Error: [%v]", loggerId, filesystemName, filesetName, err)
		return "", err
	}

	if len(latestSnapList) == 0 {
		// No snapshot exists, so create new one
		return "", nil
	}

	timestamp, err := cs.getSnapshotCreateTimestamp(ctx, conn, filesystemName, filesetName, latestSnapList[0].SnapshotName)
	if err != nil {
		klog.Errorf("[%s] Error getting create timestamp for snapshot %s:%s:%s", loggerId, filesystemName, filesetName, latestSnapList[0].SnapshotName)
		return "", err
	}

	var timestampSecs int64 = timestamp.GetSeconds()
	lastSnapTime := time.Unix(timestampSecs, 0)
	passedTime := time.Since(lastSnapTime).Seconds()
	klog.Infof("[%s] Fileset [%s:%s], last snapshot time: [%v], current time: [%v], passed time: %v seconds, snapWindow: %v minutes", loggerId, filesystemName, filesetName, lastSnapTime, time.Now(), int64(passedTime), snapWindow)

	snapWindowSeconds := snapWindow * 60

	if passedTime < float64(snapWindowSeconds) {
		// we don't need to take new snapshot
		klog.Infof("[%s] CheckNewSnapRequired - for fileset [%s:%s], using existing snapshot [%s]", loggerId, filesystemName, filesetName, latestSnapList[0].SnapshotName)
		return latestSnapList[0].SnapshotName, nil
	}

	klog.Infof("[%s] CheckNewSnapRequired - for fileset [%s:%s] we need to create new snapshot", loggerId, filesystemName, filesetName)
	return "", nil
}

func (cs *ScaleControllerServer) MakeSnapMetadataDir(ctx context.Context, conn connectors.SpectrumScaleConnector, filesystemName string, filesetName string, indepFileset string, cgSnapName string, metaSnapName string) error {
	loggerId := utils.GetLoggerId(ctx)
	path := fmt.Sprintf("%s/%s/%s", indepFileset, cgSnapName, metaSnapName)
	klog.Infof("[%s] MakeSnapMetadataDir - creating directory [%s] for fileset: [%s:%s]", loggerId, path, filesystemName, filesetName)
	err := conn.MakeDirectory(ctx, filesystemName, path, "0", "0")
	if err != nil {
		// Directory creation failed
		klog.Errorf("[%s] Volume:[%v] - unable to create directory [%v] in filesystem [%v]. Error : %v", loggerId, filesetName, path, filesystemName, err)
		return fmt.Errorf("unable to create directory [%v] in filesystem [%v]. Error : %v", path, filesystemName, err)
	}
	return nil
}

// CreateSnapshot Create Snapshot
func (cs *ScaleControllerServer) CreateSnapshot(ctx context.Context, req *csi.CreateSnapshotRequest) (*csi.CreateSnapshotResponse, error) { //nolint:gocyclo,funlen
	loggerId := utils.GetLoggerId(ctx)
	klog.Infof("[%s] CreateSnapshot - create snapshot req: %v", loggerId, req)

	if err := cs.Driver.ValidateControllerServiceRequest(ctx, csi.ControllerServiceCapability_RPC_CREATE_DELETE_SNAPSHOT); err != nil {
		klog.Errorf("[%s] CreateSnapshot - invalid create snapshot req: %v", loggerId, req)
		return nil, status.Error(codes.Internal, fmt.Sprintf("CreateSnapshot ValidateControllerServiceRequest failed: %v", err))
	}

	if req == nil {
		return nil, status.Error(codes.InvalidArgument, "CreateSnapshot - Request cannot be empty")
	}

	volID := req.GetSourceVolumeId()
	if volID == "" {
		return nil, status.Error(codes.InvalidArgument, "CreateSnapshot - Source Volume ID is a required field")
	}

	volumeIDMembers, err := getVolIDMembers(volID)
	if err != nil {
		return nil, status.Error(codes.InvalidArgument, fmt.Sprintf("CreateSnapshot - Error in source Volume ID %v: %v", volID, err))
	}

	if !volumeIDMembers.IsFilesetBased {
		return nil, status.Error(codes.InvalidArgument, fmt.Sprintf("CreateSnapshot - volume [%s] - Volume snapshot can only be created when source volume is fileset", volID))
	}

	if (volumeIDMembers.StorageClassType == STORAGECLASS_ADVANCED) && (volumeIDMembers.VolType != FILE_DEPENDENTFILESET_VOLUME) {
		return nil, status.Error(codes.InvalidArgument, fmt.Sprintf("CreateSnapshot - volume [%s] - Volume snapshot can only be created when source volume is dependent fileset for new storageClass", volID))
	}

	conn, err := cs.getConnFromClusterID(ctx, volumeIDMembers.ClusterId)
	if err != nil {
		return nil, err
	}
	assembledScaleversion, err := cs.assembledScaleVersion(ctx, conn)
	if err != nil {
		return nil, status.Error(codes.Internal, fmt.Sprintf("the  IBM Storage Scale version check for permissions failed with error %s", err))
	}
	/* Check if IBM Storage Scale supports Snapshot */
	chkSnapshotErr := cs.checkSnapshotSupport(ctx, conn, assembledScaleversion)
	if chkSnapshotErr != nil {
		return nil, chkSnapshotErr
	}

	primaryConn, isprimaryConnPresent := cs.Driver.connmap["primary"]
	if !isprimaryConnPresent {
		klog.Errorf("[%s] CreateSnapshot - unable to get connector for primary cluster", loggerId)
		return nil, status.Error(codes.Internal, "CreateSnapshot - unable to find primary cluster details in custom resource")
	}

	filesystemName, err := primaryConn.GetFilesystemName(ctx, volumeIDMembers.FsUUID)
	if err != nil {
		return nil, status.Error(codes.Internal, fmt.Sprintf("CreateSnapshot - Unable to get filesystem Name for Filesystem Uid [%v] and clusterId [%v]. Error [%v]", volumeIDMembers.FsUUID, volumeIDMembers.ClusterId, err))
	}

	mountInfo, err := primaryConn.GetFilesystemMountDetails(ctx, filesystemName)
	if err != nil {
		return nil, status.Error(codes.Internal, fmt.Sprintf("CreateSnapshot - unable to get mount info for FS [%v] in primary cluster", filesystemName))
	}

	filesetResp := connectors.Fileset_v2{}
	filesystemName = getRemoteFsName(mountInfo.RemoteDeviceName)
	if volumeIDMembers.FsetName != "" {
		filesetResp, err = conn.GetFileSetResponseFromName(ctx, filesystemName, volumeIDMembers.FsetName)
		if err != nil {
			return nil, status.Error(codes.Internal, fmt.Sprintf("CreateSnapshot - Unable to get Fileset response for Fileset [%v] FS [%v] ClusterId [%v]", volumeIDMembers.FsetName, filesystemName, volumeIDMembers.ClusterId))
		}
	} else {
		filesetResp, err = conn.GetFileSetResponseFromId(ctx, filesystemName, volumeIDMembers.FsetId)
		if err != nil {
			return nil, status.Error(codes.Internal, fmt.Sprintf("CreateSnapshot - Unable to get Fileset response for Fileset Id [%v] FS [%v] ClusterId [%v]", volumeIDMembers.FsetId, filesystemName, volumeIDMembers.ClusterId))
		}
	}

	if volumeIDMembers.StorageClassType != STORAGECLASS_ADVANCED {
		if filesetResp.Config.ParentId > 0 {
			return nil, status.Error(codes.InvalidArgument, fmt.Sprintf("CreateSnapshot - volume [%s] - Volume snapshot can only be created when source volume is independent fileset", volID))
		}
	}

	filesetName := filesetResp.FilesetName
	relPath := ""
	if volumeIDMembers.StorageClassType == STORAGECLASS_ADVANCED {
		klog.V(4).Infof("[%s] CreateSnapshot - creating snapshot for advanced storageClass", loggerId)
		relPath = strings.Replace(volumeIDMembers.Path, mountInfo.MountPoint, "", 1)
	} else {
		klog.V(4).Infof("[%s] CreateSnapshot - creating snapshot for classic storageClass", loggerId)
		primaryFSMountPoint, err := cs.getPrimaryFSMountPoint(ctx)
		if err != nil {
			return nil, err
		}
		relPath = strings.Replace(volumeIDMembers.Path, primaryFSMountPoint, "", 1)
	}
	relPath = strings.Trim(relPath, "!/")

	/* Confirm it is same fileset which was created for this PV */
	pvName := filepath.Base(relPath)
	if pvName != filesetName {
		return nil, status.Error(codes.Internal, fmt.Sprintf("CreateSnapshot - PV name from path [%v] does not match with filesetName [%v].", pvName, filesetName))
	}

	if volumeIDMembers.StorageClassType == STORAGECLASS_ADVANCED {
		filesetName = volumeIDMembers.ConsistencyGroup
	}

	snapName := req.GetName()
	snapWindowInt := 0
	if volumeIDMembers.StorageClassType == STORAGECLASS_ADVANCED {
		snapParams := req.GetParameters()
		snapWindow, snapWindowSpecified := snapParams[connectors.UserSpecifiedSnapWindow]
		if !snapWindowSpecified {
			// use default snapshot window for consistency group
			snapWindow = defaultSnapWindow
			klog.Infof("[%s] SnapWindow not specified. Using default snapWindow: [%s] for for fileset[%s:%s]", loggerId, snapWindow, filesetResp.FilesetName, filesystemName)
		}
		snapWindowInt, err = strconv.Atoi(snapWindow)
		if err != nil {
			return nil, status.Error(codes.Internal, fmt.Sprintf("CreateSnapshot [%s] - invalid snapWindow value: [%v]", snapName, snapWindow))
		}

		// Additional check for RDR fileset in secondary mode
		AFMMode, err := cs.GetAFMMode(ctx, filesystemName, filesetName, conn)
		if err != nil {
			return nil, err
		}
		if AFMMode == connectors.AFMModeSecondary {
			klog.Errorf("[%s] snapshot is not supported for AFM Secondary mode of ConsistencyGroup fileset [%v]", loggerId, filesetName)
			return nil, status.Error(codes.Internal, fmt.Sprintf("snapshot is not supported for AFM Secondary mode of ConsistencyGroup fileset [%v]", filesetName))
		}
	}

	snapExist, err := conn.CheckIfSnapshotExist(ctx, filesystemName, filesetName, snapName)
	if err != nil {
		klog.Errorf("[%s] CreateSnapshot [%s] - Unable to get the snapshot details. Error [%v]", loggerId, snapName, err)
		return nil, status.Error(codes.Internal, fmt.Sprintf("Unable to get the snapshot details for [%s]. Error [%v]", snapName, err))
	}

	if !snapExist {
		/* For new storageClass check last snapshot creation time, if time passed is less than
		 * snapWindow then return existing snapshot */
		createNewSnap := true
		if volumeIDMembers.StorageClassType == STORAGECLASS_ADVANCED {
			cgSnapName, err := cs.CheckNewSnapRequired(ctx, conn, filesystemName, filesetName, snapWindowInt)
			if err != nil {
				klog.Errorf("[%s] CreateSnapshot [%s] - unable to check if snapshot is required for new storageClass for fileset [%s:%s]. Error: [%v]", loggerId, snapName, filesystemName, filesetName, err)
				return nil, err
			}
			if cgSnapName != "" {
				usable, err := cs.isExistingSnapUseableForVol(ctx, conn, filesystemName, filesetName, filesetResp.FilesetName, cgSnapName)
				if !usable {
					return nil, err
				}
				createNewSnap = false
				snapName = cgSnapName
			} else {
				klog.Infof("[%s] CreateSnapshot - creating new snapshot for consistency group for fileset: [%s:%s]", loggerId, filesystemName, filesetName)
			}
		}

		if createNewSnap {
			snapshotList, err := conn.ListFilesetSnapshots(ctx, filesystemName, filesetName)
			if err != nil {
				klog.Errorf("[%s] CreateSnapshot [%s] - unable to list snapshots for fileset [%s:%s]. Error: [%v]", loggerId, snapName, filesystemName, filesetName, err)
				return nil, status.Error(codes.Internal, fmt.Sprintf("unable to list snapshots for fileset [%s:%s]. Error: [%v]", filesystemName, filesetName, err))
			}

			if len(snapshotList) >= 256 {
				klog.Errorf("[%s] CreateSnapshot [%s] - max limit of snapshots reached for fileset [%s:%s]. No more snapshots can be created for this fileset.", loggerId, snapName, filesystemName, filesetName)
				return nil, status.Error(codes.OutOfRange, fmt.Sprintf("max limit of snapshots reached for fileset [%s:%s]. No more snapshots can be created for this fileset.", filesystemName, filesetName))
			}

			snaperr := conn.CreateSnapshot(ctx, filesystemName, filesetName, snapName)
			if snaperr != nil {
				klog.Errorf("[%s] Snapshot [%s] - Unable to create snapshot. Error [%v]", loggerId, snapName, snaperr)
				return nil, status.Error(codes.Internal, fmt.Sprintf("unable to create snapshot [%s]. Error [%v]", snapName, snaperr))
			}
		}
	}

	snapID := ""
	if volumeIDMembers.StorageClassType == STORAGECLASS_ADVANCED {
		// storageclass_type;volumeType;clusterId;FSUUID;consistency_group;filesetName;snapshotName;metaSnapshotName
		snapID = fmt.Sprintf("%s;%s;%s;%s;%s;%s;%s;%s", volumeIDMembers.StorageClassType, volumeIDMembers.VolType, volumeIDMembers.ClusterId, volumeIDMembers.FsUUID, filesetName, filesetResp.FilesetName, snapName, req.GetName())
	} else {
		if filesetResp.Config.Comment == connectors.FilesetComment &&
			(cs.Driver.primary.PrimaryFset != filesetName || cs.Driver.primary.PrimaryFs != filesystemName) {
			// Dynamically created PVC, here path is the xxx-data directory within the fileset where all volume data resides
			// storageclass_type;volumeType;clusterId;FSUUID;consistency_group;filesetName;snapshotName;metaSnapshotName;path
			snapID = fmt.Sprintf("%s;%s;%s;%s;%s;%s;%s;%s;%s-data", volumeIDMembers.StorageClassType, volumeIDMembers.VolType, volumeIDMembers.ClusterId, volumeIDMembers.FsUUID, "", filesetName, snapName, "", filesetName)
		} else {
			// This is statically created PVC from an independent fileset, here path is the root of fileset
			// storageclass_type;volumeType;clusterId;FSUUID;consistency_group;filesetName;snapshotName;metaSnapshotName;/
			snapID = fmt.Sprintf("%s;%s;%s;%s;%s;%s;%s;%s;/", volumeIDMembers.StorageClassType, volumeIDMembers.VolType, volumeIDMembers.ClusterId, volumeIDMembers.FsUUID, "", filesetName, snapName, "")
		}
	}

	timestamp, err := cs.getSnapshotCreateTimestamp(ctx, conn, filesystemName, filesetName, snapName)
	if err != nil {
		klog.Errorf("[%s] Error getting create timestamp for snapshot %s:%s:%s", loggerId, filesystemName, filesetName, snapName)
		return nil, err
	}

	restoreSize, err := cs.getSnapRestoreSize(ctx, conn, filesystemName, filesetResp.FilesetName)
	if err != nil {
		klog.Errorf("[%s] Error getting the snapshot restore size for snapshot %s:%s:%s", loggerId, filesystemName, filesetResp.FilesetName, snapName)
		return nil, err
	}

	if volumeIDMembers.StorageClassType == STORAGECLASS_ADVANCED {
		err := cs.MakeSnapMetadataDir(ctx, conn, filesystemName, filesetResp.FilesetName, filesetName, snapName, req.GetName())
		if err != nil {
			klog.Errorf("[%s] Error in creating directory for storing metadata information for advanced storageClass. Error: [%v]", loggerId, err)
			return nil, err
		}
	}

	return &csi.CreateSnapshotResponse{
		Snapshot: &csi.Snapshot{
			SnapshotId:     snapID,
			SourceVolumeId: volID,
			ReadyToUse:     true,
			CreationTime:   &timestamp,
			SizeBytes:      restoreSize,
		},
	}, nil
}

func (cs *ScaleControllerServer) getSnapshotCreateTimestamp(ctx context.Context, conn connectors.SpectrumScaleConnector, fs string, fset string, snap string) (timestamp.Timestamp, error) {
	var timestamp timestamp.Timestamp

	createTS, err := conn.GetSnapshotCreateTimestamp(ctx, fs, fset, snap)
	if err != nil {
		klog.Errorf("[%s]snapshot [%s] - Unable to get snapshot create timestamp", utils.GetLoggerId(ctx), snap)
		return timestamp, err
	}

	timezoneOffset, err := conn.GetTimeZoneOffset(ctx)
	if err != nil {
		klog.Errorf("[%s] snapshot [%s] - Unable to get cluster timezone", utils.GetLoggerId(ctx), snap)
		return timestamp, err
	}

	// for GMT, REST API returns Z instead of 00:00
	if timezoneOffset == "Z" {
		timezoneOffset = "+00:00"
	}

	// Rest API returns create timestamp in the format 2006-01-02 15:04:05,000
	// irrespective of the cluster timezone. We replace the last part of this date
	// with the timezone offset returned by cluster config REST API and then parse
	// the timestamp with correct zone info
	const longForm = "2006-01-02 15:04:05-07:00"
	//nolint::staticcheck

	createTSTZ := strings.Replace(createTS, ",000", timezoneOffset, 1)
	t, err := time.Parse(longForm, createTSTZ)
	if err != nil {
		klog.Errorf("[%s] snapshot - for fileset [%s:%s] error in parsing timestamp: [%v]. Error: [%v]", utils.GetLoggerId(ctx), fs, fset, createTS, err)
		return timestamp, err
	}
	timestamp.Seconds = t.Unix()
	timestamp.Nanos = 0

	klog.Infof("[%s] getSnapshotCreateTimestamp: for fileset [%s:%s] snapshot creation timestamp: [%v]", utils.GetLoggerId(ctx), fs, fset, createTSTZ)
	return timestamp, nil
}

func (cs *ScaleControllerServer) getSnapRestoreSize(ctx context.Context, conn connectors.SpectrumScaleConnector, filesystemName string, filesetName string) (int64, error) {
	quotaResp, err := conn.GetFilesetQuotaDetails(ctx, filesystemName, filesetName)

	if err != nil {
		return 0, err
	}

	if quotaResp.BlockLimit < 0 {
		klog.Errorf("[%s] getSnapRestoreSize: Invalid block limit [%v] for fileset [%s:%s] found", utils.GetLoggerId(ctx), quotaResp.BlockLimit, filesystemName, filesetName)
		return 0, status.Error(codes.Internal, fmt.Sprintf("invalid block limit [%v] for fileset [%s:%s] found", quotaResp.BlockLimit, filesystemName, filesetName))
	}

	// REST API returns block limit in kb, convert it to bytes and return
	return int64(quotaResp.BlockLimit * 1024), nil
}

func (cs *ScaleControllerServer) isExistingSnapUseableForVol(ctx context.Context, conn connectors.SpectrumScaleConnector, filesystemName string, consistencyGroup string, filesetName string, cgSnapName string) (bool, error) {
	pathDir := fmt.Sprintf("%s/.snapshots/%s/%s", consistencyGroup, cgSnapName, filesetName)
	_, err := conn.StatDirectory(ctx, filesystemName, pathDir)
	if err != nil {
		if strings.Contains(err.Error(), "EFSSG0264C") ||
			strings.Contains(err.Error(), "does not exist") { // directory does not exist
			return false, status.Error(codes.Internal, fmt.Sprintf("snapshot for volume [%v] in filesystem [%v] is not taken. Wait till current snapWindow expires.", filesetName, filesystemName))
		} else {
			return false, err
		}
	}
	return true, nil
}

func (cs *ScaleControllerServer) DelSnapMetadataDir(ctx context.Context, conn connectors.SpectrumScaleConnector, filesystemName string, consistencyGroup string, filesetName string, cgSnapName string, metaSnapName string) (bool, error) {
	loggerId := utils.GetLoggerId(ctx)
	pathDir := fmt.Sprintf("%s/%s/%s", consistencyGroup, cgSnapName, metaSnapName)
	err := conn.DeleteDirectory(ctx, filesystemName, pathDir, false)
	if err != nil {
		if !(strings.Contains(err.Error(), "EFSSG0264C") ||
			strings.Contains(err.Error(), "does not exist")) { // directory is already deleted
			return false, status.Error(codes.Internal, fmt.Sprintf("unable to Delete Dir using FS [%v] at path [%v]. Error [%v]", filesystemName, pathDir, err))
		}
	}

	// Now check if consistency group snapshot metadata directory can be deleted
	pathDir = fmt.Sprintf("%s/%s", consistencyGroup, cgSnapName)
	statInfo, err := conn.StatDirectory(ctx, filesystemName, pathDir)
	if err != nil {
		if !(strings.Contains(err.Error(), "EFSSG0264C") ||
			strings.Contains(err.Error(), "does not exist")) { // directory is already deleted
			return false, status.Error(codes.Internal, fmt.Sprintf("unable to stat directory using FS [%v] at path [%v]. Error [%v]", filesystemName, pathDir, err))
		}
		return true, nil
	}

	nlink, err := parseStatDirInfo(statInfo)
	if err != nil {
		return false, status.Error(codes.Internal, fmt.Sprintf("invalid number of links [%d] returned in stat output for FS [%v] at path [%v]. Error [%v]", nlink, filesystemName, pathDir, err))
	}

	klog.Infof("[%s] DelSnapMetadataDir - number of links for directory in FS [%v] at path [%v] is [%v]", loggerId, filesystemName, pathDir, nlink)

	if nlink == 2 {
		// directory can be deleted
		err := conn.DeleteDirectory(ctx, filesystemName, pathDir, true)
		if err != nil {
			if !(strings.Contains(err.Error(), "EFSSG0264C") ||
				strings.Contains(err.Error(), "does not exist")) {
				return false, status.Error(codes.Internal, fmt.Sprintf("unable to delete directory for FS [%v] at path [%v]. Error: [%v]", filesystemName, pathDir, err))
			}
		}
		return true, nil
	}
<<<<<<< HEAD
=======

	if nlink > 2 {
		return false, status.Error(codes.Internal, fmt.Sprintf("unable to delete directory for FS [%v] at path [%v] as there is reference. Error: [%v]", filesystemName, pathDir, err))
	}

>>>>>>> 8e85f862
	return false, nil
}

func parseStatDirInfo(statInfo string) (int, error) {
	statSplit := strings.Split(statInfo, "\n")
	thirdLineSplit := strings.Split(statSplit[2], " ")
	lenSplit := len(thirdLineSplit)
	linkStr := strings.TrimRight(thirdLineSplit[lenSplit-1], "\n")
	nlink, err := strconv.Atoi(linkStr)
	return nlink, err
}

// DeleteSnapshot - Delete snapshot
func (cs *ScaleControllerServer) DeleteSnapshot(ctx context.Context, req *csi.DeleteSnapshotRequest) (*csi.DeleteSnapshotResponse, error) {
	loggerId := utils.GetLoggerId(ctx)
	klog.Infof("[%s] DeleteSnapshot - delete snapshot req: %v", loggerId, req)

	if err := cs.Driver.ValidateControllerServiceRequest(ctx, csi.ControllerServiceCapability_RPC_CREATE_DELETE_SNAPSHOT); err != nil {
		klog.Errorf("[%s] DeleteSnapshot - invalid delete snapshot req %v: %v", loggerId, req, err)
		return nil, status.Error(codes.Internal, fmt.Sprintf("DeleteSnapshot - ValidateControllerServiceRequest failed: %v", err))
	}

	if req == nil {
		return nil, status.Error(codes.InvalidArgument, "DeleteSnapshot - request cannot be empty")
	}
	snapID := req.GetSnapshotId()

	if snapID == "" {
		return nil, status.Error(codes.InvalidArgument, "DeleteSnapshot - snapshot Id is a required field")
	}

	snapIdMembers, err := cs.GetSnapIdMembers(snapID)
	if err != nil {
		klog.Errorf("[%s] Invalid snapshot ID %s [%v]", loggerId, snapID, err)
		return nil, err
	}

	conn, err := cs.getConnFromClusterID(ctx, snapIdMembers.ClusterId)
	if err != nil {
		return nil, err
	}

	filesystemName, err := conn.GetFilesystemName(ctx, snapIdMembers.FsUUID)
	if err != nil {
		return nil, status.Error(codes.Internal, fmt.Sprintf("DeleteSnapshot - unable to get filesystem Name for Filesystem UID [%v] and clusterId [%v]. Error [%v]", snapIdMembers.FsUUID, snapIdMembers.ClusterId, err))
	}

	filesetExist := false
	if snapIdMembers.StorageClassType == STORAGECLASS_ADVANCED {
		filesetExist, err = conn.CheckIfFilesetExist(ctx, filesystemName, snapIdMembers.ConsistencyGroup)
	} else {
		filesetExist, err = conn.CheckIfFilesetExist(ctx, filesystemName, snapIdMembers.FsetName)
	}
	if err != nil {
		return nil, status.Error(codes.Internal, fmt.Sprintf("DeleteSnapshot - unable to get the fileset %s details details. Error [%v]", snapIdMembers.FsetName, err))
	}

	var shallowCopyRefPath string
	//skip delete if snapshot not exist, return success
	if filesetExist {
		snapExist := false
		if snapIdMembers.StorageClassType == STORAGECLASS_ADVANCED {
			klog.V(4).Infof("[%s] DeleteSnapshot - for advanced storageClass check if snapshot [%s] exist in fileset [%s] under filesystem [%s]", loggerId, snapIdMembers.SnapName, snapIdMembers.ConsistencyGroup, filesystemName)
			chkSnapExist, err := conn.CheckIfSnapshotExist(ctx, filesystemName, snapIdMembers.ConsistencyGroup, snapIdMembers.SnapName)
			if err != nil {
				return nil, status.Error(codes.Internal, fmt.Sprintf("DeleteSnapshot - unable to get the snapshot details. Error [%v]", err))
			}
			snapExist = chkSnapExist
		} else {
			klog.V(4).Infof("[%s] DeleteSnapshot - for classic storageClass check if snapshot [%s] exist in fileset [%s] under filesystem [%s]", loggerId, snapIdMembers.SnapName, snapIdMembers.FsetName, filesystemName)
			chkSnapExist, err := conn.CheckIfSnapshotExist(ctx, filesystemName, snapIdMembers.FsetName, snapIdMembers.SnapName)
			if err != nil {
				return nil, status.Error(codes.Internal, fmt.Sprintf("DeleteSnapshot - unable to get the snapshot details. Error [%v]", err))
			}
			snapExist = chkSnapExist
		}

		// skip delete snapshot if not exist, return success
		if snapExist {
			if snapIdMembers.StorageClassType == STORAGECLASS_CLASSIC {
				shallowCopyRefPath = fmt.Sprintf("%s/%s", snapIdMembers.FsetName, snapIdMembers.SnapName)
			}

			deleteSnapshot := true
			filesetName := snapIdMembers.FsetName
			if snapIdMembers.StorageClassType == STORAGECLASS_ADVANCED {
				delSnap, snaperr := cs.DelSnapMetadataDir(ctx, conn, filesystemName, snapIdMembers.ConsistencyGroup, snapIdMembers.FsetName, snapIdMembers.SnapName, snapIdMembers.MetaSnapName)
				if snaperr != nil {
					klog.Errorf("[%s] DeleteSnapshot - error while deleting snapshot %v: Error: %v", loggerId, snapIdMembers.SnapName, snaperr)
					return nil, snaperr
				}
				if delSnap {
					filesetName = snapIdMembers.ConsistencyGroup
					klog.V(4).Infof("[%s] DeleteSnapshot - for advanced storageClass we can delete snapshot [%s] from fileset [%s] under filesystem [%s]", loggerId, snapIdMembers.SnapName, filesetName, filesystemName)
				} else {
					deleteSnapshot = false
				}
			} else {
				dirExists, err := conn.CheckIfFileDirPresent(ctx, filesystemName, shallowCopyRefPath)
				if err != nil {
					if !(strings.Contains(err.Error(), "EFSSG0264C") ||
						strings.Contains(err.Error(), "does not exist")) {
						klog.Errorf("[%s] unable to check if directory path [%v] exists in filesystem [%v]. Error : %v", loggerId, shallowCopyRefPath, filesystemName, err)
						deleteSnapshot = false
					}
				}

				if dirExists {
					statInfo, err := conn.StatDirectory(ctx, filesystemName, shallowCopyRefPath)
					if err != nil {
						klog.Errorf("[%s] unable to stat directory using FS [%s] at path [%s]. Error [%v]", loggerId, filesystemName, shallowCopyRefPath, err)
						deleteSnapshot = false
					} else {
						nlink, err := parseStatDirInfo(statInfo)
						if err != nil {
							klog.Errorf("[%s] invalid number of links [%d] returned in stat output for FS [%s] at path [%s]", loggerId, nlink, filesystemName, shallowCopyRefPath)
							deleteSnapshot = false
						}
						if nlink > 2 {
							deleteSnapshot = false
							return nil, status.Error(codes.Internal, fmt.Sprintf("DeleteSnapshot - unable to delete snapshot [%s] as there is a reference for shallowcopy volume", snapIdMembers.SnapName))
						}
					}
				}
			}

			if deleteSnapshot {
				klog.Infof("[%s] DeleteSnapshot - deleting snapshot [%s] from fileset [%s] under filesystem [%s]", loggerId, snapIdMembers.SnapName, filesetName, filesystemName)
				snaperr := conn.DeleteSnapshot(ctx, filesystemName, filesetName, snapIdMembers.SnapName)
				if snaperr != nil {
					klog.Errorf("[%s] DeleteSnapshot - error deleting snapshot %v: %v", loggerId, snapIdMembers.SnapName, snaperr)
					return nil, snaperr
				}
				klog.Infof("[%s] DeleteSnapshot - successfully deleted snapshot [%s] from fileset [%s] under filesystem [%s]", loggerId, snapIdMembers.SnapName, filesetName, filesystemName)
			}

		}
	}

	return &csi.DeleteSnapshotResponse{}, nil
}

func (cs *ScaleControllerServer) ListSnapshots(ctx context.Context, req *csi.ListSnapshotsRequest) (*csi.ListSnapshotsResponse, error) {
	return nil, status.Error(codes.Unimplemented, "")
}

func (cs *ScaleControllerServer) GetCapacity(ctx context.Context, req *csi.GetCapacityRequest) (*csi.GetCapacityResponse, error) {
	return nil, status.Error(codes.Unimplemented, "")
}
func (cs *ScaleControllerServer) ListVolumes(ctx context.Context, req *csi.ListVolumesRequest) (*csi.ListVolumesResponse, error) {
	return nil, status.Error(codes.Unimplemented, "")
}
func (cs *ScaleControllerServer) ControllerExpandVolume(ctx context.Context, req *csi.ControllerExpandVolumeRequest) (*csi.ControllerExpandVolumeResponse, error) {
	loggerId := utils.GetLoggerId(ctx)
	klog.Infof("[%s] ControllerExpandVolume - Volume expand req: %v", loggerId, req)

	if err := cs.Driver.ValidateControllerServiceRequest(ctx, csi.ControllerServiceCapability_RPC_EXPAND_VOLUME); err != nil {
		klog.Errorf("[%s] ControllerExpandVolume - invalid expand volume req: %v", loggerId, req)
		return nil, status.Error(codes.Internal, fmt.Sprintf("ControllerExpandVolume ValidateControllerServiceRequest failed: %v", err))
	}

	volID := req.GetVolumeId()
	if len(volID) == 0 {
		return nil, status.Error(codes.InvalidArgument, "volume ID missing in request")
	}

	capRange := req.GetCapacityRange()
	if capRange == nil {
		return nil, status.Error(codes.InvalidArgument, "capacity range not provided")
	}

	capacity := uint64(capRange.GetRequiredBytes())

	volumeIDMembers, err := getVolIDMembers(volID)

	if err != nil {
		klog.Errorf("[%s] ControllerExpandVolume - Error in source Volume ID %v: %v", loggerId, volID, err)
		return nil, status.Error(codes.InvalidArgument, fmt.Sprintf("ControllerExpandVolume - Error in source Volume ID %v: %v", volID, err))
	}

	// For lightweight return volume expanded as no action is required
	if !volumeIDMembers.IsFilesetBased {
		return &csi.ControllerExpandVolumeResponse{
			CapacityBytes:         int64(capacity),
			NodeExpansionRequired: false,
		}, nil
	}

	conn, err := cs.getConnFromClusterID(ctx, volumeIDMembers.ClusterId)
	if err != nil {
		return nil, err
	}

	filesystemName, err := conn.GetFilesystemName(ctx, volumeIDMembers.FsUUID)
	if err != nil {
		klog.Errorf("[%s] ControllerExpandVolume - unable to get filesystem Name for Filesystem Uid [%v] and clusterId [%v]. Error [%v]", loggerId, volumeIDMembers.FsUUID, volumeIDMembers.ClusterId, err)
		return nil, status.Error(codes.Internal, fmt.Sprintf("ControllerExpandVolume - unable to get filesystem Name for Filesystem Uid [%v] and clusterId [%v]. Error [%v]", volumeIDMembers.FsUUID, volumeIDMembers.ClusterId, err))
	}

	filesetName := volumeIDMembers.FsetName

	fsetExist, err := conn.CheckIfFilesetExist(ctx, filesystemName, filesetName)
	if err != nil {
		klog.Errorf("[%s] unable to check fileset [%v] existance in filesystem [%v]. Error [%v]", loggerId, filesetName, filesystemName, err)
		return nil, status.Error(codes.Internal, fmt.Sprintf("unable to check fileset [%v] existance in filesystem [%v]. Error [%v]", filesetName, filesystemName, err))
	}

	if !fsetExist {
		klog.Errorf("[%s] Fileset [%v] does not exist in filesystem [%v]. Error [%v]", loggerId, filesetName, filesystemName, err)
		return nil, status.Error(codes.Internal, fmt.Sprintf("fileset [%v] does not exist in filesystem [%v]. Error [%v]", filesetName, filesystemName, err))
	}

	quota, err := conn.ListFilesetQuota(ctx, filesystemName, filesetName)
	if err != nil {
		klog.Errorf("[%s] unable to list quota for fileset [%v] in filesystem [%v]. Error [%v]", loggerId, filesetName, filesystemName, err)
		return nil, status.Error(codes.Internal, fmt.Sprintf("unable to list quota for fileset [%v] in filesystem [%v]. Error [%v]", filesetName, filesystemName, err))
	}

	filesetQuotaBytes, err := ConvertToBytes(quota)
	if err != nil {
		klog.Errorf("[%s] unable to convert quota for fileset [%v] in filesystem [%v]. Error [%v]", loggerId, filesetName, filesystemName, err)
		return nil, status.Error(codes.Internal, fmt.Sprintf("unable to convert quota for fileset [%v] in filesystem [%v]. Error [%v]", filesetName, filesystemName, err))
	}

	if filesetQuotaBytes < capacity {
		volsize := strconv.FormatUint(capacity, 10)
		err = conn.SetFilesetQuota(ctx, filesystemName, filesetName, volsize)
		if err != nil {
			klog.Errorf("[%s] unable to update the quota. Error [%v]", loggerId, err)
			return nil, status.Error(codes.Internal, fmt.Sprintf("unable to expand the volume. Error [%v]", err))
		}
	}

	fsetDetails, err := conn.ListFileset(ctx, filesystemName, filesetName)
	if err != nil {
		return nil, status.Error(codes.Internal, fmt.Sprintf("unable to get the fileset details. Error [%v]", err))
	}
	//check if fileset is dependent of independent\
	maxInodesCombination := []int{100096, 100352, 102400, 106496, 114688, 131072}

	if fsetDetails.Config.ParentId == 0 {
		if capacity > 10*oneGB {
			if numberInSlice(fsetDetails.Config.MaxNumInodes, maxInodesCombination) {
				opt := make(map[string]interface{})
				opt[connectors.UserSpecifiedInodeLimit] = strconv.FormatUint(200000, 10)
				fseterr := conn.UpdateFileset(ctx, filesystemName, filesetName, opt)
				if fseterr != nil {
					klog.Errorf("[%s] Volume:[%v] - unable to update fileset [%v] in filesystem [%v]. Error: %v", loggerId, filesetName, filesetName, filesystemName, fseterr)
					return nil, status.Error(codes.Internal, fmt.Sprintf("unable to update fileset [%v] in filesystem [%v]. Error: %v", filesetName, filesystemName, fseterr))
				}
			}
		}
	}
	return &csi.ControllerExpandVolumeResponse{
		CapacityBytes:         int64(capacity),
		NodeExpansionRequired: false,
	}, nil
}

func (cs *ScaleControllerServer) ControllerGetVolume(ctx context.Context, req *csi.ControllerGetVolumeRequest) (*csi.ControllerGetVolumeResponse, error) {
	return nil, status.Error(codes.Unimplemented, "")
}

// getRemoteClusterID returns the cluster ID for the passed cluster name.
func (cs *ScaleControllerServer) getRemoteClusterID(ctx context.Context, clusterName string) (string, error) {
	loggerId := utils.GetLoggerId(ctx)
	klog.V(4).Infof("[%s] Fetching cluster details from cache map for cluster %s", loggerId, clusterName)
	clusterDetails, found := cs.Driver.clusterMap.Load(ClusterName{clusterName})
	if found {
		klog.V(4).Infof("[%s] Checking if cluster details found from cache map for cluster %s has expired.", loggerId, clusterName)
		if expired := checkExpiry(clusterDetails); !expired { // cluster details are not expired.
			klog.V(4).Infof("[%s] Cluster details found from cache map for cluster %s are valid.", loggerId, clusterName)
			return clusterDetails.(ClusterDetails).id, nil
		} else { // cluster details are expired
			klog.V(4).Infof("[%s] cluster details found from cache map for cluster %s are expired.", loggerId, clusterName)
			cID := clusterDetails.(ClusterDetails).id
			conn, err := cs.getConnFromClusterID(ctx, cID)
			if err != nil {
				return "", err
			}
			clusterSummary, err := conn.GetClusterSummary(ctx)
			if err != nil {
				return "", err
			}
			cName := clusterSummary.ClusterName
			if cName == clusterName {
				klog.V(4).Infof("[%s] updating cluster details in cache map for cluster %s.", loggerId, clusterName)
				cs.Driver.clusterMap.Store(ClusterName{cName}, ClusterDetails{cID, cName, time.Now(), 24})
				cs.Driver.clusterMap.Store(ClusterID{cID}, ClusterDetails{cID, cName, time.Now(), 24})
				klog.V(4).Infof("[%s] ClusterMap updated, [%s : %s]", loggerId, cID, cName)
				return cID, nil
			} else {
				found = false
			}
		}
	}
	var err error
	cName := ""
	updated := false
	if !found {
		klog.V(4).Infof("[%s] Cluster details are either expired or not found in cache map for cluster %s. Updating the cache map.", loggerId, clusterName)
		scaleconfig := settings.LoadScaleConfigSettings(ctx)

		for i := range scaleconfig.Clusters {

			cID := scaleconfig.Clusters[i].ID
			klog.V(4).Infof("[%s] Fetching cluster details from cache map for cluster %s", loggerId, scaleconfig.Clusters[i].ID)
			clusterDetails, found := cs.Driver.clusterMap.Load(ClusterID{cID})
			if found {
				klog.V(4).Infof("[%s] Checking if cluster details found from cache map for cluster %s has expired.", loggerId, scaleconfig.Clusters[i].ID)
				if expired := checkExpiry(clusterDetails); !expired {
					klog.V(4).Infof("[%s] Cluster details found from cache map for cluster %s are valid.", loggerId, scaleconfig.Clusters[i].ID)
					cName := clusterDetails.(ClusterDetails).name
					if cName == clusterName {
						return cID, nil
					}
				} else {
					klog.V(4).Infof("[%s] Cluster details found from cache map for cluster %s are expired.", loggerId, scaleconfig.Clusters[i].ID)
					klog.V(4).Infof("[%s] Updating cluster details in cache map for cluster %s.", loggerId, scaleconfig.Clusters[i].ID)
					cName, updated, err = cs.updateClusterMap(ctx, cID)
					if !updated {
						continue
					}
					if cName == clusterName {
						return cID, nil
					}
				}
			} else { // if !found
				klog.V(4).Infof("[%s] Cluster details not found in cache map for cluster %s.", loggerId, scaleconfig.Clusters[i].ID)
				klog.V(4).Infof("[%s] adding cluster details in cache map for cluster %s.", loggerId, scaleconfig.Clusters[i].ID)
				cName, updated, err = cs.updateClusterMap(ctx, cID)
				if !updated {
					continue
				}
				if cName == clusterName {
					return cID, nil
				}
			}
		}
	}

	return "", status.Error(codes.Internal, fmt.Sprintf("unable to get cluster ID for cluster %s. Error %v", clusterName, err))
}

// checkExpiry returns false if cluster detials are valid.
// It returns true if cluster details have expired.
func checkExpiry(clusterDetails interface{}) bool {
	updateTime := clusterDetails.(ClusterDetails).lastupdated
	expiryDuration := clusterDetails.(ClusterDetails).expiryDuration
	if time.Since(updateTime).Hours() < float64(expiryDuration) {
		return false
	} else {
		return true
	}
}

// updateClusterMap updates the clusterMap with cluster details.
// It returns true if cache map is updated else it returns false.
func (cs *ScaleControllerServer) updateClusterMap(ctx context.Context, cID string) (string, bool, error) {
	loggerId := utils.GetLoggerId(ctx)
	klog.V(4).Infof("[%s] Creating new connector for the cluster %s", loggerId, cID)
	clusterConnector, err := cs.getConnFromClusterID(ctx, cID)
	// clusterConnector, err := connectors.NewSpectrumRestV2(cluster)
	if err != nil {
		klog.V(4).Infof("[%s] unable to create new connector for the cluster %s", loggerId, cID)
		return "", false, err
	}

	clusterSummary, err := clusterConnector.GetClusterSummary(ctx)
	if err != nil {
		klog.V(4).Infof("[%s] unable to get cluster summary for cluster %s", loggerId, cID)
		return "", false, err
	}

	cName := clusterSummary.ClusterName
	// cID = fmt.Sprint(clusterSummary.ClusterID)
	cs.Driver.clusterMap.Store(ClusterName{cName}, ClusterDetails{cID, cName, time.Now(), 24})
	cs.Driver.clusterMap.Store(ClusterID{cID}, ClusterDetails{cID, cName, time.Now(), 24})
	klog.V(4).Infof("[%s] ClusterMap updated: [%s : %s]", loggerId, cID, cName)
	return cName, true, nil
}<|MERGE_RESOLUTION|>--- conflicted
+++ resolved
@@ -730,46 +730,25 @@
 	}
 
 	if isSnapSource {
-<<<<<<< HEAD
 		err = cs.validateSnapId(ctx, scaleVol, &snapIdMembers, scaleVol, primaryClusterID)
-=======
-		isValidPvcFromSnapshot, err = cs.validateSnapId(ctx, scaleVol, &snapIdMembers, scaleVol, primaryClusterID, isShallowCopyVolume, assembledScaleversion)
->>>>>>> 8e85f862
 		if err != nil {
 			klog.Errorf("[%s] volume:[%v] - Error in source snapshot validation [%v]", loggerId, volName, err)
 			return nil,err
 		}
 
-<<<<<<< HEAD
 		if isShallowCopyVolume{
 			err = cs.validateShallowCopyVolume(ctx, &snapIdMembers, scaleVol)
 			if err != nil{
 				klog.Errorf("[%s] volume:[%v] - Error in validating shallow copy volume", loggerId, volName)
 				return nil, status.Error(codes.Internal, fmt.Sprintf("CreateVolume ValidateShallowCopyVolume failed: %v",err))
 			}
-=======
-		if !isValidPvcFromSnapshot {
-			klog.Errorf("[%s] volume:[%v] - Error in validating shallow copy volume", loggerId, volName)
-			return nil, status.Error(codes.Internal, "CreateVolume ValidateShallowCopyVolume failed")
->>>>>>> 8e85f862
 		}
 
 	}
 
 	var shallowCopyTargetPath string
 	if isShallowCopyVolume {
-		err = cs.createSnapshotDir(ctx, &snapIdMembers, scaleVol, isNewVolumeType)
-<<<<<<< HEAD
-                if err != nil {
-                        return nil, err
-                }
-		
-		if isNewVolumeType{
-                        shallowCopyTargetPath = fmt.Sprintf("%s/%s/.snapshots/%s/%s",volFsInfo.Mount.MountPoint,snapIdMembers.ConsistencyGroup, snapIdMembers.SnapName,snapIdMembers.FsetName)
-                }else{
-                        shallowCopyTargetPath = fmt.Sprintf("%s/%s/.snapshots/%s/%s",volFsInfo.Mount.MountPoint,snapIdMembers.FsetName,snapIdMembers.SnapName,snapIdMembers.Path)
-                }
-=======
+		err = cs.createSnapshotDir(ctx, &snapIdMembers, scaleVol, isNewVolumeType
 		if err != nil {
 			return nil, err
 		}
@@ -779,7 +758,6 @@
 		} else {
 			shallowCopyTargetPath = fmt.Sprintf("%s/%s/.snapshots/%s/%s", scaleVol.PrimaryFSMount, snapIdMembers.FsetName, snapIdMembers.SnapName, snapIdMembers.Path)
 		}
->>>>>>> 8e85f862
 
 		volID, volIDErr := cs.generateVolID(ctx, scaleVol, volFsInfo.UUID, isNewVolumeType, isShallowCopyVolume, shallowCopyTargetPath)
 		if volIDErr != nil {
@@ -1279,22 +1257,21 @@
 }
 
 func (cs *ScaleControllerServer) copyShallowVolumeContent(ctx context.Context, newvolume *scaleVolume, sourcevolume scaleVolId, fsDetails connectors.FileSystem_v2, targetPath string, volID string) error {
-<<<<<<< HEAD
-        loggerId := utils.GetLoggerId(ctx)
-        klog.Infof("[%s] copyShallowVolContent volume ID: [%v], scaleVolume: [%v], volume name: [%v]", loggerId, sourcevolume, newvolume, newvolume.VolName)
-        conn, err := cs.getConnFromClusterID(ctx, sourcevolume.ClusterId)
-        if err != nil {
-                return err
-        }
-
-        fsMntPt := fsDetails.Mount.MountPoint
-        targetPath = fmt.Sprintf("%s/%s", fsMntPt, targetPath)
-
-        jobDetails := VolCopyJobDetails{VOLCOPY_JOB_NOT_STARTED, volID}
-        response := connectors.GenericResponse{}
-
-        sLinkRelPath := strings.Replace(sourcevolume.Path, fsMntPt, "", 1)
-        sLinkRelPath = strings.Trim(sLinkRelPath, "!/")
+  loggerId := utils.GetLoggerId(ctx)
+  klog.Infof("[%s] copyShallowVolContent volume ID: [%v], scaleVolume: [%v], volume name: [%v]", loggerId, sourcevolume, newvolume, newvolume.VolName)
+  conn, err := cs.getConnFromClusterID(ctx, sourcevolume.ClusterId)
+  if err != nil {
+    return err
+  }
+
+  fsMntPt := fsDetails.Mount.MountPoint
+  targetPath = fmt.Sprintf("%s/%s", fsMntPt, targetPath)
+
+  jobDetails := VolCopyJobDetails{VOLCOPY_JOB_NOT_STARTED, volID}
+  response := connectors.GenericResponse{}
+
+  sLinkRelPath := strings.Replace(sourcevolume.Path, fsMntPt, "", 1)
+  sLinkRelPath = strings.Trim(sLinkRelPath, "!/")
 
 	if fsDetails.Type == filesystemTypeRemote{
 		remotefsDetails,err := conn.GetFilesystemDetails(ctx, newvolume.VolBackendFs)
@@ -1310,114 +1287,44 @@
 		targetPath = strings.Replace(targetPath, fsMntPt, remoteMntPt, 1)
 	}
 
-        jobStatus, jobID, jobErr := conn.CopyDirectoryPath(ctx, sourcevolume.FsName, sLinkRelPath, targetPath, newvolume.NodeClass)
-
-        if jobErr != nil {
-                klog.Errorf("[%s] failed to clone volume from volume. Error: [%v]", loggerId, jobErr)
-                return status.Error(codes.Internal, fmt.Sprintf("failed to clone volume from shallow copy volume. Error: [%v]", jobErr))
-        }
-
-        jobDetails = VolCopyJobDetails{VOLCOPY_JOB_RUNNING, volID}
-        cs.Driver.volcopyjobstatusmap.Store(newvolume.VolName, jobDetails)
-        response, err = conn.WaitForJobCompletionWithResp(ctx, jobStatus, jobID)
-	if err != nil {
-                        klog.Errorf("[%s] failed while calling WaitForJobCompletionWithResp: %v.", loggerId, err)
-        }
-
-        isResponseStatusUnknown := false
-        if len(response.Jobs) != 0 {
-                if response.Jobs[0].Status == ResponseStatusUnknown {
-                        isResponseStatusUnknown = true
-                }
-        }
-        if err != nil || isResponseStatusUnknown {
-                klog.Errorf("[%s] unable to clone shallow copy volume: %v.", loggerId, err)
-                if err != nil && strings.Contains(err.Error(), "EFSSG0632C") {
-                        jobDetails.jobStatus = VOLCOPY_JOB_NOT_STARTED
-                } else if isResponseStatusUnknown {
-                        jobDetails.jobStatus = JOB_STATUS_UNKNOWN
-                } else {
-                        jobDetails.jobStatus = VOLCOPY_JOB_FAILED
-                }
-                klog.Errorf("[%s] logging volume cloning error for VolName: [%v] Error: [%v] JobDetails: [%v]", loggerId, newvolume.VolName, err, jobDetails)
-                cs.Driver.volcopyjobstatusmap.Store(newvolume.VolName, jobDetails)
-                return err
-        }
-
-        klog.Infof("[%s] volume copy completed for volumeID: [%v], scaleVolume: [%v]", loggerId, sourcevolume, newvolume)
-        jobDetails.jobStatus = VOLCOPY_JOB_COMPLETED
-        cs.Driver.volcopyjobstatusmap.Store(newvolume.VolName, jobDetails)
-        return nil
-=======
-	loggerId := utils.GetLoggerId(ctx)
-	klog.Infof("[%s] copyShallowVolContent volume ID: [%v], scaleVolume: [%v], volume name: [%v]", loggerId, sourcevolume, newvolume, newvolume.VolName)
-	conn, err := cs.getConnFromClusterID(ctx, sourcevolume.ClusterId)
-	if err != nil {
-		return err
-	}
-
-	targetFsName, err := conn.GetFilesystemName(ctx, fsDetails.UUID)
-	if err != nil {
-		return err
-	}
-
-	targetFsDetails, err := conn.GetFilesystemDetails(ctx, targetFsName)
-	if err != nil {
-		return err
-	}
-
-	fsMntPt := targetFsDetails.Mount.MountPoint
-	targetPath = fmt.Sprintf("%s/%s", fsMntPt, targetPath)
-
-	jobDetails := VolCopyJobDetails{VOLCOPY_JOB_NOT_STARTED, volID}
-	response := connectors.GenericResponse{}
-
-	primaryFSMountPoint, err := cs.getPrimaryFSMountPoint(ctx)
-	if err != nil {
-		return err
-	}
-	sLinkRelPath := strings.Replace(sourcevolume.Path, primaryFSMountPoint, "", 1)
-	sLinkRelPath = strings.Trim(sLinkRelPath, "!/")
-
-	jobStatus, jobID, jobErr := conn.CopyDirectoryPath(ctx, sourcevolume.FsName, sLinkRelPath, targetPath, newvolume.NodeClass)
-
-	if jobErr != nil {
-		klog.Errorf("[%s] failed to clone volume from volume. Error: [%v]", loggerId, jobErr)
-		return status.Error(codes.Internal, fmt.Sprintf("failed to clone volume from shallow copy volume. Error: [%v]", jobErr))
-	}
-
-	jobDetails = VolCopyJobDetails{VOLCOPY_JOB_RUNNING, volID}
-	cs.Driver.volcopyjobstatusmap.Store(newvolume.VolName, jobDetails)
-	response, err = conn.WaitForJobCompletionWithResp(ctx, jobStatus, jobID)
-	if err != nil {
-		klog.Errorf("[%s] failed while calling WaitForJobCompletionWithResp: %v.", loggerId, err)
-	}
-
-	isResponseStatusUnknown := false
-	if len(response.Jobs) != 0 {
-		if response.Jobs[0].Status == ResponseStatusUnknown {
-			isResponseStatusUnknown = true
-		}
-	}
-	if err != nil || isResponseStatusUnknown {
-		klog.Errorf("[%s] unable to clone shallow copy volume: %v.", loggerId, err)
-		if err != nil && strings.Contains(err.Error(), "EFSSG0632C") {
-			jobDetails.jobStatus = VOLCOPY_JOB_NOT_STARTED
-		} else if isResponseStatusUnknown {
-			jobDetails.jobStatus = JOB_STATUS_UNKNOWN
-		} else {
-			jobDetails.jobStatus = VOLCOPY_JOB_FAILED
-		}
-		klog.Errorf("[%s] logging volume cloning error for VolName: [%v] Error: [%v] JobDetails: [%v]", loggerId, newvolume.VolName, err, jobDetails)
-		cs.Driver.volcopyjobstatusmap.Store(newvolume.VolName, jobDetails)
-		return err
-	}
-
-	klog.Infof("[%s] volume copy completed for volumeID: [%v], scaleVolume: [%v]", loggerId, sourcevolume, newvolume)
-	jobDetails.jobStatus = VOLCOPY_JOB_COMPLETED
-	cs.Driver.volcopyjobstatusmap.Store(newvolume.VolName, jobDetails)
-	return nil
->>>>>>> 8e85f862
+  jobStatus, jobID, jobErr := conn.CopyDirectoryPath(ctx, sourcevolume.FsName, sLinkRelPath, targetPath, newvolume.NodeClass)
+
+  if jobErr != nil {
+    klog.Errorf("[%s] failed to clone volume from volume. Error: [%v]", loggerId, jobErr)
+    return status.Error(codes.Internal, fmt.Sprintf("failed to clone volume from shallow copy volume. Error: [%v]", jobErr))
+  }
+
+  jobDetails = VolCopyJobDetails{VOLCOPY_JOB_RUNNING, volID}
+  cs.Driver.volcopyjobstatusmap.Store(newvolume.VolName, jobDetails)
+  response, err = conn.WaitForJobCompletionWithResp(ctx, jobStatus, jobID)
+	if err != nil {
+    klog.Errorf("[%s] failed while calling WaitForJobCompletionWithResp: %v.", loggerId, err)
+  }
+
+  isResponseStatusUnknown := false
+  if len(response.Jobs) != 0 {
+    if response.Jobs[0].Status == ResponseStatusUnknown {
+        isResponseStatusUnknown = true
+    }
+  }
+  if err != nil || isResponseStatusUnknown {
+    klog.Errorf("[%s] unable to clone shallow copy volume: %v.", loggerId, err)
+    if err != nil && strings.Contains(err.Error(), "EFSSG0632C") {
+      jobDetails.jobStatus = VOLCOPY_JOB_NOT_STARTED
+    } else if isResponseStatusUnknown {
+      jobDetails.jobStatus = JOB_STATUS_UNKNOWN
+    } else {
+      jobDetails.jobStatus = VOLCOPY_JOB_FAILED
+    }
+    klog.Errorf("[%s] logging volume cloning error for VolName: [%v] Error: [%v] JobDetails: [%v]", loggerId, newvolume.VolName, err, jobDetails)
+    cs.Driver.volcopyjobstatusmap.Store(newvolume.VolName, jobDetails)
+    return err
+   }
+
+   klog.Infof("[%s] volume copy completed for volumeID: [%v], scaleVolume: [%v]", loggerId, sourcevolume, newvolume)
+   jobDetails.jobStatus = VOLCOPY_JOB_COMPLETED
+   cs.Driver.volcopyjobstatusmap.Store(newvolume.VolName, jobDetails)
+   return nil
 
 }
 
@@ -1613,11 +1520,9 @@
 	 return nil
  }*/
 
-<<<<<<< HEAD
-func (cs *ScaleControllerServer) validateSnapId(ctx context.Context, scaleVol *scaleVolume, sourcesnapshot *scaleSnapId, newvolume *scaleVolume, pCid string) error {
-=======
-func (cs *ScaleControllerServer) validateSnapId(ctx context.Context, scaleVol *scaleVolume, sourcesnapshot *scaleSnapId, newvolume *scaleVolume, pCid string, isShallowCopyVolume bool, assembledScaleversion string) (bool, error) {
->>>>>>> 8e85f862
+
+func (cs *ScaleControllerServer) validateSnapId(ctx context.Context, scaleVol *scaleVolume, sourcesnapshot *scaleSnapId, newvolume *scaleVolume, pCid string, assembledScaleversion string) error {
+
 	loggerId := utils.GetLoggerId(ctx)
 	klog.Infof("[%s] validateSnapId [%v]", loggerId, sourcesnapshot)
 	conn, err := cs.getConnFromClusterID(ctx, sourcesnapshot.ClusterId)
@@ -1704,11 +1609,7 @@
 
 	isSnapExist, err := conn.CheckIfSnapshotExist(ctx, sourcesnapshot.FsName, filesetToCheck, sourcesnapshot.SnapName)
 	if err != nil {
-<<<<<<< HEAD
 		return status.Error(codes.Internal, fmt.Sprintf("unable to get snapshot information for [%v]", sourcesnapshot.SnapName))
-=======
-		return false, status.Error(codes.Internal, fmt.Sprintf("unable to get snapshot information for [%v]", sourcesnapshot.SnapName))
->>>>>>> 8e85f862
 	}
 	if !isSnapExist {
 		return status.Error(codes.Internal, fmt.Sprintf("snapshot [%v] does not exist for fileset [%v]", sourcesnapshot.SnapName, filesetToCheck))
@@ -1717,12 +1618,8 @@
 	return nil
 }
 
-<<<<<<< HEAD
 
 func (cs *ScaleControllerServer) validateShallowCopyVolume(ctx context.Context, sourcesnapshot *scaleSnapId, newvolume *scaleVolume) error {
-=======
-func (cs *ScaleControllerServer) validateShallowCopyVolume(ctx context.Context, sourcesnapshot *scaleSnapId, newvolume *scaleVolume) bool {
->>>>>>> 8e85f862
 	loggerId := utils.GetLoggerId(ctx)
 
 	if !newvolume.IsFilesetBased {
@@ -1738,7 +1635,6 @@
 	if len(newvolume.StorageClassType) != 0 || len(sourcesnapshot.StorageClassType) != 0 {
 		if newvolume.StorageClassType != sourcesnapshot.StorageClassType {
 			klog.Errorf("[%s] validation of shallow copy volume [%s] failed as storage class type is different from source pvc [%s]", loggerId, newvolume.VolName, sourcesnapshot.SnapName)
-<<<<<<< HEAD
 			return status.Error(codes.Internal, fmt.Sprintf("validation of shallow copy volume [%s] failed as storage class type is different from source pvc [%s]", newvolume.VolName, sourcesnapshot.SnapName))
 		}else{
 			if newvolume.VolBackendFs != sourcesnapshot.FsName {
@@ -1747,48 +1643,22 @@
 				return status.Error(codes.Internal, fmt.Sprintf("validation of shallow copy volume [%s] failed as filesystem [%s] is different from source pvc [%s] failed", newvolume.VolName, newvolume.VolBackendFs, sourcesnapshot.SnapName))
 			}else{
 				if sourcesnapshot.StorageClassType == STORAGECLASS_CLASSIC {
-                        		isSamefsetType := false
-                        		if newvolume.FilesetType == independentFileset {
-                                		if sourcesnapshot.VolType == FILE_INDEPENDENTFILESET_VOLUME{
-                                        		isSamefsetType = true
-                                		}
-                       	 		}else if newvolume.FilesetType == dependentFileset{
-                                		if sourcesnapshot.VolType == FILE_DEPENDENTFILESET_VOLUME{
-                                        		isSamefsetType = true
-                                		}
-                        		}
-
-                        		if !isSamefsetType {
-                                		klog.Errorf("[%s] Filesettype is not same for both source snapshot and new volume", loggerId)
-                                		return status.Error(codes.Internal, fmt.Sprintf("Filesettype is not same for both source snapshot and new volume"))
-                        		}
-                		}
-=======
-			return false
-		} else {
-			if newvolume.VolBackendFs != sourcesnapshot.FsName {
-				klog.Errorf("[%s] validation of shallow copy volume [%s] failed as filesystem [%s] is different from source pvc [%s] failed ", loggerId, newvolume.VolName,
-					newvolume.VolBackendFs, sourcesnapshot.SnapName)
-				return false
-			} else {
-				if sourcesnapshot.StorageClassType == STORAGECLASS_CLASSIC {
-					isSamefsetType := false
-					if newvolume.FilesetType == independentFileset {
-						if sourcesnapshot.VolType == FILE_INDEPENDENTFILESET_VOLUME {
-							isSamefsetType = true
-						}
-					} else if newvolume.FilesetType == dependentFileset {
-						if sourcesnapshot.VolType == FILE_DEPENDENTFILESET_VOLUME {
-							isSamefsetType = true
-						}
-					}
-
-					if !isSamefsetType {
-						klog.Errorf("[%s] Filesettype is not same for both source snapshot and new volume", loggerId)
-						return false
-					}
-				}
->>>>>>> 8e85f862
+          isSamefsetType := false
+          if newvolume.FilesetType == independentFileset {
+            if sourcesnapshot.VolType == FILE_INDEPENDENTFILESET_VOLUME{
+              isSamefsetType = true
+            }
+          }else if newvolume.FilesetType == dependentFileset{
+            if sourcesnapshot.VolType == FILE_DEPENDENTFILESET_VOLUME{
+              isSamefsetType = true
+             }
+          }
+
+          if !isSamefsetType {
+            klog.Errorf("[%s] Filesettype is not same for both source snapshot and new volume", loggerId)
+            return status.Error(codes.Internal, fmt.Sprintf("Filesettype is not same for both source snapshot and new volume"))
+           }
+        }
 			}
 		}
 	}
@@ -2104,32 +1974,20 @@
 	relPath = strings.Trim(relPath, "!/")
 	isPvcFromSnapshot := false
 	var shallowCopyRefPath string
-<<<<<<< HEAD
 	var snapshotName string
-        var independentFileset string
+  var independentFileset string
 	if volumeIdMembers.VolType == FILE_SHALLOWCOPY_VOLUME{
-    		if relPath != "" && strings.Contains(relPath, ".snapshots"){
-        		volPath := strings.Split(relPath, "/")
-        		if len(volPath) > 2{
-            			if volPath[1] == ".snapshots"{
-                			isPvcFromSnapshot = true	
-					snapshotName = volPath[2]
-					independentFileset = volPath[0]
-					shallowCopyRefPath = fmt.Sprintf("%s/%s",volPath[0],volPath[2])
-            			}
-        		}
-=======
-	if volumeIdMembers.VolType == FILE_SHALLOWCOPY_VOLUME {
-		if relPath != "" && strings.Contains(relPath, ".snapshots") {
-			volPath := strings.Split(relPath, "/")
-			if len(volPath) > 2 {
-				if volPath[1] == ".snapshots" {
-					isPvcFromSnapshot = true
-					shallowCopyRefPath = fmt.Sprintf("%s/%s", volPath[0], volPath[2])
-				}
-			}
->>>>>>> 8e85f862
-		}
+    if relPath != "" && strings.Contains(relPath, ".snapshots"){
+      volPath := strings.Split(relPath, "/")
+        if len(volPath) > 2{
+          if volPath[1] == ".snapshots"{
+            isPvcFromSnapshot = true	
+					  snapshotName = volPath[2]
+					  independentFileset = volPath[0]
+					  shallowCopyRefPath = fmt.Sprintf("%s/%s",volPath[0],volPath[2])
+           }
+         }
+		 }
 	}
 
 	if volumeIdMembers.IsFilesetBased {
@@ -2146,17 +2004,10 @@
 		}
 
 		if FilesetName != "" && isPvcFromSnapshot {
-<<<<<<< HEAD
-			 err := cs.DeleteShallowCopyRefPath(ctx, FilesystemName, FilesetName, shallowCopyRefPath, volumeIdMembers.StorageClassType, independentFileset, snapshotName, conn)
-                         if err != nil{
-                         	return nil, err
-                         }
-=======
-			_, err := cs.DeleteShallowCopyRefPath(ctx, FilesystemName, FilesetName, shallowCopyRefPath, volumeIdMembers.StorageClassType, conn)
+		  err := cs.DeleteShallowCopyRefPath(ctx, FilesystemName, FilesetName, shallowCopyRefPath, volumeIdMembers.StorageClassType, independentFileset, snapshotName, conn)
 			if err != nil {
 				return nil, err
 			}
->>>>>>> 8e85f862
 		}
 
 		// Additional check for RDR fileset in secondary mode
@@ -2232,11 +2083,7 @@
 	return &csi.DeleteVolumeResponse{}, nil
 }
 
-<<<<<<< HEAD
 func (cs *ScaleControllerServer) DeleteShallowCopyRefPath (ctx context.Context, FilesystemName, FilesetName, ShallowCopyRefPath, storageClassType, independentFileset, snapshotName string, conn connectors.SpectrumScaleConnector) error{
-=======
-func (cs *ScaleControllerServer) DeleteShallowCopyRefPath(ctx context.Context, FilesystemName, FilesetName, ShallowCopyRefPath, storageClassType string, conn connectors.SpectrumScaleConnector) (bool, error) {
->>>>>>> 8e85f862
 	loggerId := utils.GetLoggerId(ctx)
 	klog.Infof("[%s] Deleting shallow copy reference path [%s]", loggerId, ShallowCopyRefPath)
 
@@ -2250,70 +2097,41 @@
 		if strings.Contains(err.Error(), "EFSSG0264C") ||
 			strings.Contains(err.Error(), "does not exist") { // directory is already deleted
 			isShallowCopyRefPathDeleted = true
-<<<<<<< HEAD
 		}else{
 			return status.Error(codes.Internal, fmt.Sprintf("unable to Delete shallow copy reference Dir using FS [%v] Error [%v]", FilesystemName, err))
-=======
-		} else {
-			return false, status.Error(codes.Internal, fmt.Sprintf("unable to Delete shallow copy reference Dir using FS [%v] Error [%v]", FilesystemName, err))
->>>>>>> 8e85f862
-		}
+		} 
 	} else {
 		isShallowCopyRefPathDeleted = true
 	}
-<<<<<<< HEAD
 	
 	if isShallowCopyRefPathDeleted{
 		statInfo, err := conn.StatDirectory(ctx, FilesystemName, ShallowCopyRefPath)
-
-        	if err != nil{
-                	klog.Errorf("[%s] unable to stat directory using FS [%s] at path [%s]. Error [%v]", loggerId, FilesystemName, ShallowCopyRefPath, err)
-                	return err
-        	}else{
-                	nlink,err := parseStatDirInfo(statInfo)
-                	if err != nil{
-                        	klog.Errorf("[%s] invalid number of links [%d] returned in stat output for FS [%s] at path [%s]", loggerId, nlink, FilesystemName, ShallowCopyRefPath)
-                        	return err
-                	}
-
-                	if nlink == 2{
-                        	err = conn.DeleteDirectory(ctx, FilesystemName, ShallowCopyRefPath, false)
-                        	if err != nil {
-                                	return status.Error(codes.Internal,fmt.Sprintf("unable to Delete shallow copy reference parent dir using FS [%v] Error [%v]", FilesystemName, err))
-                        	}
+    if err != nil{
+      klog.Errorf("[%s] unable to stat directory using FS [%s] at path [%s]. Error [%v]", loggerId, FilesystemName, ShallowCopyRefPath, err)
+      return err
+    }else{
+      nlink,err := parseStatDirInfo(statInfo)
+      if err != nil{
+        klog.Errorf("[%s] invalid number of links [%d] returned in stat output for FS [%s] at path [%s]", loggerId, nlink, FilesystemName, ShallowCopyRefPath)
+        return err
+      }
+
+      if nlink == 2{
+        err = conn.DeleteDirectory(ctx, FilesystemName, ShallowCopyRefPath, false)
+        if err != nil {
+          return status.Error(codes.Internal,fmt.Sprintf("unable to Delete shallow copy reference parent dir using FS [%v] Error [%v]", FilesystemName, err))
+        }
 		
 				if storageClassType == STORAGECLASS_ADVANCED{	
 					snaperr := conn.DeleteSnapshot(ctx, FilesystemName, independentFileset, snapshotName)	
 					if snaperr != nil {
-                        			return status.Error(codes.Internal, fmt.Sprintf("unable to delete snapshot dir [%s] Error [%v]", snapshotName, err))
-        				}else{
-                				klog.Infof("[%s] delete snapshot reference directory [%s] successfully", loggerId, snapshotName)
-        				}
+            return status.Error(codes.Internal, fmt.Sprintf("unable to delete snapshot dir [%s] Error [%v]", snapshotName, err))
+        	}else{
+            klog.Infof("[%s] delete snapshot reference directory [%s] successfully", loggerId, snapshotName)
+        	}
 				}
-                	}
+      }
         		
-=======
-
-	if isShallowCopyRefPathDeleted && storageClassType == STORAGECLASS_CLASSIC {
-		statInfo, err := conn.StatDirectory(ctx, FilesystemName, ShallowCopyRefPath)
-		if err != nil {
-			klog.Errorf("[%s] unable to stat directory using FS [%s] at path [%s]. Error [%v]", loggerId, FilesystemName, ShallowCopyRefPath, err)
-			return false, err
-		} else {
-			nlink, err := parseStatDirInfo(statInfo)
-			if err != nil {
-				klog.Errorf("[%s] invalid number of links [%d] returned in stat output for FS [%s] at path [%s]", loggerId, nlink, FilesystemName, ShallowCopyRefPath)
-				return false, err
-			}
-
-			if nlink == 2 {
-				err = conn.DeleteDirectory(ctx, FilesystemName, ShallowCopyRefPath, false)
-				if err != nil {
-					return false, status.Error(codes.Internal, fmt.Sprintf("unable to Delete shallow copy reference parent dir using FS [%v] Error [%v]", FilesystemName, err))
-				}
-			}
-
->>>>>>> 8e85f862
 		}
 
 	}
@@ -2912,14 +2730,7 @@
 		}
 		return true, nil
 	}
-<<<<<<< HEAD
-=======
-
-	if nlink > 2 {
-		return false, status.Error(codes.Internal, fmt.Sprintf("unable to delete directory for FS [%v] at path [%v] as there is reference. Error: [%v]", filesystemName, pathDir, err))
-	}
-
->>>>>>> 8e85f862
+
 	return false, nil
 }
 
