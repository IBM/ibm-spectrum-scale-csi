--- conflicted
+++ resolved
@@ -211,37 +211,14 @@
 			return nil, status.Error(codes.Internal, fmt.Sprintf("failed to remove symlink targetPath [%v]. Error [%v]", targetPath, err.Error()))
 		}
 	} else {
-<<<<<<< HEAD
+else {
 		glog.V(4).Infof("[%s] %v is a bind mount", loggerId, targetPath)
-		targetPathInContainer := hostDir + targetPath
-		notMP, err := mount.IsNotMountPoint(mount.New(""), targetPathInContainer)
-		if err != nil {
-			if os.IsNotExist(err) {
-				glog.V(4).Infof("[%s] target path %v is already deleted", loggerId, targetPathInContainer)
-				return &csi.NodeUnpublishVolumeResponse{}, nil
-			}
-			return nil, fmt.Errorf("failed to check if target path [%s] is mount point. Error %v", targetPathInContainer, err)
-		}
-		if !notMP {
-			// Unmount the targetPath
-			err = mount.New("").Unmount(targetPath)
-			if err != nil {
-				return nil, fmt.Errorf("failed to unmount the mount point [%s]. Error %v", targetPath, err)
-			}
-			glog.V(4).Infof("[%s] %v is a unmounted successfully", loggerId, targetPath)
-		}
-		// Delete the mount point
-		if err = os.Remove(targetPathInContainer); err != nil {
-			return nil, fmt.Errorf("failed to remove the mount point [%s]. Error %v", targetPathInContainer, err)
-=======
-		glog.V(4).Infof("%v is a bind mount", targetPath)
 		needReturn, response, error := unmountAndDelete(targetPath, false)
 		if needReturn {
 			return response, error
->>>>>>> 557ccd68
-		}
-	}
-	glog.V(4).Infof("[%s] successfully unpublished %s", loggerId, targetPath)
+		}
+	}
+	glog.V(4).Infof("[%s] successfully unpublished %s",loggerId, targetPath)
 	return &csi.NodeUnpublishVolumeResponse{}, nil
 }
 
