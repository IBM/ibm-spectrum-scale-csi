--- conflicted
+++ resolved
@@ -43,7 +43,6 @@
 
 const nodePublishMethod = "NODEPUBLISH_METHOD"
 const nodePublishMethodSymlink = "SYMLINK"
-const nodePublishMethodBindMount = "BINDMOUNT"
 
 // checkGpfsType checks if a given path is of type gpfs and
 // returns nil if it is a gpfs type, otherwise returns
@@ -110,14 +109,7 @@
 	}
 
 	method := strings.ToUpper(os.Getenv(nodePublishMethod))
-<<<<<<< HEAD
-	klog.Infof("[%s] NodePublishVolume - NodePublishVolume method used: %s", loggerId, method)
-=======
-	if !(method == nodePublishMethodSymlink) {
-		method = nodePublishMethodBindMount
-	}
 	klog.V(4).Infof("[%s] NodePublishVolume - NodePublishVolume method used: %s", loggerId, method)
->>>>>>> 74877bbb
 
 	if method == nodePublishMethodSymlink {
 		//There can be 2 symlinks here:
