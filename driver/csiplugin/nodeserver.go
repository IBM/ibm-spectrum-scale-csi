/**
 * Copyright 2019 IBM Corp.
 *
 * Licensed under the Apache License, Version 2.0 (the "License");
 * you may not use this file except in compliance with the License.
 * You may obtain a copy of the License at
 *
 *     http://www.apache.org/licenses/LICENSE-2.0
 *
 * Unless required by applicable law or agreed to in writing, software
 * distributed under the License is distributed on an "AS IS" BASIS,
 * WITHOUT WARRANTIES OR CONDITIONS OF ANY KIND, either express or implied.
 * See the License for the specific language governing permissions and
 * limitations under the License.
 */

package scale

import (
	"context"
	"fmt"
	"os"
	"os/exec"
	"strings"
	"sync"

	"k8s.io/klog/v2"

	"github.com/IBM/ibm-spectrum-scale-csi/driver/csiplugin/utils"
	"k8s.io/mount-utils"

	"github.com/container-storage-interface/spec/lib/go/csi"
	"google.golang.org/grpc/codes"
	"google.golang.org/grpc/status"
)

type ScaleNodeServer struct {
	Driver *ScaleDriver
	// TODO: Only lock mutually exclusive calls and make locking more fine grained
	mux sync.Mutex
}

const hostDir = "/host"
const errStaleNFSFileHandle = "stale NFS file handle"

const nodePublishMethod = "NODEPUBLISH_METHOD"
const nodePublishMethodSymlink = "SYMLINK"
const nodePublishMethodBindMount = "BINDMOUNT"

// checkGpfsType checks if a given path is of type gpfs and
// returns nil if it is a gpfs type, otherwise returns
// corresponding error.
func checkGpfsType(ctx context.Context, path string) error {
	gpfsPaths := getGpfsPaths(ctx)
	isGpfsPath := false
	for _, gpfsPath := range gpfsPaths {
		if strings.Contains(path, gpfsPath) {
			isGpfsPath = true
			break
		}
	}
	if !isGpfsPath {
		return fmt.Errorf("checkGpfsType: the path [%s] is not a valid gpfs path", strings.TrimPrefix(path, hostDir))
	}
	return nil
}

func getGpfsPaths(ctx context.Context) []string {
	var gpfsPaths []string
	gpfsPathCmd := `cat /proc/mounts | grep -i "gpfs"`
	cmd := exec.Command("bash", "-c", gpfsPathCmd)
	output, err := cmd.CombinedOutput()
	if err != nil {
		klog.Errorf("[%s] Error in executing command: [%s]", utils.GetLoggerId(ctx), err)
	}
	outputPaths := string(output)
	strOutput := strings.Split(outputPaths, "\n")
	for _, out := range strOutput {
		finalOutput := strings.Split(out, " ")
		if len(finalOutput) == 6 {
			if finalOutput[1] != "" {
				gpfsPaths = append(gpfsPaths, finalOutput[1])
			}
		}
	}
	return gpfsPaths
}

func (ns *ScaleNodeServer) NodePublishVolume(ctx context.Context, req *csi.NodePublishVolumeRequest) (*csi.NodePublishVolumeResponse, error) {
	loggerId := utils.GetLoggerId(ctx)
	klog.Infof("[%s] nodeserver NodePublishVolume", loggerId)

	klog.V(4).Infof("[%s] NodePublishVolume called with req: %#v", loggerId, req)

	// Validate Arguments
	targetPath := req.GetTargetPath()
	volumeID := req.GetVolumeId()
	volumeCapability := req.GetVolumeCapability()

	if len(volumeID) == 0 {
		return nil, status.Error(codes.InvalidArgument, "volumeID must be provided")
	}
	if len(targetPath) == 0 {
		return nil, status.Error(codes.InvalidArgument, "target path must be provided")
	}
	if volumeCapability == nil {
		return nil, status.Error(codes.InvalidArgument, "volume capability must be provided")
	}

	volumeIDMembers, err := getVolIDMembers(volumeID)
	if err != nil {
		return nil, status.Error(codes.InvalidArgument, "NodePublishVolume : VolumeID is not in proper format")
	}
	volScalePath := volumeIDMembers.Path

	klog.V(4).Infof("[%s] Target SpectrumScale Path : %v\n", loggerId, volScalePath)

	volScalePathInContainer := hostDir + volScalePath
	f, err := os.Lstat(volScalePathInContainer)
	if err != nil {
		klog.Errorf("[%s] NodePublishVolume - failed to get lstat of [%s]. Error [%v]", loggerId, volScalePathInContainer, err)
		return nil, fmt.Errorf("NodePublishVolume - failed to get lstat of [%s]. Error [%v]", volScalePathInContainer, err)
	}
	if f.Mode()&os.ModeSymlink != 0 {
		symlinkTarget, readlinkErr := os.Readlink(volScalePathInContainer)
		if readlinkErr != nil {
			klog.Errorf("[%s] NodePublishVolume - failed to get symlink target for [%s]. Error [%v]", loggerId, volScalePathInContainer, readlinkErr)
			return nil, fmt.Errorf("NodePublishVolume - failed to get symlink target for [%s]. Error [%v]", volScalePathInContainer, readlinkErr)
		}
		volScalePathInContainer = hostDir + symlinkTarget
		volScalePath = symlinkTarget
		klog.Infof("[%s] NodePublishVolume - symlink tarrget path is [%s]\n", loggerId, volScalePathInContainer)
	}

	err = checkGpfsType(ctx, volScalePathInContainer)
	if err != nil {
		klog.Errorf("[%s] NodePublishVolume - the path [%v] is not a valid gpfs path", loggerId, volScalePathInContainer)
		return nil, err
	}

	method := strings.ToUpper(os.Getenv(nodePublishMethod))
	if !(method == nodePublishMethodSymlink) {
		method = nodePublishMethodBindMount
	}
	klog.Infof("[%s] NodePublishVolume - NodePublishVolume method used: %s", loggerId, method)

	if method == nodePublishMethodSymlink {
		//There can be 2 symlinks here:
		//1. symlink1 (volScalePath): User provides a symlink as path for volume
		//and this symlink must point to a GPFS path. To mount volumes, instead
		//of symlink we are using target of the symlink already. volScalePath may
		//or may not be a symlink.
		//2. symlink2 (targetPath): this is the one we create for version 1 volumes.
		//This symlink will always be there when nodePublishMethod is SYMLINK otherwise
		//bind mount will be used.

		//Check if targetPath exists, if yes delete it
		_, err := os.Lstat(targetPath)
		if err != nil {
			//It is ok if the target path does not exist, it will be created as part
			//of NodePublishVolume
			if !os.IsNotExist(err) {
				klog.Errorf("[%s] NodePublishVolume - failed to get lstat of targetPath [%s]. Error [%v]", loggerId, targetPath, err)
			}
		} else {
			klog.Infof("[%s] NodePublishVolume - deleting the targetPath - [%v]", loggerId, targetPath)
			err := os.Remove(targetPath)
			if err != nil && !os.IsNotExist(err) {
				klog.Errorf("[%s] NodePublishVolume - failed to delete the target path - [%s]. Error [%v]", loggerId, targetPath, err)
				return nil, status.Error(codes.Internal, fmt.Sprintf("failed to delete the target path - [%s]. Error [%v]", targetPath, err))
			}
		}

		//Create a new symlink (symlink2) pointing to volScalePath
		klog.Infof("[%s] NodePublishVolume - creating symlink [%v] -> [%v]", loggerId, targetPath, volScalePath)
		symlinkerr := os.Symlink(volScalePath, targetPath)
		if symlinkerr != nil {
			klog.Errorf("[%s] NodePublishVolume - failed to create symlink [%s] -> [%s]. Error [%v]", loggerId, targetPath, volScalePath, symlinkerr)
			return nil, status.Error(codes.Internal, fmt.Sprintf("failed to create symlink [%s] -> [%s]. Error [%v]", targetPath, volScalePath, symlinkerr))
		}

<<<<<<< HEAD
	//check for the gpfs type again, if not gpfs type, unmount and return error.
	err = checkGpfsType(ctx, volScalePathInContainer)
	if err != nil {
		uerr := mount.New("").Unmount(targetPath)
		if uerr != nil {
			klog.Errorf("[%s] NodePublishVolume - failed to unmount the path [%s]. Error %v", loggerId, targetPath, uerr)
			return nil, fmt.Errorf("NodePublishVolume - failed to unmount the path [%s]. Error %v", targetPath, uerr)
=======
		//check for the gpfs type again, if not gpfs type, delete the symlink and return error
		err = checkGpfsType(volScalePathInContainer)
		if err != nil {
			rerr := os.Remove(targetPath)
			if rerr != nil && !os.IsNotExist(rerr) {
				klog.Errorf("[%s] NodePublishVolume - failed to delete the targetPath - [%s]. Error [%v]", loggerId, targetPath, rerr)
				return nil, status.Error(codes.Internal, fmt.Sprintf("NodePublishVolume - failed to delete the targetPath - [%s]. Error [%v]", targetPath, rerr))
			}

			//gpfs type check has failed, return error
			klog.Errorf("[%s] NodePublishVolume - the path [%v] is not a valid gpfs path", loggerId, volScalePathInContainer)
			return nil, err
		}
	} else {
		notMP, err := mount.IsNotMountPoint(mount.New(""), targetPath)
		if err != nil {
			if os.IsNotExist(err) {
				if err = os.Mkdir(targetPath, 0750); err != nil {
					klog.Errorf("[%s] NodePublishVolume - failed to create target path [%s]. Error [%v]", loggerId, targetPath, err)
					return nil, fmt.Errorf("NodePublishVolume - failed to create target path [%s]. Error [%v]", targetPath, err)
				}
			} else {
				klog.Errorf("[%s] NodePublishVolume - failed to check target path [%s]. Error [%v]", loggerId, targetPath, err)
				return nil, fmt.Errorf("NodePublishVolume - failed to check target path [%s]. Error [%v]", targetPath, err)
			}
		}
		if !notMP {
			klog.V(4).Infof("[%s] NodePublishVolume - returning success as the path [%s] is already a mount point", loggerId, targetPath)
			return &csi.NodePublishVolumeResponse{}, nil
		}

		// create bind mount
		options := []string{"bind"}
		mounter := mount.New("")
		klog.Infof("[%s] NodePublishVolume - creating bind mount [%v] -> [%v]", loggerId, targetPath, volScalePath)
		if err := mounter.Mount(volScalePath, targetPath, "", options); err != nil {
			klog.Errorf("[%s] NodePublishVolume - failed to mount: [%s] at [%s]. Error [%v]", loggerId, volScalePath, targetPath, err)
			return nil, fmt.Errorf("NodePublishVolume - failed to mount: [%s] at [%s]. Error [%v]", volScalePath, targetPath, err)
		}

		//check for the gpfs type again, if not gpfs type, unmount and return error.
		err = checkGpfsType(volScalePathInContainer)
		if err != nil {
			uerr := mount.New("").Unmount(targetPath)
			if uerr != nil {
				klog.Errorf("[%s] NodePublishVolume - failed to unmount the path [%s]. Error %v", loggerId, targetPath, uerr)
				return nil, fmt.Errorf("NodePublishVolume - failed to unmount the path [%s]. Error %v", targetPath, uerr)
			}
			return nil, err
>>>>>>> c6992271
		}
	}
	klog.Infof("[%s] NodePublishVolume - successfully mounted %s", loggerId, targetPath)
	return &csi.NodePublishVolumeResponse{}, nil
}

// unmountAndDelete unmounts and deletes a targetPath (forcefully if
// foreceful=true is passed) and returns a bool which tells if a
// calling function should return, along with the response and error
// to be returned if there are any.
func unmountAndDelete(ctx context.Context, targetPath string, forceful bool) (bool, *csi.NodeUnpublishVolumeResponse, error) {
	loggerId := utils.GetLoggerId(ctx)
	klog.Infof("[%s] nodeserver unmountAndDelete", loggerId)
	targetPathInContainer := hostDir + targetPath
	isMP := false
	var err error
	if !forceful {
		isMP, err = mount.New("").IsMountPoint(targetPathInContainer)
		if err != nil {
			if os.IsNotExist(err) {
				klog.V(4).Infof("[%s] target path %v is already deleted", loggerId, targetPathInContainer)
				return true, &csi.NodeUnpublishVolumeResponse{}, nil
			}
			klog.Errorf("[%s] failed to check if target path [%s] is a mount point. Error %v", loggerId, targetPathInContainer, err)
			return true, nil, fmt.Errorf("failed to check if target path [%s] is a mount point. Error %v", targetPathInContainer, err)
		}
	}
	if forceful || isMP {
		// Unmount the targetPath
		err = mount.New("").Unmount(targetPath)
		if err != nil {
			klog.Errorf("[%s] failed to unmount the mount point [%s]. Error %v", loggerId, targetPath, err)
			return true, nil, fmt.Errorf("failed to unmount the mount point [%s]. Error %v", targetPath, err)
		}
		klog.Infof("[%s] %v is unmounted successfully", loggerId, targetPath)
	}
	// Delete the mount point
	if err = os.Remove(targetPathInContainer); err != nil {
		if os.IsNotExist(err) {
			klog.V(4).Infof("[%s] target path %v is already deleted", loggerId, targetPath)
			return false, nil, nil
		}
		klog.V(4).Infof("[%s] failed to remove the mount point [%s]. Error %v", loggerId, targetPathInContainer, err)
		return true, nil, fmt.Errorf("failed to remove the mount point [%s]. Error %v", targetPathInContainer, err)
	}
	klog.Infof("[%s] %v is deleted successfully", loggerId, targetPath)
	return false, nil, nil
}

func (ns *ScaleNodeServer) NodeUnpublishVolume(ctx context.Context, req *csi.NodeUnpublishVolumeRequest) (*csi.NodeUnpublishVolumeResponse, error) {
	loggerId := utils.GetLoggerId(ctx)
	klog.Infof("[%s] nodeserver NodeUnpublishVolume", loggerId)
	klog.V(4).Infof("[%s] NodeUnpublishVolume called with args: %v", loggerId, req)
	// Validate Arguments
	targetPath := req.GetTargetPath()
	volID := req.GetVolumeId()
	if len(volID) == 0 {
		return nil, status.Error(codes.InvalidArgument, "volumeID must be provided")
	}
	if len(targetPath) == 0 {
		return nil, status.Error(codes.InvalidArgument, "target path must be provided")
	}

	klog.Infof("[%s] NodeUnpublishVolume - deleting the targetPath - [%v]", loggerId, targetPath)

	//Check if target is a symlink or bind mount and cleanup accordingly
	f, err := os.Lstat(targetPath)
	if err != nil {
		//Handling for target path is already deleted/not present
		if os.IsNotExist(err) {
			klog.V(4).Infof("[%s] NodeUnpublishVolume - returning success as targetpath %v is not found ", loggerId, targetPath)
			return &csi.NodeUnpublishVolumeResponse{}, nil
		}
		//Handling for bindmount if filesystem is unmounted or fileset is unlinked
		if strings.Contains(err.Error(), errStaleNFSFileHandle) {
			klog.Errorf("[%s] NodeUnpublishVolume - Error [%v] is observed, trying forceful unmount of [%s]", loggerId, err, targetPath)
			needReturn, response, error := unmountAndDelete(ctx, targetPath, true)
			if needReturn {
				klog.Infof("[%s] NodeUnpublishVolume - returning response and error from unmountAndDelete. reponse [%v], error [%v]", loggerId, response, error)
				return response, error
			}
			klog.Infof("[%s] NodeUnpublishVolume - Forceful unmount is successful", loggerId)
			return &csi.NodeUnpublishVolumeResponse{}, nil
		} else {
			klog.Errorf("[%s] NodeUnpublishVolume - failed to get lstat of target path [%s]. Error %v", loggerId, targetPath, err)
			return nil, fmt.Errorf("NodeUnpublishVolume - failed to get lstat of target path [%s]. Error %v", targetPath, err)
		}
	}
	if f.Mode()&os.ModeSymlink != 0 {
		klog.Infof("[%s] %v is a symlink", loggerId, targetPath)
		if err := os.Remove(targetPath); err != nil {
			if os.IsNotExist(err) {
				klog.V(4).Infof("[%s] NodeUnpublishVolume - symlink %v is already deleted", loggerId, targetPath)
				return &csi.NodeUnpublishVolumeResponse{}, nil
			}
			return nil, status.Error(codes.Internal, fmt.Sprintf("failed to remove symlink targetPath [%v]. Error [%v]", targetPath, err.Error()))
		}
	} else {
		klog.Infof("[%s] %v is a bind mount", loggerId, targetPath)
		needReturn, response, error := unmountAndDelete(ctx, targetPath, false)
		if needReturn {
			klog.Infof("[%s] NodeUnpublishVolume - returning response and error from unmountAndDelete. reponse [%v], error [%v]", loggerId, response, error)
			return response, error
		}
	}
	klog.Infof("[%s] NodeUnpublishVolume - successfully unpublished %s", loggerId, targetPath)
	return &csi.NodeUnpublishVolumeResponse{}, nil
}

func (ns *ScaleNodeServer) NodeStageVolume(ctx context.Context, req *csi.NodeStageVolumeRequest) (
	*csi.NodeStageVolumeResponse, error) {
	return nil, status.Error(codes.Unimplemented, "")
}

func (ns *ScaleNodeServer) NodeUnstageVolume(ctx context.Context, req *csi.NodeUnstageVolumeRequest) (
	*csi.NodeUnstageVolumeResponse, error) {
	return nil, status.Error(codes.Unimplemented, "")
}

func (ns *ScaleNodeServer) NodeGetCapabilities(ctx context.Context, req *csi.NodeGetCapabilitiesRequest) (*csi.NodeGetCapabilitiesResponse, error) {
	loggerId := utils.GetLoggerId(ctx)
	klog.V(4).Infof("[%s] NodeGetCapabilities called with req: %#v", loggerId, req)
	return &csi.NodeGetCapabilitiesResponse{
		Capabilities: ns.Driver.nscap,
	}, nil
}

func (ns *ScaleNodeServer) NodeGetInfo(ctx context.Context, req *csi.NodeGetInfoRequest) (*csi.NodeGetInfoResponse, error) {
	loggerId := utils.GetLoggerId(ctx)
	klog.V(4).Infof("[%s] NodeGetInfo called with req: %#v", loggerId, req)
	return &csi.NodeGetInfoResponse{
		NodeId: ns.Driver.nodeID,
	}, nil
}

func (ns *ScaleNodeServer) NodeExpandVolume(ctx context.Context, req *csi.NodeExpandVolumeRequest) (*csi.NodeExpandVolumeResponse, error) {
	return nil, status.Error(codes.Unimplemented, "")
}

func (ns *ScaleNodeServer) NodeGetVolumeStats(ctx context.Context, req *csi.NodeGetVolumeStatsRequest) (*csi.NodeGetVolumeStatsResponse, error) {
	loggerId := utils.GetLoggerId(ctx)
	klog.V(4).Infof("[%s] NodeGetVolumeStats called with req: %#v", loggerId, req)

	if len(req.VolumeId) == 0 {
		return nil, status.Error(codes.InvalidArgument, "NodeGetVolumeStats Volume ID must be provided")
	}
	if len(req.VolumePath) == 0 {
		return nil, status.Error(codes.InvalidArgument, "NodeGetVolumeStats Target Path must be provided")
	}

	if _, err := os.Lstat(req.VolumePath); err != nil {
		if os.IsNotExist(err) {
			return nil, status.Errorf(codes.NotFound, "path %s does not exist", req.VolumePath)
		}
		return nil, status.Errorf(codes.Internal, "failed to stat path %s: %v", req.VolumePath, err)
	}

	volumeIDMembers, err := getVolIDMembers(req.GetVolumeId())
	if err != nil {
		return nil, status.Error(codes.InvalidArgument, "NodeGetVolumeStats : VolumeID is not in proper format")
	}

	if !volumeIDMembers.IsFilesetBased {
		return nil, status.Error(codes.InvalidArgument, "volume stats are not supported for lightweight volumes")
	}

	available, capacity, used, inodes, inodesFree, inodesUsed, err := utils.FsStatInfo(req.GetVolumePath())
	if err != nil {
		return nil, status.Error(codes.InvalidArgument, fmt.Sprintf("volume stat failed with error %v", err))
	}

	if available > capacity || used > capacity {
		klog.Infof("[%s] Incorrect values reported for volume (%v) against Available(%v) or Capacity(%v)",
			loggerId, volumeIDMembers.FsetName, available, capacity)

		return nil, status.Error(codes.InvalidArgument, fmt.Sprintf("incorrect values reported for volume (%v) against Available(%v) or Capacity(%v)",
			volumeIDMembers.FsetName, available, capacity))
	}

	klog.V(4).Infof("[%s] Stat for volume:%v, Total:%v, Used:%v Available:%v, Total Inodes:%v, Used Inodes:%v, Available Inodes:%v,",
		loggerId, volumeIDMembers.FsetName, capacity, used, available, inodes, inodesUsed, inodesFree)

	return &csi.NodeGetVolumeStatsResponse{
		Usage: []*csi.VolumeUsage{
			{
				Available: available,
				Total:     capacity,
				Used:      used,
				Unit:      csi.VolumeUsage_BYTES,
			}, {
				Available: inodesFree,
				Used:      inodesUsed,
				Total:     inodes,
				Unit:      csi.VolumeUsage_INODES,
			},
		},
	}, nil

}<|MERGE_RESOLUTION|>--- conflicted
+++ resolved
@@ -179,7 +179,6 @@
 			return nil, status.Error(codes.Internal, fmt.Sprintf("failed to create symlink [%s] -> [%s]. Error [%v]", targetPath, volScalePath, symlinkerr))
 		}
 
-<<<<<<< HEAD
 	//check for the gpfs type again, if not gpfs type, unmount and return error.
 	err = checkGpfsType(ctx, volScalePathInContainer)
 	if err != nil {
@@ -187,58 +186,8 @@
 		if uerr != nil {
 			klog.Errorf("[%s] NodePublishVolume - failed to unmount the path [%s]. Error %v", loggerId, targetPath, uerr)
 			return nil, fmt.Errorf("NodePublishVolume - failed to unmount the path [%s]. Error %v", targetPath, uerr)
-=======
-		//check for the gpfs type again, if not gpfs type, delete the symlink and return error
-		err = checkGpfsType(volScalePathInContainer)
-		if err != nil {
-			rerr := os.Remove(targetPath)
-			if rerr != nil && !os.IsNotExist(rerr) {
-				klog.Errorf("[%s] NodePublishVolume - failed to delete the targetPath - [%s]. Error [%v]", loggerId, targetPath, rerr)
-				return nil, status.Error(codes.Internal, fmt.Sprintf("NodePublishVolume - failed to delete the targetPath - [%s]. Error [%v]", targetPath, rerr))
-			}
-
-			//gpfs type check has failed, return error
-			klog.Errorf("[%s] NodePublishVolume - the path [%v] is not a valid gpfs path", loggerId, volScalePathInContainer)
+     }
 			return nil, err
-		}
-	} else {
-		notMP, err := mount.IsNotMountPoint(mount.New(""), targetPath)
-		if err != nil {
-			if os.IsNotExist(err) {
-				if err = os.Mkdir(targetPath, 0750); err != nil {
-					klog.Errorf("[%s] NodePublishVolume - failed to create target path [%s]. Error [%v]", loggerId, targetPath, err)
-					return nil, fmt.Errorf("NodePublishVolume - failed to create target path [%s]. Error [%v]", targetPath, err)
-				}
-			} else {
-				klog.Errorf("[%s] NodePublishVolume - failed to check target path [%s]. Error [%v]", loggerId, targetPath, err)
-				return nil, fmt.Errorf("NodePublishVolume - failed to check target path [%s]. Error [%v]", targetPath, err)
-			}
-		}
-		if !notMP {
-			klog.V(4).Infof("[%s] NodePublishVolume - returning success as the path [%s] is already a mount point", loggerId, targetPath)
-			return &csi.NodePublishVolumeResponse{}, nil
-		}
-
-		// create bind mount
-		options := []string{"bind"}
-		mounter := mount.New("")
-		klog.Infof("[%s] NodePublishVolume - creating bind mount [%v] -> [%v]", loggerId, targetPath, volScalePath)
-		if err := mounter.Mount(volScalePath, targetPath, "", options); err != nil {
-			klog.Errorf("[%s] NodePublishVolume - failed to mount: [%s] at [%s]. Error [%v]", loggerId, volScalePath, targetPath, err)
-			return nil, fmt.Errorf("NodePublishVolume - failed to mount: [%s] at [%s]. Error [%v]", volScalePath, targetPath, err)
-		}
-
-		//check for the gpfs type again, if not gpfs type, unmount and return error.
-		err = checkGpfsType(volScalePathInContainer)
-		if err != nil {
-			uerr := mount.New("").Unmount(targetPath)
-			if uerr != nil {
-				klog.Errorf("[%s] NodePublishVolume - failed to unmount the path [%s]. Error %v", loggerId, targetPath, uerr)
-				return nil, fmt.Errorf("NodePublishVolume - failed to unmount the path [%s]. Error %v", targetPath, uerr)
-			}
-			return nil, err
->>>>>>> c6992271
-		}
 	}
 	klog.Infof("[%s] NodePublishVolume - successfully mounted %s", loggerId, targetPath)
 	return &csi.NodePublishVolumeResponse{}, nil
