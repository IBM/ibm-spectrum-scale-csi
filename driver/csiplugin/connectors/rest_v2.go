/**
 * Copyright 2019 IBM Corp.
 *
 * Licensed under the Apache License, Version 2.0 (the "License");
 * you may not use this file except in compliance with the License.
 * You may obtain a copy of the License at
 *
 *     http://www.apache.org/licenses/LICENSE-2.0
 *
 * Unless required by applicable law or agreed to in writing, software
 * distributed under the License is distributed on an "AS IS" BASIS,
 * WITHOUT WARRANTIES OR CONDITIONS OF ANY KIND, either express or implied.
 * See the License for the specific language governing permissions and
 * limitations under the License.
 */

package connectors

import (
	"crypto/tls"
	"crypto/x509"
	"fmt"
	"net/http"
	"strconv"
	"strings"
	"time"

	"github.com/IBM/ibm-spectrum-scale-csi/driver/csiplugin/settings"
	"github.com/IBM/ibm-spectrum-scale-csi/driver/csiplugin/utils"
	"github.com/golang/glog"
	"google.golang.org/grpc/codes"
	"google.golang.org/grpc/status"
)

type spectrumRestV2 struct {
	httpClient *http.Client
	endpoint   string
	user       string
	password   string
}

func (s *spectrumRestV2) isStatusOK(statusCode int) bool {
	glog.V(4).Infof("rest_v2 isStatusOK. statusCode: %d", statusCode)

	if (statusCode == http.StatusOK) ||
		(statusCode == http.StatusCreated) ||
		(statusCode == http.StatusAccepted) {
		return true
	}
	return false
}

func (s *spectrumRestV2) checkAsynchronousJob(statusCode int) bool {
	glog.V(4).Infof("rest_v2 checkAsynchronousJob. statusCode: %d", statusCode)
	if (statusCode == http.StatusAccepted) ||
		(statusCode == http.StatusCreated) {
		return true
	}
	return false
}

func (s *spectrumRestV2) isRequestAccepted(response GenericResponse, url string) error {
	glog.V(4).Infof("rest_v2 isRequestAccepted. url: %s, response: %v", url, response)

	if !s.isStatusOK(response.Status.Code) {
		return fmt.Errorf("error %v for url %v", response, url)
	}

	if len(response.Jobs) == 0 {
		return fmt.Errorf("Unable to get Job details for %s request: %v", url, response)
	}
	return nil
}

func (s *spectrumRestV2) waitForJobCompletion(statusCode int, jobID uint64) error {
	glog.V(4).Infof("rest_v2 waitForJobCompletion. jobID: %d, statusCode: %d", jobID, statusCode)

	if s.checkAsynchronousJob(statusCode) {
		jobURL := utils.FormatURL(s.endpoint, fmt.Sprintf("scalemgmt/v2/jobs/%d?fields=:all:", jobID))
		err := s.AsyncJobCompletion(jobURL)
		if err != nil {
			return err
		}
	}
	return nil
}

func (s *spectrumRestV2) AsyncJobCompletion(jobURL string) error {
	glog.V(4).Infof("rest_v2 AsyncJobCompletion. jobURL: %s", jobURL)

	jobQueryResponse := GenericResponse{}
	for {
		err := s.doHTTP(jobURL, "GET", &jobQueryResponse, nil)
		if err != nil {
			return err
		}
		if len(jobQueryResponse.Jobs) == 0 {
			return fmt.Errorf("Unable to get Job details for %s: %v", jobURL, jobQueryResponse)
		}

		if jobQueryResponse.Jobs[0].Status == "RUNNING" {
			time.Sleep(2000 * time.Millisecond)
			continue
		}
		break
	}
	if jobQueryResponse.Jobs[0].Status == "COMPLETED" {
		return nil
	} else {
		glog.Errorf("Async Job failed: %v", jobQueryResponse)
		return fmt.Errorf("%v", jobQueryResponse.Jobs[0].Result.Stderr)
	}
}

func NewSpectrumRestV2(scaleConfig settings.Clusters) (SpectrumScaleConnector, error) {
	glog.V(4).Infof("rest_v2 NewSpectrumRestV2.")

	guiHost := scaleConfig.RestAPI[0].GuiHost
	guiUser := scaleConfig.MgmtUsername
	guiPwd := scaleConfig.MgmtPassword
	guiPort := scaleConfig.RestAPI[0].GuiPort
	if guiPort == 0 {
		guiPort = settings.DefaultGuiPort
	}

	var tr *http.Transport
	endpoint := fmt.Sprintf("%s://%s:%d/", settings.GuiProtocol, guiHost, guiPort)

	if scaleConfig.SecureSslMode {
		caCertPool := x509.NewCertPool()
		if ok := caCertPool.AppendCertsFromPEM(scaleConfig.CacertValue); !ok {
			return &spectrumRestV2{}, fmt.Errorf("Parsing CA cert %v failed", scaleConfig.Cacert)
		}
		tr = &http.Transport{TLSClientConfig: &tls.Config{RootCAs: caCertPool}}
		glog.V(4).Infof("Created Spectrum Scale connector with SSL mode for %v", guiHost)
	} else {
		tr = &http.Transport{TLSClientConfig: &tls.Config{InsecureSkipVerify: true}} //nolint:gosec //InsecureSkipVerify was requested by user.
		glog.V(4).Infof("Created Spectrum Scale connector without SSL mode for %v", guiHost)
	}

	return &spectrumRestV2{
		httpClient: &http.Client{
			Transport: tr,
			Timeout:   time.Second * 60,
		},
		endpoint: endpoint,
		user:     guiUser,
		password: guiPwd,
	}, nil
}

func (s *spectrumRestV2) GetClusterId() (string, error) {
	glog.V(4).Infof("rest_v2 GetClusterId")

	getClusterURL := utils.FormatURL(s.endpoint, "scalemgmt/v2/cluster")
	getClusterResponse := GetClusterResponse{}

	err := s.doHTTP(getClusterURL, "GET", &getClusterResponse, nil)
	if err != nil {
		glog.Errorf("Unable to get cluster ID: %v", err)
		return "", err
	}
	cid_str := fmt.Sprintf("%v", getClusterResponse.Cluster.ClusterSummary.ClusterID)
	return cid_str, nil
}

func (s *spectrumRestV2) GetFilesystemMountDetails(filesystemName string) (MountInfo, error) {
	glog.V(4).Infof("rest_v2 GetFilesystemMountDetails. filesystemName: %s", filesystemName)

	getFilesystemURL := fmt.Sprintf("%s%s%s", s.endpoint, "scalemgmt/v2/filesystems/", filesystemName)
	getFilesystemResponse := GetFilesystemResponse_v2{}

	err := s.doHTTP(getFilesystemURL, "GET", &getFilesystemResponse, nil)
	if err != nil {
		glog.Errorf("Unable to get filesystem details for %s: %v", filesystemName, err)
		return MountInfo{}, err
	}

	if len(getFilesystemResponse.FileSystems) > 0 {
		return getFilesystemResponse.FileSystems[0].Mount, nil
	} else {
		return MountInfo{}, fmt.Errorf("Unable to fetch mount details for %s", filesystemName)
	}
}

func (s *spectrumRestV2) IsFilesystemMountedOnGUINode(filesystemName string) (bool, error) {
	glog.V(4).Infof("rest_v2 IsFilesystemMountedOnGUINode. filesystemName: %s", filesystemName)

	mountURL := utils.FormatURL(s.endpoint, fmt.Sprintf("scalemgmt/v2/filesystems/%s", filesystemName))
	mountResponse := GetFilesystemResponse_v2{}

	err := s.doHTTP(mountURL, "GET", &mountResponse, nil)
	if err != nil {
		glog.Errorf("Error in getting filesystem mount details for %s: %v", filesystemName, err)
		return false, err
	}

	if len(mountResponse.FileSystems) > 0 {
		glog.V(4).Infof("filesystem [%s] is [%v] on GUI node", filesystemName, mountResponse.FileSystems[0].Mount.Status)
		if mountResponse.FileSystems[0].Mount.Status == "mounted" {
			return true, nil
		} else if mountResponse.FileSystems[0].Mount.Status == "not mounted" {
			return false, nil
		}
		return false, fmt.Errorf("unable to determine mount status of filesystem %s", filesystemName)
	} else {
		return false, fmt.Errorf("unable to fetch mount details for %s", filesystemName)
	}
}

func (s *spectrumRestV2) ListFilesystems() ([]string, error) {
	glog.V(4).Infof("rest_v2 ListFilesystems")

	listFilesystemsURL := utils.FormatURL(s.endpoint, "scalemgmt/v2/filesystems")
	getFilesystemResponse := GetFilesystemResponse_v2{}

	err := s.doHTTP(listFilesystemsURL, "GET", &getFilesystemResponse, nil)
	if err != nil {
		glog.Errorf("Error in listing filesystems: %v", err)
		return nil, err
	}
	fsNumber := len(getFilesystemResponse.FileSystems)
	filesystems := make([]string, fsNumber)
	for i := 0; i < fsNumber; i++ {
		filesystems[i] = getFilesystemResponse.FileSystems[i].Name
	}
	return filesystems, nil
}

func (s *spectrumRestV2) GetFilesystemMountpoint(filesystemName string) (string, error) {
	glog.V(4).Infof("rest_v2 GetFilesystemMountpoint. filesystemName: %s", filesystemName)

	getFilesystemURL := utils.FormatURL(s.endpoint, fmt.Sprintf("scalemgmt/v2/filesystems/%s", filesystemName))
	getFilesystemResponse := GetFilesystemResponse_v2{}

	err := s.doHTTP(getFilesystemURL, "GET", &getFilesystemResponse, nil)
	if err != nil {
		glog.Errorf("Error in getting filesystem details for %s: %v", filesystemName, err)
		return "", err
	}

	if len(getFilesystemResponse.FileSystems) > 0 {
		return getFilesystemResponse.FileSystems[0].Mount.MountPoint, nil
	} else {
		return "", fmt.Errorf("Unable to fetch mount point for %s.", filesystemName)
	}
}

func (s *spectrumRestV2) CreateSnapshot(filesystemName string, filesetName string, snapshotName string) error {
	glog.V(4).Infof("rest_v2 CreateSnapshot. filesystem: %s, fileset: %s, snapshot: %v", filesystemName, filesetName, snapshotName)

	snapshotreq := CreateSnapshotRequest{}
	snapshotreq.SnapshotName = snapshotName

	createSnapshotURL := utils.FormatURL(s.endpoint, fmt.Sprintf("scalemgmt/v2/filesystems/%s/filesets/%s/snapshots", filesystemName, filesetName))
	createSnapshotResponse := GenericResponse{}

	err := s.doHTTP(createSnapshotURL, "POST", &createSnapshotResponse, snapshotreq)
	if err != nil {
		glog.Errorf("Error in create snapshot request: %v", err)
		return err
	}

	err = s.isRequestAccepted(createSnapshotResponse, createSnapshotURL)
	if err != nil {
		glog.Errorf("Request not accepted for processing: %v", err)
		return err
	}

	err = s.waitForJobCompletion(createSnapshotResponse.Status.Code, createSnapshotResponse.Jobs[0].JobID)
	if err != nil {
		if strings.Contains(err.Error(), "EFSSP1102C") { // job failed as snapshot already exists
			fmt.Println(err)
			return nil
		}
		glog.Errorf("Unable to create snapshot %s: %v", snapshotName, err)
		return err
	}

	return nil
}

func (s *spectrumRestV2) DeleteSnapshot(filesystemName string, filesetName string, snapshotName string) error {
	glog.V(4).Infof("rest_v2 DeleteSnapshot. filesystem: %s, fileset: %s, snapshot: %v", filesystemName, filesetName, snapshotName)

	deleteSnapshotURL := utils.FormatURL(s.endpoint, fmt.Sprintf("scalemgmt/v2/filesystems/%s/filesets/%s/snapshots/%s", filesystemName, filesetName, snapshotName))
	deleteSnapshotResponse := GenericResponse{}

	err := s.doHTTP(deleteSnapshotURL, "DELETE", &deleteSnapshotResponse, nil)
	if err != nil {
		glog.Errorf("Error in delete snapshot request: %v", err)
		return err
	}

	err = s.isRequestAccepted(deleteSnapshotResponse, deleteSnapshotURL)
	if err != nil {
		glog.Errorf("Request not accepted for processing: %v", err)
		return err
	}

	err = s.waitForJobCompletion(deleteSnapshotResponse.Status.Code, deleteSnapshotResponse.Jobs[0].JobID)
	if err != nil {
		glog.Errorf("Unable to delete snapshot %s: %v", snapshotName, err)
		return err
	}

	return nil
}

func (s *spectrumRestV2) CreateFileset(filesystemName string, filesetName string, opts map[string]interface{}) error {
	glog.V(4).Infof("rest_v2 CreateFileset. filesystem: %s, fileset: %s, opts: %v", filesystemName, filesetName, opts)

	filesetreq := CreateFilesetRequest{}
	filesetreq.FilesetName = filesetName
	filesetreq.Comment = "Fileset created by IBM Container Storage Interface driver"

	filesetType, filesetTypeSpecified := opts[UserSpecifiedFilesetType]
	inodeLimit, inodeLimitSpecified := opts[UserSpecifiedInodeLimit]

	if !filesetTypeSpecified {
		filesetType, filesetTypeSpecified = opts[UserSpecifiedFilesetTypeDep]
	}

	if !inodeLimitSpecified {
		inodeLimit, inodeLimitSpecified = opts[UserSpecifiedInodeLimitDep]
	}

	if filesetTypeSpecified && filesetType.(string) == "dependent" {
		/* Add fileset for dependent fileset-name: */
		parentFileSetName, parentFileSetNameSpecified := opts[UserSpecifiedParentFset]
		if parentFileSetNameSpecified {
			filesetreq.InodeSpace = parentFileSetName.(string)
		} else {
			filesetreq.InodeSpace = "root"
		}
	} else {
		filesetreq.InodeSpace = "new"
		if inodeLimitSpecified {
			filesetreq.MaxNumInodes = inodeLimit.(string)
			filesetreq.AllocInodes = inodeLimit.(string)
		}
	}

	uid, uidSpecified := opts[UserSpecifiedUID]
	gid, gidSpecified := opts[UserSpecifiedGID]

	if uidSpecified && gidSpecified {
		filesetreq.Owner = fmt.Sprintf("%s:%s", uid, gid)
	} else if uidSpecified {
		filesetreq.Owner = fmt.Sprintf("%s", uid)
	}

	createFilesetURL := utils.FormatURL(s.endpoint, fmt.Sprintf("scalemgmt/v2/filesystems/%s/filesets", filesystemName))
	createFilesetResponse := GenericResponse{}

	err := s.doHTTP(createFilesetURL, "POST", &createFilesetResponse, filesetreq)
	if err != nil {
		glog.Errorf("Error in create fileset request: %v", err)
		return err
	}

	err = s.isRequestAccepted(createFilesetResponse, createFilesetURL)
	if err != nil {
		glog.Errorf("Request not accepted for processing: %v", err)
		return err
	}

	err = s.waitForJobCompletion(createFilesetResponse.Status.Code, createFilesetResponse.Jobs[0].JobID)
	if err != nil {
		if strings.Contains(err.Error(), "EFSSP1102C") { // job failed as fileset already exists
			fmt.Println(err)
			return nil
		}
		glog.Errorf("Unable to create fileset %s: %v", filesetName, err)
		return err
	}
	return nil
}

func (s *spectrumRestV2) DeleteFileset(filesystemName string, filesetName string) error {
	glog.V(4).Infof("rest_v2 DeleteFileset. filesystem: %s, fileset: %s", filesystemName, filesetName)

	deleteFilesetURL := utils.FormatURL(s.endpoint, fmt.Sprintf("scalemgmt/v2/filesystems/%s/filesets/%s", filesystemName, filesetName))
	deleteFilesetResponse := GenericResponse{}

	err := s.doHTTP(deleteFilesetURL, "DELETE", &deleteFilesetResponse, nil)
	if err != nil {
		if strings.Contains(deleteFilesetResponse.Status.Message, "Invalid value in 'fsetName'") { // job failed as dir already exists
			glog.Infof("Fileset would have been deleted. So returning success %v", err)
			return nil
		}

		glog.Errorf("Error in delete fileset request: %v", err)
		return err
	}

	err = s.isRequestAccepted(deleteFilesetResponse, deleteFilesetURL)
	if err != nil {
		glog.Errorf("Request not accepted for processing: %v", err)
		return err
	}

	err = s.waitForJobCompletion(deleteFilesetResponse.Status.Code, deleteFilesetResponse.Jobs[0].JobID)
	if err != nil {
		glog.Errorf("Unable to delete fileset %s: %v", filesetName, err)
		return err
	}

	return nil
}

func (s *spectrumRestV2) LinkFileset(filesystemName string, filesetName string, linkpath string) error {
	glog.V(4).Infof("rest_v2 LinkFileset. filesystem: %s, fileset: %s, linkpath: %s", filesystemName, filesetName, linkpath)

	linkReq := LinkFilesetRequest{}
	linkReq.Path = linkpath
	linkFilesetURL := utils.FormatURL(s.endpoint, fmt.Sprintf("scalemgmt/v2/filesystems/%s/filesets/%s/link", filesystemName, filesetName))
	linkFilesetResponse := GenericResponse{}

	err := s.doHTTP(linkFilesetURL, "POST", &linkFilesetResponse, linkReq)
	if err != nil {
		glog.Errorf("Error in link fileset request: %v", err)
		return err
	}

	err = s.isRequestAccepted(linkFilesetResponse, linkFilesetURL)
	if err != nil {
		glog.Errorf("Request not accepted for processing: %v", err)
		return err
	}

	err = s.waitForJobCompletion(linkFilesetResponse.Status.Code, linkFilesetResponse.Jobs[0].JobID)
	if err != nil {
		glog.Errorf("Error in linking fileset %s: %v", filesetName, err)
		return err
	}
	return nil
}

func (s *spectrumRestV2) UnlinkFileset(filesystemName string, filesetName string) error {
	glog.V(4).Infof("rest_v2 UnlinkFileset. filesystem: %s, fileset: %s", filesystemName, filesetName)

	unlinkFilesetURL := utils.FormatURL(s.endpoint, fmt.Sprintf("scalemgmt/v2/filesystems/%s/filesets/%s/link?force=True", filesystemName, filesetName))
	unlinkFilesetResponse := GenericResponse{}

	err := s.doHTTP(unlinkFilesetURL, "DELETE", &unlinkFilesetResponse, nil)

	if err != nil {
		glog.Errorf("Error in unlink fileset request: %v", err)
		return err
	}

	err = s.isRequestAccepted(unlinkFilesetResponse, unlinkFilesetURL)
	if err != nil {
		glog.Errorf("Request not accepted for processing: %v", err)
		return err
	}

	err = s.waitForJobCompletion(unlinkFilesetResponse.Status.Code, unlinkFilesetResponse.Jobs[0].JobID)
	if err != nil {
		glog.Errorf("Error in unlink fileset %s: %v", filesetName, err)
		return err
	}

	return nil
}

func (s *spectrumRestV2) ListFileset(filesystemName string, filesetName string) (Fileset_v2, error) {
	glog.V(4).Infof("rest_v2 ListFileset. filesystem: %s, fileset: %s", filesystemName, filesetName)

	getFilesetURL := utils.FormatURL(s.endpoint, fmt.Sprintf("scalemgmt/v2/filesystems/%s/filesets/%s", filesystemName, filesetName))
	getFilesetResponse := GetFilesetResponse_v2{}

	err := s.doHTTP(getFilesetURL, "GET", &getFilesetResponse, nil)
	if err != nil {
		glog.Errorf("Error in list fileset request: %v", err)
		return Fileset_v2{}, err
	}

	if len(getFilesetResponse.Filesets) == 0 {
		glog.Errorf("No fileset returned for %s", filesetName)
		return Fileset_v2{}, fmt.Errorf("No fileset returned for %s", filesetName)
	}

	return getFilesetResponse.Filesets[0], nil
}

func (s *spectrumRestV2) IsFilesetLinked(filesystemName string, filesetName string) (bool, error) {
	glog.V(4).Infof("rest_v2 IsFilesetLinked. filesystem: %s, fileset: %s", filesystemName, filesetName)

	fileset, err := s.ListFileset(filesystemName, filesetName)
	if err != nil {
		return false, err
	}

	if (fileset.Config.Path == "") ||
		(fileset.Config.Path == "--") {
		return false, nil
	}
	return true, nil
}

func (s *spectrumRestV2) MakeDirectory(filesystemName string, relativePath string, uid string, gid string) error {
	glog.V(4).Infof("rest_v2 MakeDirectory. filesystem: %s, path: %s, uid: %s, gid: %s", filesystemName, relativePath, uid, gid)

	dirreq := CreateMakeDirRequest{}

	if uid != "" {
		_, err := strconv.Atoi(uid)
		if err != nil {
			dirreq.USER = uid
		} else {
			dirreq.UID = uid
		}
	} else {
		dirreq.UID = "0"
	}

	if gid != "" {
		_, err := strconv.Atoi(gid)
		if err != nil {
			dirreq.GROUP = gid
		} else {
			dirreq.GID = gid
		}
	} else {
		dirreq.GID = "0"
	}

	formattedPath := strings.ReplaceAll(relativePath, "/", "%2F")
	makeDirURL := utils.FormatURL(s.endpoint, fmt.Sprintf("scalemgmt/v2/filesystems/%s/directory/%s", filesystemName, formattedPath))

	makeDirResponse := GenericResponse{}

	err := s.doHTTP(makeDirURL, "POST", &makeDirResponse, dirreq)

	if err != nil {
		glog.Errorf("Error in make directory request: %v", err)
		return err
	}

	err = s.isRequestAccepted(makeDirResponse, makeDirURL)
	if err != nil {
		glog.Errorf("Request not accepted for processing: %v", err)
		return err
	}

	err = s.waitForJobCompletion(makeDirResponse.Status.Code, makeDirResponse.Jobs[0].JobID)
	if err != nil {
		if strings.Contains(err.Error(), "EFSSG0762C") { // job failed as dir already exists
			glog.Infof("Directory exists. %v", err)
			return nil
		}

		glog.Errorf("Unable to make directory %s: %v.", relativePath, err)
		return err
	}

	return nil
}

func (s *spectrumRestV2) SetFilesetQuota(filesystemName string, filesetName string, quota string) error {
	glog.V(4).Infof("rest_v2 SetFilesetQuota. filesystem: %s, fileset: %s, quota: %s", filesystemName, filesetName, quota)

	setQuotaURL := utils.FormatURL(s.endpoint, fmt.Sprintf("scalemgmt/v2/filesystems/%s/quotas", filesystemName))
	quotaRequest := SetQuotaRequest_v2{}

	quotaRequest.BlockHardLimit = quota
	quotaRequest.BlockSoftLimit = quota
	quotaRequest.OperationType = "setQuota"
	quotaRequest.QuotaType = "fileset"
	quotaRequest.ObjectName = filesetName

	setQuotaResponse := GenericResponse{}

	err := s.doHTTP(setQuotaURL, "POST", &setQuotaResponse, quotaRequest)
	if err != nil {
		glog.Errorf("Error in set fileset quota request: %v", err)
		return err
	}

	err = s.isRequestAccepted(setQuotaResponse, setQuotaURL)
	if err != nil {
		glog.Errorf("Request not accepted for processing: %v", err)
		return err
	}

	err = s.waitForJobCompletion(setQuotaResponse.Status.Code, setQuotaResponse.Jobs[0].JobID)
	if err != nil {
		glog.Errorf("Unable to set quota for fileset %s: %v", filesetName, err)
		return err
	}
	return nil
}

func (s *spectrumRestV2) CheckIfFSQuotaEnabled(filesystemName string) error {
	glog.V(4).Infof("rest_v2 CheckIfFSQuotaEnabled. filesystem: %s", filesystemName)

	checkQuotaURL := utils.FormatURL(s.endpoint, fmt.Sprintf("scalemgmt/v2/filesystems/%s/quotas", filesystemName))
	QuotaResponse := GetQuotaResponse_v2{}

	err := s.doHTTP(checkQuotaURL, "GET", &QuotaResponse, nil)
	if err != nil {
		glog.Errorf("Error in check quota: %v", err)
		return err
	}
	return nil
}

func (s *spectrumRestV2) GetFilesetQuotaResponse(filesystemName string, filesetName string) (Quota_v2, error) {
	glog.V(4).Infof("rest_v2 GetFilesetQuotaResponse. filesystem: %s, fileset: %s", filesystemName, filesetName)

	listQuotaURL := utils.FormatURL(s.endpoint, fmt.Sprintf("scalemgmt/v2/filesystems/%s/quotas?filter=objectName=%s", filesystemName, filesetName))
	listQuotaResponse := GetQuotaResponse_v2{}

	err := s.doHTTP(listQuotaURL, "GET", &listQuotaResponse, nil)
	if err != nil {
		glog.Errorf("Unable to fetch quota information for fileset %s:%s: [%v]", filesystemName, filesetName, err)
		return Quota_v2{}, err
	}

<<<<<<< HEAD
	if len(listQuotaResponse.Quotas) == 0 {
		glog.Errorf("No quota information found for fileset %s:%s ", filesystemName, filesetName)
		return Quota_v2{}, status.Error(codes.NotFound, fmt.Sprintf("No quota information found for fileset %s:%s ", filesystemName, filesetName))
	}

	return listQuotaResponse.Quotas[0], nil
}

func (s *spectrumRestV2) ListFilesetQuota(filesystemName string, filesetName string) (string, error) {
	glog.V(4).Infof("rest_v2 ListFilesetQuota. filesystem: %s, fileset: %s", filesystemName, filesetName)

	listQuotaResponse, err := s.GetFilesetQuotaResponse(filesystemName, filesetName)

	if err != nil {
		return "", err
=======
	//TODO check which quota in quotas[] and which attribute
	if len(listQuotaResponse.Quotas) > 0 {
		return fmt.Sprintf("%dK", listQuotaResponse.Quotas[0].BlockLimit), nil
	} else {
		glog.Errorf("No quota information found for fileset %s", filesetName)
		return "", nil
>>>>>>> 4df2284f
	}

	return fmt.Sprintf("%dK", listQuotaResponse.BlockLimit), nil
}

func (s *spectrumRestV2) doHTTP(endpoint string, method string, responseObject interface{}, param interface{}) error {
	glog.V(4).Infof("rest_v2 doHTTP. endpoint: %s, method: %s, param: %v", endpoint, method, param)

	response, err := utils.HttpExecuteUserAuth(s.httpClient, method, endpoint, s.user, s.password, param)
	if err != nil {
		glog.Errorf("Error in authentication request: %v", err)
		return err
	}
	defer response.Body.Close()

	if response.StatusCode == http.StatusUnauthorized {
		return status.Error(codes.Unauthenticated, fmt.Sprintf("Unauthorized %s request to %v: %v", method, endpoint, response.Status))
	}

	err = utils.UnmarshalResponse(response, responseObject)
	if err != nil {
		return err
	}

	if !s.isStatusOK(response.StatusCode) {
		return fmt.Errorf("Remote call completed with error [%v]. Error in response [%v]", response.Status, responseObject)
	}

	return nil
}

func (s *spectrumRestV2) MountFilesystem(filesystemName string, nodeName string) error { //nolint:dupl
	glog.V(4).Infof("rest_v2 MountFilesystem. filesystem: %s, node: %s", filesystemName, nodeName)

	mountreq := MountFilesystemRequest{}
	mountreq.Nodes = append(mountreq.Nodes, nodeName)

	mountFilesystemURL := utils.FormatURL(s.endpoint, fmt.Sprintf("scalemgmt/v2/filesystems/%s/mount", filesystemName))
	mountFilesystemResponse := GenericResponse{}

	err := s.doHTTP(mountFilesystemURL, "PUT", &mountFilesystemResponse, mountreq)
	if err != nil {
		glog.Errorf("Error in mount filesystem request: %v", err)
		return err
	}

	err = s.isRequestAccepted(mountFilesystemResponse, mountFilesystemURL)
	if err != nil {
		glog.Errorf("Request not accepted for processing: %v", err)
		return err
	}

	err = s.waitForJobCompletion(mountFilesystemResponse.Status.Code, mountFilesystemResponse.Jobs[0].JobID)
	if err != nil {
		glog.Errorf("Unable to Mount filesystem %s on node %s: %v", filesystemName, nodeName, err)
		return err
	}
	return nil
}

func (s *spectrumRestV2) UnmountFilesystem(filesystemName string, nodeName string) error { //nolint:dupl
	glog.V(4).Infof("rest_v2 UnmountFilesystem. filesystem: %s, node: %s", filesystemName, nodeName)

	unmountreq := UnmountFilesystemRequest{}
	unmountreq.Nodes = append(unmountreq.Nodes, nodeName)

	unmountFilesystemURL := utils.FormatURL(s.endpoint, fmt.Sprintf("scalemgmt/v2/filesystems/%s/unmount", filesystemName))
	unmountFilesystemResponse := GenericResponse{}

	err := s.doHTTP(unmountFilesystemURL, "PUT", &unmountFilesystemResponse, unmountreq)
	if err != nil {
		glog.Errorf("Error in unmount filesystem request: %v", err)
		return err
	}

	err = s.isRequestAccepted(unmountFilesystemResponse, unmountFilesystemURL)
	if err != nil {
		glog.Errorf("Request not accepted for processing: %v", err)
		return err
	}

	err = s.waitForJobCompletion(unmountFilesystemResponse.Status.Code, unmountFilesystemResponse.Jobs[0].JobID)
	if err != nil {
		glog.Errorf("Unable to unmount filesystem %s on node %s: %v", filesystemName, nodeName, err)
		return err
	}

	return nil
}

func (s *spectrumRestV2) GetFilesystemName(filesystemUUID string) (string, error) { //nolint:dupl
	glog.V(4).Infof("rest_v2 GetFilesystemName. UUID: %s", filesystemUUID)

	getFilesystemNameURL := utils.FormatURL(s.endpoint, fmt.Sprintf("scalemgmt/v2/filesystems?filter=uuid=%s", filesystemUUID))
	getFilesystemNameURLResponse := GetFilesystemResponse_v2{}

	err := s.doHTTP(getFilesystemNameURL, "GET", &getFilesystemNameURLResponse, nil)
	if err != nil {
		glog.Errorf("Unable to get filesystem name for uuid %s: %v", filesystemUUID, err)
		return "", err
	}

	if len(getFilesystemNameURLResponse.FileSystems) == 0 {
		glog.Errorf("Unable to fetch filesystem name details for %s", filesystemUUID)
		return "", fmt.Errorf("Unable to fetch filesystem name details for %s", filesystemUUID)
	}
	return getFilesystemNameURLResponse.FileSystems[0].Name, nil
}

func (s *spectrumRestV2) GetFilesystemDetails(filesystemName string) (FileSystem_v2, error) { //nolint:dupl
	glog.V(4).Infof("rest_v2 GetFilesystemDetails. Name: %s", filesystemName)

	getFilesystemDetailsURL := utils.FormatURL(s.endpoint, fmt.Sprintf("scalemgmt/v2/filesystems/%s", filesystemName))
	getFilesystemDetailsURLResponse := GetFilesystemResponse_v2{}

	err := s.doHTTP(getFilesystemDetailsURL, "GET", &getFilesystemDetailsURLResponse, nil)
	if err != nil {
		glog.Errorf("Unable to get filesystem details for filesystem %s: %v", filesystemName, err)
		return FileSystem_v2{}, err
	}

	if len(getFilesystemDetailsURLResponse.FileSystems) == 0 {
		glog.Errorf("Unable to fetch filesystem details for %s", filesystemName)
		return FileSystem_v2{}, fmt.Errorf("Unable to fetch filesystem details for %s", filesystemName)
	}

	return getFilesystemDetailsURLResponse.FileSystems[0], nil
}

func (s *spectrumRestV2) GetFsUid(filesystemName string) (string, error) {
	glog.V(4).Infof("rest_v2 GetFsUid. filesystem: %s", filesystemName)

	getFilesystemURL := fmt.Sprintf("%s%s%s", s.endpoint, "scalemgmt/v2/filesystems/", filesystemName)
	getFilesystemResponse := GetFilesystemResponse_v2{}

	err := s.doHTTP(getFilesystemURL, "GET", &getFilesystemResponse, nil)
	if err != nil {
		return "", fmt.Errorf("Unable to get filesystem details for %s", filesystemName)
	}

	fmt.Println(getFilesystemResponse)
	if len(getFilesystemResponse.FileSystems) > 0 {
		return getFilesystemResponse.FileSystems[0].UUID, nil
	} else {
		return "", fmt.Errorf("Unable to fetch mount details for %s", filesystemName)
	}
}

func (s *spectrumRestV2) DeleteSymLnk(filesystemName string, LnkName string) error {
	glog.V(4).Infof("rest_v2 DeleteSymLnk. filesystem: %s, link: %s", filesystemName, LnkName)

	LnkName = strings.ReplaceAll(LnkName, "/", "%2F")
	deleteLnkURL := utils.FormatURL(s.endpoint, fmt.Sprintf("scalemgmt/v2/filesystems/%s/symlink/%s", filesystemName, LnkName))
	deleteLnkResponse := GenericResponse{}

	err := s.doHTTP(deleteLnkURL, "DELETE", &deleteLnkResponse, nil)
	if err != nil {
		return fmt.Errorf("Unable to delete Symlink %v.", LnkName)
	}

	err = s.isRequestAccepted(deleteLnkResponse, deleteLnkURL)
	if err != nil {
		return err
	}

	err = s.waitForJobCompletion(deleteLnkResponse.Status.Code, deleteLnkResponse.Jobs[0].JobID)
	if err != nil {
		if strings.Contains(err.Error(), "EFSSG2006C") {
			glog.V(4).Infof("Since slink %v was already deleted, so returning success", LnkName)
			return nil
		}
		return fmt.Errorf("Unable to delete symLnk %v:%v.", LnkName, err)
	}

	return nil
}

func (s *spectrumRestV2) DeleteDirectory(filesystemName string, dirName string) error {
	glog.V(4).Infof("rest_v2 DeleteDirectory. filesystem: %s, dir: %s", filesystemName, dirName)

	NdirName := strings.ReplaceAll(dirName, "/", "%2F")
	deleteDirURL := utils.FormatURL(s.endpoint, fmt.Sprintf("scalemgmt/v2/filesystems/%s/directory/%s", filesystemName, NdirName))
	deleteDirResponse := GenericResponse{}

	err := s.doHTTP(deleteDirURL, "DELETE", &deleteDirResponse, nil)
	if err != nil {
		return fmt.Errorf("Unable to delete dir %v.", dirName)
	}

	err = s.isRequestAccepted(deleteDirResponse, deleteDirURL)
	if err != nil {
		return err
	}

	err = s.waitForJobCompletion(deleteDirResponse.Status.Code, deleteDirResponse.Jobs[0].JobID)
	if err != nil {
		return fmt.Errorf("Unable to delete dir %v:%v", dirName, err)
	}

	return nil
}

func (s *spectrumRestV2) GetFileSetUid(filesystemName string, filesetName string) (string, error) {
	glog.V(4).Infof("rest_v2 GetFileSetUid. filesystem: %s, fileset: %s", filesystemName, filesetName)

	getFilesetURL := utils.FormatURL(s.endpoint, fmt.Sprintf("scalemgmt/v2/filesystems/%s/filesets/%s", filesystemName, filesetName))
	getFilesetResponse := GetFilesetResponse_v2{}

	err := s.doHTTP(getFilesetURL, "GET", &getFilesetResponse, nil)
	if err != nil {
		return "", fmt.Errorf("Unable to list fileset %v.", filesetName)
	}

	if len(getFilesetResponse.Filesets) == 0 {
		return "", fmt.Errorf("Unable to list fileset %v.", filesetName)
	}

	return fmt.Sprintf("%d", getFilesetResponse.Filesets[0].Config.Id), nil
}

// CheckIfFilesetExist Checking if fileset exist in filesystem
func (s *spectrumRestV2) CheckIfFilesetExist(filesystemName string, filesetName string) (bool, error) {
	glog.V(4).Infof("rest_v2 CheckIfFilesetExist. filesystem: %s, fileset: %s", filesystemName, filesetName)

	checkFilesetURL := utils.FormatURL(s.endpoint, fmt.Sprintf("scalemgmt/v2/filesystems/%s/filesets/%s", filesystemName, filesetName))
	getFilesetResponse := GetFilesetResponse_v2{}

	err := s.doHTTP(checkFilesetURL, "GET", &getFilesetResponse, nil)
	if err != nil {
		if strings.Contains(getFilesetResponse.Status.Message, "Invalid value in 'filesetName'") {
			// snapshot is not present
			return false, nil
		}
		return false, fmt.Errorf("unable to get fileset details for filesystem: %v, fileset: %v", filesystemName, filesetName)
	}
	return true, nil
}

func (s *spectrumRestV2) GetFileSetNameFromId(filesystemName string, Id string) (string, error) {
	glog.V(4).Infof("rest_v2 GetFileSetNameFromId. filesystem: %s, fileset id: %s", filesystemName, Id)

	filesetResponse, err := s.GetFileSetResponseFromId(filesystemName, Id)
	if err != nil {
		return "", fmt.Errorf("Fileset response not found for fileset Id %v:%v", filesystemName, Id)
	}
	return filesetResponse.FilesetName, nil
}

func (s *spectrumRestV2) GetFileSetResponseFromId(filesystemName string, Id string) (Fileset_v2, error) {
	glog.V(4).Infof("rest_v2 GetFileSetResponseFromId. filesystem: %s, fileset id: %s", filesystemName, Id)

	getFilesetURL := utils.FormatURL(s.endpoint, fmt.Sprintf("scalemgmt/v2/filesystems/%s/filesets?filter=config.id=%s", filesystemName, Id))
	getFilesetResponse := GetFilesetResponse_v2{}

	err := s.doHTTP(getFilesetURL, "GET", &getFilesetResponse, nil)
	if err != nil {
		return Fileset_v2{}, fmt.Errorf("unable to get name for fileset Id %v:%v", filesystemName, Id)
	}

	if len(getFilesetResponse.Filesets) == 0 {
		return Fileset_v2{}, fmt.Errorf("no filesets found for Id %v:%v", filesystemName, Id)
	}

	return getFilesetResponse.Filesets[0], nil
}

//nolint:dupl
func (s *spectrumRestV2) GetSnapshotCreateTimestamp(filesystemName string, filesetName string, snapName string) (string, error) {
	glog.V(4).Infof("rest_v2 GetSnapshotCreateTimestamp. filesystem: %s, fileset: %s, snapshot: %s ", filesystemName, filesetName, snapName)

	getSnapshotURL := utils.FormatURL(s.endpoint, fmt.Sprintf("scalemgmt/v2/filesystems/%s/filesets/%s/snapshots/%s", filesystemName, filesetName, snapName))
	getSnapshotResponse := GetSnapshotResponse_v2{}

	err := s.doHTTP(getSnapshotURL, "GET", &getSnapshotResponse, nil)
	if err != nil {
		return "", fmt.Errorf("unable to list snapshot %v", snapName)
	}

	if len(getSnapshotResponse.Snapshots) == 0 {
		return "", fmt.Errorf("unable to list snapshot %v", snapName)
	}

	return fmt.Sprintf(getSnapshotResponse.Snapshots[0].Created), nil
}

//nolint:dupl
func (s *spectrumRestV2) GetSnapshotUid(filesystemName string, filesetName string, snapName string) (string, error) {
	glog.V(4).Infof("rest_v2 GetSnapshotUid. filesystem: %s, fileset: %s, snapshot: %s ", filesystemName, filesetName, snapName)

	getSnapshotURL := utils.FormatURL(s.endpoint, fmt.Sprintf("scalemgmt/v2/filesystems/%s/filesets/%s/snapshots/%s", filesystemName, filesetName, snapName))
	getSnapshotResponse := GetSnapshotResponse_v2{}

	err := s.doHTTP(getSnapshotURL, "GET", &getSnapshotResponse, nil)
	if err != nil {
		return "", fmt.Errorf("unable to list snapshot %v", snapName)
	}

	if len(getSnapshotResponse.Snapshots) == 0 {
		return "", fmt.Errorf("unable to list snapshot %v", snapName)
	}

	return fmt.Sprintf("%d", getSnapshotResponse.Snapshots[0].SnapID), nil
}

// CheckIfSnapshotExist Checking if snapshot exist in fileset
func (s *spectrumRestV2) CheckIfSnapshotExist(filesystemName string, filesetName string, snapshotName string) (bool, error) {
	glog.V(4).Infof("rest_v2 CheckIfSnapshotExist. filesystem: %s, fileset: %s, snapshot: %s ", filesystemName, filesetName, snapshotName)

	getSnapshotURL := utils.FormatURL(s.endpoint, fmt.Sprintf("scalemgmt/v2/filesystems/%s/filesets/%s/snapshots/%s", filesystemName, filesetName, snapshotName))
	getSnapshotResponse := GetSnapshotResponse_v2{}

	err := s.doHTTP(getSnapshotURL, "GET", &getSnapshotResponse, nil)
	if err != nil {
		if strings.Contains(getSnapshotResponse.Status.Message, "Invalid value in 'snapshotName'") && len(getSnapshotResponse.Snapshots) == 0 {
			// snapshot is not present
			return false, nil
		}
		return false, fmt.Errorf("unable to get snapshot details for filesystem: %v, fileset: %v and snapshot: %v", filesystemName, filesetName, snapshotName)
	}
	return true, nil
}

//ListFilesetSnapshot Return list of snapshot under fileset, true if snapshots present
func (s *spectrumRestV2) ListFilesetSnapshot(filesystemName string, filesetName string) ([]Snapshot_v2, error) {
	glog.V(4).Infof("rest_v2 ListFilesetSnapshot. filesystem: %s, fileset: %s", filesystemName, filesetName)

	listFilesetSnapshotURL := utils.FormatURL(s.endpoint, fmt.Sprintf("scalemgmt/v2/filesystems/%s/filesets/%s/snapshots", filesystemName, filesetName))
	listFilesetSnapshotResponse := GetSnapshotResponse_v2{}

	err := s.doHTTP(listFilesetSnapshotURL, "GET", &listFilesetSnapshotResponse, nil)
	if err != nil {
		return nil, fmt.Errorf("unable to list snapshot for fileset %v. Error [%v]", filesetName, err)
	}

	return listFilesetSnapshotResponse.Snapshots, nil
}

func (s *spectrumRestV2) CheckIfFileDirPresent(filesystemName string, relPath string) (bool, error) {
	glog.V(4).Infof("rest_v2 CheckIfFileDirPresent. filesystem: %s, path: %s", filesystemName, relPath)

	RelPath := strings.ReplaceAll(relPath, "/", "%2F")
	checkFilDirUrl := utils.FormatURL(s.endpoint, fmt.Sprintf("scalemgmt/v2/filesystems/%s/owner/%s", filesystemName, RelPath))
	ownerResp := OwnerResp_v2{}

	err := s.doHTTP(checkFilDirUrl, "GET", &ownerResp, nil)
	if err != nil {
		if strings.Contains(ownerResp.Status.Message, "File not found") {
			return false, nil
		}
		return false, err
	}
	return true, nil
}

func (s *spectrumRestV2) CreateSymLink(SlnkfilesystemName string, TargetFs string, relativePath string, LnkPath string) error {
	glog.V(4).Infof("rest_v2 CreateSymLink. SlnkfilesystemName: %s, TargetFs: %s, relativePath: %s, LnkPath: %s", SlnkfilesystemName, TargetFs, relativePath, LnkPath)

	symLnkReq := SymLnkRequest{}
	symLnkReq.FilesystemName = TargetFs
	symLnkReq.RelativePath = relativePath

	LnkPath = strings.ReplaceAll(LnkPath, "/", "%2F")

	symLnkUrl := utils.FormatURL(s.endpoint, fmt.Sprintf("scalemgmt/v2/filesystems/%s/symlink/%s", SlnkfilesystemName, LnkPath))

	makeSlnkResp := GenericResponse{}

	err := s.doHTTP(symLnkUrl, "POST", &makeSlnkResp, symLnkReq)

	if err != nil {
		return err
	}

	err = s.isRequestAccepted(makeSlnkResp, symLnkUrl)
	if err != nil {
		return err
	}

	err = s.waitForJobCompletion(makeSlnkResp.Status.Code, makeSlnkResp.Jobs[0].JobID)
	if err != nil {
		if strings.Contains(err.Error(), "EFSSG0762C") { // job failed as dir already exists
			return nil
		}
	}
	return err
}<|MERGE_RESOLUTION|>--- conflicted
+++ resolved
@@ -619,7 +619,6 @@
 		return Quota_v2{}, err
 	}
 
-<<<<<<< HEAD
 	if len(listQuotaResponse.Quotas) == 0 {
 		glog.Errorf("No quota information found for fileset %s:%s ", filesystemName, filesetName)
 		return Quota_v2{}, status.Error(codes.NotFound, fmt.Sprintf("No quota information found for fileset %s:%s ", filesystemName, filesetName))
@@ -635,14 +634,7 @@
 
 	if err != nil {
 		return "", err
-=======
-	//TODO check which quota in quotas[] and which attribute
-	if len(listQuotaResponse.Quotas) > 0 {
-		return fmt.Sprintf("%dK", listQuotaResponse.Quotas[0].BlockLimit), nil
-	} else {
-		glog.Errorf("No quota information found for fileset %s", filesetName)
-		return "", nil
->>>>>>> 4df2284f
+
 	}
 
 	return fmt.Sprintf("%dK", listQuotaResponse.BlockLimit), nil
