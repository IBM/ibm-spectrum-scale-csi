/**
 * Copyright 2019, 2024 IBM Corp.
 *
 * Licensed under the Apache License, Version 2.0 (the "License");
 * you may not use this file except in compliance with the License.
 * You may obtain a copy of the License at
 *
 *     http://www.apache.org/licenses/LICENSE-2.0
 *
 * Unless required by applicable law or agreed to in writing, software
 * distributed under the License is distributed on an "AS IS" BASIS,
 * WITHOUT WARRANTIES OR CONDITIONS OF ANY KIND, either express or implied.
 * See the License for the specific language governing permissions and
 * limitations under the License.
 */

package connectors

import (
	"context"
	"crypto/tls"
	"crypto/x509"
	"fmt"
	"net/http"
	"net/url"
	"reflect"
	"strconv"
	"strings"
	"time"

	"github.com/IBM/ibm-spectrum-scale-csi/driver/csiplugin/settings"
	"github.com/IBM/ibm-spectrum-scale-csi/driver/csiplugin/utils"
	"google.golang.org/grpc/codes"
	"google.golang.org/grpc/status"
	"k8s.io/klog/v2"
)

const errConnectionRefused string = "connection refused"
const errNoSuchHost string = "no such host"
const errContextDeadlineExceeded string = "context deadline exceeded"

// Bucket parameters for a AFM cache volume
const (
	BucketEndpoint  = "endpoint"
	BucketName      = "bucket"
	bucketAccesskey = "accesskey"
	bucketSecretkey = "secretkey"

<<<<<<< HEAD
	defaultS3Port = "443"
=======
	CacheTempDirName = ".cachevolumetmp"
>>>>>>> 2f3e44e2
)

var GetLoggerId = utils.GetLoggerId

type SpectrumRestV2 struct {
	HTTPclient      *http.Client
	Endpoint        []string
	EndPointIndex   int
	ClusterConfig   settings.Clusters
	RequestCalledBy string // "operator" or none
}

func (s *SpectrumRestV2) isStatusOK(statusCode int) bool {
	klog.V(4).Infof("rest_v2 isStatusOK. statusCode: %d", statusCode)

	if (statusCode == http.StatusOK) ||
		(statusCode == http.StatusCreated) ||
		(statusCode == http.StatusAccepted) {
		return true
	}
	return false
}

func (s *SpectrumRestV2) checkAsynchronousJob(statusCode int) bool {
	klog.V(4).Infof("rest_v2 checkAsynchronousJob. statusCode: %d", statusCode)
	if (statusCode == http.StatusAccepted) ||
		(statusCode == http.StatusCreated) {
		return true
	}
	return false
}

func (s *SpectrumRestV2) isRequestAccepted(ctx context.Context, response GenericResponse, url string) error {
	responseToLog := response
	if url == utils.BucketKeysURL && len(responseToLog.Jobs) != 0 &&
		!reflect.DeepEqual(responseToLog.Jobs[0].Request, Resprequest{}) && responseToLog.Jobs[0].Request.Data != nil {
		accessKey := "accessKey"
		secretKey := "secretKey"

		var exists bool
		if _, exists = responseToLog.Jobs[0].Request.Data[accessKey]; exists {
			delete(responseToLog.Jobs[0].Request.Data, accessKey)
		}

		if _, exists = responseToLog.Jobs[0].Request.Data[secretKey]; exists {
			delete(responseToLog.Jobs[0].Request.Data, secretKey)
		}
	}

	klog.V(4).Infof("[%s] rest_v2 isRequestAccepted. url: %s, response: %v", utils.GetLoggerId(ctx), url, responseToLog)

	if !s.isStatusOK(response.Status.Code) {
		return fmt.Errorf("error %v for url %v", responseToLog, url)
	}

	if len(response.Jobs) == 0 {
		return fmt.Errorf("unable to get Job details for %s, response: %v", url, responseToLog)
	}
	return nil
}

func (s *SpectrumRestV2) WaitForJobCompletion(ctx context.Context, statusCode int, jobID uint64) error {
	klog.V(4).Infof("[%s] rest_v2 waitForJobCompletion. jobID: %d, statusCode: %d", utils.GetLoggerId(ctx), jobID, statusCode)

	if s.checkAsynchronousJob(statusCode) {
		jobURL := fmt.Sprintf("scalemgmt/v2/jobs/%d?fields=:all:", jobID)
		_, err := s.AsyncJobCompletion(ctx, jobURL)
		if err != nil {
			klog.Errorf("[%s] error in waiting for job completion %v, %v", utils.GetLoggerId(ctx), jobID, err)
			return err
		}
	}
	return nil
}

func (s *SpectrumRestV2) WaitForJobCompletionWithResp(ctx context.Context, statusCode int, jobID uint64) (GenericResponse, error) {
	klog.V(4).Infof("[%s] rest_v2 WaitForJobCompletionWithResp. jobID: %d, statusCode: %d", utils.GetLoggerId(ctx), jobID, statusCode)

	if s.checkAsynchronousJob(statusCode) {
		response := GenericResponse{}
		jobURL := fmt.Sprintf("scalemgmt/v2/jobs/%d?fields=:all:", jobID)
		response, err := s.AsyncJobCompletion(ctx, jobURL)
		if err != nil {
			return GenericResponse{}, err
		}
		return response, nil
	}
	return GenericResponse{}, nil
}

func (s *SpectrumRestV2) AsyncJobCompletion(ctx context.Context, jobURL string) (GenericResponse, error) {
	klog.V(4).Infof("[%s] rest_v2 AsyncJobCompletion. jobURL: %s", utils.GetLoggerId(ctx), jobURL)

	jobQueryResponse := GenericResponse{}
	var waitTime time.Duration = 2
	for {
		err := s.doHTTP(ctx, jobURL, "GET", &jobQueryResponse, nil)
		if err != nil {
			return GenericResponse{}, err
		}
		if len(jobQueryResponse.Jobs) == 0 {
			return GenericResponse{}, fmt.Errorf("unable to get Job details for %s: %v", jobURL, jobQueryResponse)
		}

		if jobQueryResponse.Jobs[0].Status == "RUNNING" {
			time.Sleep(waitTime * time.Second)
			if waitTime < 16 {
				waitTime = waitTime * 2
			}
			continue
		}
		break
	}
	if jobQueryResponse.Jobs[0].Status == "COMPLETED" || jobQueryResponse.Jobs[0].Status == "UNKNOWN" {
		return jobQueryResponse, nil
	} else {
		klog.Errorf("[%s] Async Job failed: %v", utils.GetLoggerId(ctx), jobQueryResponse)
		return GenericResponse{}, fmt.Errorf("%v", jobQueryResponse.Jobs[0].Result.Stderr)
	}
}

func NewSpectrumRestV2(ctx context.Context, scaleConfig settings.Clusters) (SpectrumScaleConnector, error) {
	klog.V(4).Infof("[%s] rest_v2 NewSpectrumRestV2.", utils.GetLoggerId(ctx))

	var rest *SpectrumRestV2
	var tr *http.Transport

	if scaleConfig.SecureSslMode {
		caCertPool := x509.NewCertPool()
		if ok := caCertPool.AppendCertsFromPEM(scaleConfig.CacertValue); !ok {
			return &SpectrumRestV2{}, fmt.Errorf("parsing CA cert %v failed", scaleConfig.Cacert)
		}
		tr = &http.Transport{TLSClientConfig: &tls.Config{RootCAs: caCertPool, MinVersion: tls.VersionTLS12}}
		klog.V(4).Infof("[%s] created IBM Storage Scale connector with SSL mode for guiHost(s)", utils.GetLoggerId(ctx))
	} else {
		//#nosec G402 InsecureSkipVerify was requested by user.
		tr = &http.Transport{TLSClientConfig: &tls.Config{InsecureSkipVerify: true, MinVersion: tls.VersionTLS12}} //nolint:gosec
		klog.V(4).Infof("[%s] created IBM Storage Scale connector without SSL mode for guiHost(s)", utils.GetLoggerId(ctx))
	}

	rest = &SpectrumRestV2{
		HTTPclient: &http.Client{
			Transport: tr,
			Timeout:   time.Second * 60,
		},
		EndPointIndex: 0, //Use first GUI as primary by default
		ClusterConfig: scaleConfig,
	}

	for i := range scaleConfig.RestAPI {
		guiHost := scaleConfig.RestAPI[i].GuiHost
		guiPort := scaleConfig.RestAPI[i].GuiPort
		if guiPort == 0 {
			guiPort = settings.DefaultGuiPort
		}
		endpoint := fmt.Sprintf("%s://%s:%d/", settings.GuiProtocol, guiHost, guiPort)
		rest.Endpoint = append(rest.Endpoint, endpoint)
	}
	return rest, nil
}

func (s *SpectrumRestV2) GetClusterId(ctx context.Context) (string, error) {
	klog.V(4).Infof("[%s] rest_v2 GetClusterId", utils.GetLoggerId(ctx))

	getClusterURL := "scalemgmt/v2/cluster"
	getClusterResponse := GetClusterResponse{}

	err := s.doHTTP(ctx, getClusterURL, "GET", &getClusterResponse, nil)
	if err != nil {
		klog.Errorf("[%s] Unable to get cluster ID: %v", utils.GetLoggerId(ctx), err)
		return "", err
	}
	cidStr := fmt.Sprintf("%v", getClusterResponse.Cluster.ClusterSummary.ClusterID)
	return cidStr, nil
}

// GetClusterSummary function returns the information details of the cluster.
func (s *SpectrumRestV2) GetClusterSummary(ctx context.Context) (ClusterSummary, error) {
	klog.V(4).Infof("[%s] rest_v2 GetClusterSummary", utils.GetLoggerId(ctx))

	getClusterURL := "scalemgmt/v2/cluster"
	getClusterResponse := GetClusterResponse{}

	err := s.doHTTP(ctx, getClusterURL, "GET", &getClusterResponse, nil)
	if err != nil {
		klog.Errorf("[%s] Unable to get cluster summary: %v", utils.GetLoggerId(ctx), err)
		return ClusterSummary{}, err
	}
	return getClusterResponse.Cluster.ClusterSummary, nil
}

func (s *SpectrumRestV2) GetTimeZoneOffset(ctx context.Context) (string, error) {
	klog.V(4).Infof("[%s] rest_v2 GetTimeZoneOffset", utils.GetLoggerId(ctx))

	getConfigURL := "scalemgmt/v2/config"
	getConfigResponse := GetConfigResponse{}

	err := s.doHTTP(ctx, getConfigURL, "GET", &getConfigResponse, nil)
	if err != nil {
		klog.Errorf("[%s] Unable to get cluster configuration: %v", utils.GetLoggerId(ctx), err)
		return "", err
	}
	timezone := fmt.Sprintf("%v", getConfigResponse.Config.ClusterConfig.TimeZoneOffset)
	return timezone, nil
}

func (s *SpectrumRestV2) GetScaleVersion(ctx context.Context) (string, error) {
	klog.V(4).Infof("[%s] rest_v2 GetScaleVersion", utils.GetLoggerId(ctx))

	getVersionURL := "scalemgmt/v2/info"
	getVersionResponse := GetInfoResponse_v2{}

	err := s.doHTTP(ctx, getVersionURL, "GET", &getVersionResponse, nil)
	if err != nil {
		klog.Errorf("[%s] unable to get IBM Storage Scale version: [%v]", utils.GetLoggerId(ctx), err)
		return "", err
	}

	if len(getVersionResponse.Info.ServerVersion) == 0 {
		return "", fmt.Errorf("unable to get IBM Storage Scale version")
	}

	return getVersionResponse.Info.ServerVersion, nil
}

func (s *SpectrumRestV2) GetFilesystemMountDetails(ctx context.Context, filesystemName string) (MountInfo, error) {
	klog.V(4).Infof("[%s] rest_v2 GetFilesystemMountDetails. filesystemName: %s", utils.GetLoggerId(ctx), filesystemName)

	getFilesystemURL := fmt.Sprintf("%s%s", "scalemgmt/v2/filesystems/", filesystemName)
	getFilesystemResponse := GetFilesystemResponse_v2{}

	err := s.doHTTP(ctx, getFilesystemURL, "GET", &getFilesystemResponse, nil)
	if err != nil {
		klog.Errorf("[%s] Unable to get filesystem details for %s: %v", utils.GetLoggerId(ctx), filesystemName, err)
		return MountInfo{}, err
	}

	if len(getFilesystemResponse.FileSystems) > 0 {
		return getFilesystemResponse.FileSystems[0].Mount, nil
	} else {
		return MountInfo{}, fmt.Errorf("unable to fetch mount details for %s", filesystemName)
	}
}

func (s *SpectrumRestV2) IsFilesystemMountedOnGUINode(ctx context.Context, filesystemName string) (bool, error) {
	klog.V(4).Infof("[%s] rest_v2 IsFilesystemMountedOnGUINode. filesystemName: %s", utils.GetLoggerId(ctx), filesystemName)

	mountURL := fmt.Sprintf("scalemgmt/v2/filesystems/%s", filesystemName)
	mountResponse := GetFilesystemResponse_v2{}

	err := s.doHTTP(ctx, mountURL, "GET", &mountResponse, nil)
	if err != nil {
		klog.Errorf("[%s] Error in getting filesystem mount details for %s: %v", utils.GetLoggerId(ctx), filesystemName, err)
		return false, err
	}

	if len(mountResponse.FileSystems) > 0 {
		klog.V(4).Infof("[%s] filesystem [%s] is [%v] on GUI node", utils.GetLoggerId(ctx), filesystemName, mountResponse.FileSystems[0].Mount.Status)
		if mountResponse.FileSystems[0].Mount.Status == "mounted" {
			return true, nil
		} else if mountResponse.FileSystems[0].Mount.Status == "not mounted" {
			return false, nil
		}
		return false, fmt.Errorf("unable to determine mount status of filesystem %s", filesystemName)
	} else {
		return false, fmt.Errorf("unable to fetch mount details for %s", filesystemName)
	}
}

func (s *SpectrumRestV2) ListFilesystems(ctx context.Context) ([]string, error) {
	klog.V(4).Infof("[%s] rest_v2 ListFilesystems", utils.GetLoggerId(ctx))

	listFilesystemsURL := "scalemgmt/v2/filesystems"
	getFilesystemResponse := GetFilesystemResponse_v2{}

	err := s.doHTTP(ctx, listFilesystemsURL, "GET", &getFilesystemResponse, nil)
	if err != nil {
		klog.Errorf("[%s] Error in listing filesystems: %v", utils.GetLoggerId(ctx), err)
		return nil, err
	}
	fsNumber := len(getFilesystemResponse.FileSystems)
	filesystems := make([]string, fsNumber)
	for i := 0; i < fsNumber; i++ {
		filesystems[i] = getFilesystemResponse.FileSystems[i].Name
	}
	return filesystems, nil
}

func (s *SpectrumRestV2) GetFilesystemMountpoint(ctx context.Context, filesystemName string) (string, error) {
	klog.V(4).Infof("[%s] rest_v2 GetFilesystemMountpoint. filesystemName: %s", utils.GetLoggerId(ctx), filesystemName)

	getFilesystemURL := fmt.Sprintf("scalemgmt/v2/filesystems/%s", filesystemName)
	getFilesystemResponse := GetFilesystemResponse_v2{}

	err := s.doHTTP(ctx, getFilesystemURL, "GET", &getFilesystemResponse, nil)
	if err != nil {
		klog.Errorf("[%s] Error in getting filesystem details for %s: %v", utils.GetLoggerId(ctx), filesystemName, err)
		return "", err
	}

	if len(getFilesystemResponse.FileSystems) > 0 {
		return getFilesystemResponse.FileSystems[0].Mount.MountPoint, nil
	} else {
		return "", fmt.Errorf("unable to fetch mount point for %s", filesystemName)
	}
}

func (s *SpectrumRestV2) CopyFsetSnapshotPath(ctx context.Context, filesystemName string, filesetName string, snapshotName string, srcPath string, targetPath string, nodeclass string) (int, uint64, error) {
	klog.V(4).Infof("[%s] rest_v2 CopyFsetSnapshotPath. filesystem: %s, fileset: %s, snapshot: %s, srcPath: %s, targetPath: %s, nodeclass: %s", utils.GetLoggerId(ctx), filesystemName, filesetName, snapshotName, srcPath, targetPath, nodeclass)

	copySnapReq := CopySnapshotRequest{}
	copySnapReq.TargetPath = targetPath

	if nodeclass != "" {
		copySnapReq.NodeClass = nodeclass
	}

	formattedSrcPath := strings.ReplaceAll(srcPath, "/", "%2F")
	copySnapURL := fmt.Sprintf("scalemgmt/v2/filesystems/%s/filesets/%s/snapshotCopy/%s/path/%s", filesystemName, filesetName, snapshotName, formattedSrcPath)
	copySnapResp := GenericResponse{}

	err := s.doHTTP(ctx, copySnapURL, "PUT", &copySnapResp, copySnapReq)
	if err != nil {
		klog.Errorf("[%s] Error in copy snapshot request: %v", utils.GetLoggerId(ctx), err)
		return 0, 0, err
	}

	err = s.isRequestAccepted(ctx, copySnapResp, copySnapURL)
	if err != nil {
		klog.Errorf("[%s] request not accepted for processing: %v", utils.GetLoggerId(ctx), err)
		return 0, 0, err
	}

	return copySnapResp.Status.Code, copySnapResp.Jobs[0].JobID, nil
}

func (s *SpectrumRestV2) CopyFilesetPath(ctx context.Context, filesystemName string, filesetName string, srcPath string, targetPath string, nodeclass string) (int, uint64, error) {
	klog.V(4).Infof("[%s] rest_v2 CopyFilesetPath. filesystem: %s, fileset: %s, srcPath: %s, targetPath: %s, nodeclass: %s", utils.GetLoggerId(ctx), filesystemName, filesetName, srcPath, targetPath, nodeclass)

	copyVolReq := CopyVolumeRequest{}
	copyVolReq.TargetPath = targetPath

	if nodeclass != "" {
		copyVolReq.NodeClass = nodeclass
	}

	formattedSrcPath := strings.ReplaceAll(srcPath, "/", "%2F")
	copyVolURL := fmt.Sprintf("scalemgmt/v2/filesystems/%s/filesets/%s/directoryCopy/%s", filesystemName, filesetName, formattedSrcPath)
	copyVolResp := GenericResponse{}

	err := s.doHTTP(ctx, copyVolURL, "PUT", &copyVolResp, copyVolReq)
	if err != nil {
		klog.Errorf("[%s] Error in copy volume request: %v", utils.GetLoggerId(ctx), err)
		return 0, 0, err
	}

	err = s.isRequestAccepted(ctx, copyVolResp, copyVolURL)
	if err != nil {
		klog.Errorf("[%s] Request not accepted for processing: %v", utils.GetLoggerId(ctx), err)
		return 0, 0, err
	}

	return copyVolResp.Status.Code, copyVolResp.Jobs[0].JobID, nil
}

func (s *SpectrumRestV2) CopyDirectoryPath(ctx context.Context, filesystemName string, srcPath string, targetPath string, nodeclass string) (int, uint64, error) {
	klog.V(4).Infof("[%s] rest_v2 CopyDirectoryPath. filesystem: %s, srcPath: %s, targetPath: %s, nodeclass: %s", utils.GetLoggerId(ctx), filesystemName, srcPath, targetPath, nodeclass)

	copyVolReq := CopyVolumeRequest{}
	copyVolReq.TargetPath = targetPath

	if nodeclass != "" {
		copyVolReq.NodeClass = nodeclass
	}

	formattedSrcPath := strings.ReplaceAll(srcPath, "/", "%2F")
	copyVolURL := fmt.Sprintf("scalemgmt/v2/filesystems/%s/directoryCopy/%s", filesystemName, formattedSrcPath)
	copyVolResp := GenericResponse{}

	err := s.doHTTP(ctx, copyVolURL, "PUT", &copyVolResp, copyVolReq)
	if err != nil {
		klog.Errorf("[%s] Error in copy volume request: %v", utils.GetLoggerId(ctx), err)
		return 0, 0, err
	}

	err = s.isRequestAccepted(ctx, copyVolResp, copyVolURL)
	if err != nil {
		klog.Errorf("[%s] Request not accepted for processing: %v", utils.GetLoggerId(ctx), err)
		return 0, 0, err
	}

	return copyVolResp.Status.Code, copyVolResp.Jobs[0].JobID, nil
}

func (s *SpectrumRestV2) CreateSnapshot(ctx context.Context, filesystemName string, filesetName string, snapshotName string) error {
	loggerId := GetLoggerId(ctx)
	klog.V(4).Infof("[%s] rest_v2 CreateSnapshot. filesystem: %s, fileset: %s, snapshot: %v", loggerId, filesystemName, filesetName, snapshotName)

	snapshotreq := CreateSnapshotRequest{}
	snapshotreq.SnapshotName = snapshotName

	createSnapshotURL := fmt.Sprintf("scalemgmt/v2/filesystems/%s/filesets/%s/snapshots", filesystemName, filesetName)
	createSnapshotResponse := GenericResponse{}

	err := s.doHTTP(ctx, createSnapshotURL, "POST", &createSnapshotResponse, snapshotreq)
	if err != nil {
		klog.Errorf("[%s] error in create snapshot request: %v", loggerId, err)
		return err
	}

	err = s.isRequestAccepted(ctx, createSnapshotResponse, createSnapshotURL)
	if err != nil {
		klog.Errorf("[%s] request not accepted for processing: %v", loggerId, err)
		return err
	}

	err = s.WaitForJobCompletion(ctx, createSnapshotResponse.Status.Code, createSnapshotResponse.Jobs[0].JobID)
	if err != nil {
		if strings.Contains(err.Error(), "EFSSP1102C") { // job failed as snapshot already exists
			fmt.Println(err)
			return nil
		}
		klog.Errorf("[%s] unable to create snapshot %s: %v", loggerId, snapshotName, err)
		return err
	}

	return nil
}

func (s *SpectrumRestV2) DeleteSnapshot(ctx context.Context, filesystemName string, filesetName string, snapshotName string) error {
	loggerId := GetLoggerId(ctx)
	klog.V(4).Infof("[%s] rest_v2 DeleteSnapshot. filesystem: %s, fileset: %s, snapshot: %v", loggerId, filesystemName, filesetName, snapshotName)

	deleteSnapshotURL := fmt.Sprintf("scalemgmt/v2/filesystems/%s/filesets/%s/snapshots/%s", filesystemName, filesetName, snapshotName)
	deleteSnapshotResponse := GenericResponse{}

	err := s.doHTTP(ctx, deleteSnapshotURL, "DELETE", &deleteSnapshotResponse, nil)
	if err != nil {
		klog.Errorf("[%s] Error in delete snapshot request: %v", loggerId, err)
		return err
	}

	err = s.isRequestAccepted(ctx, deleteSnapshotResponse, deleteSnapshotURL)
	if err != nil {
		klog.Errorf("[%s] Request not accepted for processing: %v", loggerId, err)
		return err
	}

	err = s.WaitForJobCompletion(ctx, deleteSnapshotResponse.Status.Code, deleteSnapshotResponse.Jobs[0].JobID)
	if err != nil {
		klog.Errorf("[%s] Unable to delete snapshot %s: %v", loggerId, snapshotName, err)
		return err
	}

	return nil
}

func (s *SpectrumRestV2) GetLatestFilesetSnapshots(ctx context.Context, filesystemName string, filesetName string) ([]Snapshot_v2, error) {
	klog.V(4).Infof("[%s] rest_v2 GetLatestFilesetSnapshots. filesystem: %s, fileset: %s", utils.GetLoggerId(ctx), filesystemName, filesetName)

	getLatestFilesetSnapshotsURL := fmt.Sprintf("scalemgmt/v2/filesystems/%s/filesets/%s/snapshots/latest", filesystemName, filesetName)
	getLatestFilesetSnapshotsResponse := GetSnapshotResponse_v2{}

	err := s.doHTTP(ctx, getLatestFilesetSnapshotsURL, "GET", &getLatestFilesetSnapshotsResponse, nil)
	if err != nil {
		return nil, fmt.Errorf("unable to get latest list of snapshots for fileset [%v]. Error [%v]", filesetName, err)
	}

	return getLatestFilesetSnapshotsResponse.Snapshots, nil
}

func (s *SpectrumRestV2) UpdateFileset(ctx context.Context, filesystemName string, filesetName string, opts map[string]interface{}) error {
	klog.V(4).Infof("[%s] rest_v2 UpdateFileset. filesystem: %s, fileset: %s, opts: %v", utils.GetLoggerId(ctx), filesystemName, filesetName, opts)
	filesetreq := CreateFilesetRequest{}
	inodeLimit, inodeLimitSpecified := opts[UserSpecifiedInodeLimit]
	if inodeLimitSpecified {
		filesetreq.MaxNumInodes = inodeLimit.(string)
		//filesetreq.AllocInodes = "1024"
	}
	comment, commentSpecified := opts[FilesetComment]
	if commentSpecified {
		filesetreq.Comment = fmt.Sprintf("%v", comment)
	}

	updateFilesetURL := fmt.Sprintf("scalemgmt/v2/filesystems/%s/filesets/%s", filesystemName, filesetName)
	updateFilesetResponse := GenericResponse{}
	err := s.doHTTP(ctx, updateFilesetURL, "PUT", &updateFilesetResponse, filesetreq)
	if err != nil {
		klog.Errorf("[%s] error in update fileset request: %v", utils.GetLoggerId(ctx), err)
		return err
	}

	err = s.isRequestAccepted(ctx, updateFilesetResponse, updateFilesetURL)
	if err != nil {
		klog.Errorf("[%s] request not accepted for processing: %v", utils.GetLoggerId(ctx), err)
		return err
	}

	err = s.WaitForJobCompletion(ctx, updateFilesetResponse.Status.Code, updateFilesetResponse.Jobs[0].JobID)
	if err != nil {
		klog.Errorf("[%s] unable to update fileset %s: %v", utils.GetLoggerId(ctx), filesetName, err)
		return err
	}
	return nil
}

// GetGatewayNode : A gateway node is must for cache fileset,
// return empty and error if no gateway found
func (s *SpectrumRestV2) GetGatewayNode(ctx context.Context) (string, error) {
	loggerId := GetLoggerId(ctx)
	klog.V(4).Infof("[%s] rest_v2 GetGatewayNode", loggerId)

	getNodesURL := "scalemgmt/v2/nodes?fields=roles.gatewayNode"
	getNodesResponse := GetNodesResponse_v2{}

	err := s.doHTTP(ctx, getNodesURL, "GET", &getNodesResponse, nil)
	if err != nil {
		return "", fmt.Errorf("failed to get nodes with gateway role, error: %v", err)
	}
	for _, node := range getNodesResponse.Nodes {
		if node.Roles.GatewayNode {
			return node.AdminNodename, nil
		}
	}
	return "", nil
}

func (s *SpectrumRestV2) CreateFileset(ctx context.Context, filesystemName string, filesetName string, opts map[string]interface{}) error {
	klog.V(4).Infof("[%s] rest_v2 CreateFileset. filesystem: %s, fileset: %s, opts: %v", utils.GetLoggerId(ctx), filesystemName, filesetName, opts)

	filesetreq := CreateFilesetRequest{}
	filesetreq.FilesetName = filesetName
	filesetreq.Comment = FilesetComment

	filesetType, filesetTypeSpecified := opts[UserSpecifiedFilesetType]
	inodeLimit, inodeLimitSpecified := opts[UserSpecifiedInodeLimit]

	if !filesetTypeSpecified {
		filesetType, filesetTypeSpecified = opts[UserSpecifiedFilesetTypeDep]
	}

	if !inodeLimitSpecified {
		inodeLimit, inodeLimitSpecified = opts[UserSpecifiedInodeLimitDep]
	}

	if filesetTypeSpecified && filesetType.(string) == "dependent" {
		/* Add fileset for dependent fileset-name: */
		parentFileSetName, parentFileSetNameSpecified := opts[UserSpecifiedParentFset]
		if parentFileSetNameSpecified {
			filesetreq.InodeSpace = parentFileSetName.(string)
		} else {
			filesetreq.InodeSpace = "root"
		}
	} else {
		filesetreq.InodeSpace = "new"
		if inodeLimitSpecified {
			filesetreq.MaxNumInodes = inodeLimit.(string)
			filesetreq.AllocInodes = "1024"
		}
	}

	uid, uidSpecified := opts[UserSpecifiedUID]
	gid, gidSpecified := opts[UserSpecifiedGID]
	permissions, permissionsSpecified := opts[UserSpecifiedPermissions]

	if uidSpecified && gidSpecified {
		filesetreq.Owner = fmt.Sprintf("%s:%s", uid, gid)
	} else if uidSpecified {
		filesetreq.Owner = fmt.Sprintf("%s", uid)
	}
	if permissionsSpecified {
		filesetreq.Permissions = fmt.Sprintf("%s", permissions)
	}

	createFilesetURL := fmt.Sprintf("scalemgmt/v2/filesystems/%s/filesets", filesystemName)
	createFilesetResponse := GenericResponse{}

	err := s.doHTTP(ctx, createFilesetURL, "POST", &createFilesetResponse, filesetreq)
	if err != nil {
		klog.Errorf("[%s] Error in create fileset request: %v", utils.GetLoggerId(ctx), err)
		return err
	}

	err = s.isRequestAccepted(ctx, createFilesetResponse, createFilesetURL)
	if err != nil {
		klog.Errorf("[%s] Request not accepted for processing: %v", utils.GetLoggerId(ctx), err)
		return err
	}

	err = s.WaitForJobCompletion(ctx, createFilesetResponse.Status.Code, createFilesetResponse.Jobs[0].JobID)
	if err != nil {
		if strings.Contains(err.Error(), "EFSSP1102C") { // job failed as fileset already exists
			fmt.Println(err)
			return nil
		}
		klog.Errorf("[%s] Unable to create fileset %s: %v", utils.GetLoggerId(ctx), filesetName, err)
		return err
	}
	return nil
}

func (s *SpectrumRestV2) SetBucketKeys(ctx context.Context, bucketInfo map[string]string, exportMapName string) error {
	loggerID := utils.GetLoggerId(ctx)
	klog.V(4).Infof("[%s] rest_v2 SetBucketKeys", loggerID)

	keyreq := SetBucketKeysRequest{}

	keyreq.BucketName = bucketInfo[BucketName]
	keyreq.AccessKey = bucketInfo[bucketAccesskey]
	keyreq.SecretKey = bucketInfo[bucketSecretkey]
	keyreq.Server = exportMapName

	setBucketKeysURL := "scalemgmt/v2/bucket/keys"
	setBucketKeysResponse := GenericResponse{}

	err := s.doHTTP(ctx, setBucketKeysURL, "PUT", &setBucketKeysResponse, keyreq)
	if err != nil {
		klog.Errorf("[%s] Failed to set keys for the bucket %s, error: %v", loggerID, bucketInfo[BucketName], err)
		return err
	}

	err = s.isRequestAccepted(ctx, setBucketKeysResponse, setBucketKeysURL)
	if err != nil {
		klog.Errorf("[%s] The set keys request is not accepted for processing for the bucket %s, error: %v", loggerID, bucketInfo[BucketName], err)
		return err
	}

	err = s.WaitForJobCompletion(ctx, setBucketKeysResponse.Status.Code, setBucketKeysResponse.Jobs[0].JobID)
	if err != nil {
		klog.Errorf("[%s] Failed to set keys for the bucket %s, error: %v", loggerID, bucketInfo[BucketName], err)
		return err
	}
	return nil
}

func (s *SpectrumRestV2) DeleteBucketKeys(ctx context.Context, bucket string) error {
	loggerID := utils.GetLoggerId(ctx)
	klog.V(4).Infof("[%s] rest_v2 DeleteBucketKeys", loggerID)

	deleteBucketKeysURL := "scalemgmt/v2/bucket/keys/" + bucket
	deleteBucketKeysResponse := GenericResponse{}
	err := s.doHTTP(ctx, deleteBucketKeysURL, "DELETE", &deleteBucketKeysResponse, nil)
	if err != nil {
		klog.Errorf("[%s] Failed to delete keys for the bucket %s, error: %v", loggerID, bucket, err)
		return err
	}

	err = s.isRequestAccepted(ctx, deleteBucketKeysResponse, deleteBucketKeysURL)
	if err != nil {
		klog.Errorf("[%s] The delete keys request is not accepted for processing for the bucket %s, error: %v", loggerID, bucket, err)
		return err
	}

	err = s.WaitForJobCompletion(ctx, deleteBucketKeysResponse.Status.Code, deleteBucketKeysResponse.Jobs[0].JobID)
	if err != nil {
		klog.Errorf("[%s] Failed to delete keys for the bucket %s, error: %v", loggerID, bucket, err)
		return err
	}
	return nil
}

func (s *SpectrumRestV2) DeleteNodeMappingAFMWithCos(ctx context.Context, exportMapName string) error {
	loggerID := utils.GetLoggerId(ctx)
	klog.V(4).Infof("[%s] rest_v2 DeleteNodeMappingAFMWithCos", loggerID)

	deleteExportMapNameURL := "scalemgmt/v2/nodes/afm/mapping/" + exportMapName
	deleteExportMapNameResponse := GenericResponse{}
	err := s.doHTTP(ctx, deleteExportMapNameURL, "DELETE", &deleteExportMapNameResponse, nil)
	if err != nil {
		klog.Errorf("[%s] Failed to delete exportMap for the exportMapName %s, error: %v", loggerID, exportMapName, err)
		if strings.Contains(deleteExportMapNameResponse.Status.Message, "Invalid value in 'mappingName'") { // error as no exportMap exists
			klog.V(6).Infof("[%s] exportMap would have been deleted. So returning success %v", utils.GetLoggerId(ctx), err)
			return nil
		}
		return err
	}

	err = s.isRequestAccepted(ctx, deleteExportMapNameResponse, deleteExportMapNameURL)
	if err != nil {
		klog.Errorf("[%s] The delete exportMap request is not accepted for processing for the exportMapName %s, error: %v", loggerID, exportMapName, err)
		return err
	}

	err = s.WaitForJobCompletion(ctx, deleteExportMapNameResponse.Status.Code, deleteExportMapNameResponse.Jobs[0].JobID)
	if err != nil {
		klog.Errorf("[%s] Failed to delete keys for the exportMap %s, error: %v", loggerID, exportMapName, err)
		return err
	}
	return nil
}

func (s *SpectrumRestV2) CreateS3CacheFileset(ctx context.Context, filesystemName string, filesetName string, mode string, opts map[string]interface{}, bucketInfo map[string]string, exportMapName string, parsedEndpointURL *url.URL) error {
	loggerID := utils.GetLoggerId(ctx)
	klog.V(4).Infof("[%s] rest_v2 CreateS3CacheFileset. filesystem: %s, fileset: %s, mode: %s, opts: %v, exportMapName %v, parsedEndpointURL: %v", loggerID, filesystemName, filesetName, mode, opts, exportMapName, parsedEndpointURL)

	filesetreq := CreateS3CacheFilesetRequest{}
	filesetreq.FilesetName = filesetName
	filesetreq.UseObjectFs = true
	filesetreq.Mode = mode
	filesetreq.TempDir = CacheTempDirName

	var afmTarget string
	scheme := parsedEndpointURL.Scheme
	port := parsedEndpointURL.Port()

	if scheme == "https" {
		filesetreq.UseSSLCertVerify = true
		afmTarget = scheme + "://" + exportMapName
	} else {
		afmTarget = "http://" + exportMapName
	}
	if port == "" {
		port = string(defaultS3Port)
	}
	afmTarget = afmTarget + ":" + port
	filesetreq.Endpoint = afmTarget
	filesetreq.BucketName = bucketInfo[BucketName]
	//filesetreq.VerifyKeyRequired = true // Check after GUI fixes

	klog.V(4).Infof("[%s] rest_v2 CreateS3CacheFileset. filesetreq: %v", loggerID, filesetreq)

	createFilesetURL := fmt.Sprintf("scalemgmt/v2/filesystems/%s/filesets/cos", filesystemName)
	createFilesetResponse := GenericResponse{}

	err := s.doHTTP(ctx, createFilesetURL, "POST", &createFilesetResponse, filesetreq)
	if err != nil {
		klog.Errorf("[%s] Failed to create an AFM cache fileset %s, error: %v", loggerID, filesetName, err)
		return err
	}

	err = s.isRequestAccepted(ctx, createFilesetResponse, createFilesetURL)
	if err != nil {
		klog.Errorf("[%s] The AFM cache fileset creation request for fileset %s is not accepted for processing, error: %v", loggerID, filesetName, err)
		return err
	}

	err = s.WaitForJobCompletion(ctx, createFilesetResponse.Status.Code, createFilesetResponse.Jobs[0].JobID)
	if err != nil {
		if strings.Contains(err.Error(), "EFSSP1102C") { // job failed as fileset already exists
			klog.Infof("The cache fileset exists already, error: %v", err)
			return nil
		}
		klog.Errorf("[%s]  Failed to create an AFM cache fileset %s, error: %v", loggerID, filesetName, err)
		return err
	}
	return nil
}

func (s *SpectrumRestV2) CreateNodeMappingAFMWithCos(ctx context.Context, exportMapName string, gatewayNodeName string, bucketInfo map[string]string) error {
	loggerID := utils.GetLoggerId(ctx)
	klog.V(4).Infof("[%s] rest_v2 CreateNodeMappingAFMWithCos.exportMapName:[%s],gatewayNodeName:[%s]:", loggerID, exportMapName, gatewayNodeName)

	filesetreq := CreateNodeMapAFMCosRequest{}
	filesetreq.MapName = exportMapName

	// Extract the hostname without the port
	parsedURL, err := url.Parse(bucketInfo[BucketEndpoint])
	if err != nil {
		return fmt.Errorf("failed to parse endpoint URL %s, error %v", bucketInfo[BucketEndpoint], err)
	}
	hostname := parsedURL.Hostname()

	filesetreq.ExportMap = append(filesetreq.ExportMap, fmt.Sprintf(hostname+"/"+gatewayNodeName))

	filesetreq.NoServerResolution = true

	klog.V(4).Infof("[%s] rest_v2 CreateNodeMappingAFMWithCos. filesetreq: %v :", loggerID, filesetreq)

	createFilesetURL := "scalemgmt/v2/nodes/afm/mapping"
	createFilesetResponse := GenericResponse{}

	err = s.doHTTP(ctx, createFilesetURL, "POST", &createFilesetResponse, filesetreq)
	if err != nil {
		klog.Errorf("[%s] Failed to create NodeMappingAFMWithCos exportMapName: %s, error: %v", loggerID, exportMapName, err)
		return err
	}

	err = s.isRequestAccepted(ctx, createFilesetResponse, createFilesetURL)
	if err != nil {
		klog.Errorf("[%s] NodeMappingAFMWithCos request for exportMapName %s is not accepted for processing, error: %v", loggerID, exportMapName, err)
		return err
	}

	err = s.WaitForJobCompletion(ctx, createFilesetResponse.Status.Code, createFilesetResponse.Jobs[0].JobID)
	if err != nil {
		if strings.Contains(err.Error(), "EFSSP1102C") { // job failed as fileset already exists
			klog.Infof("The NodeMappingAFMWithCos exists already, error: %v", err)
			return nil
		}
		klog.Errorf("[%s]  Failed to create NodeMappingAFMWithCos exportMapName: %s, error: %v", loggerID, exportMapName, err)
		return err
	}
	return nil
}

func (s *SpectrumRestV2) DeleteFileset(ctx context.Context, filesystemName string, filesetName string) error {
	klog.V(4).Infof("[%s] rest_v2 DeleteFileset. filesystem: %s, fileset: %s", utils.GetLoggerId(ctx), filesystemName, filesetName)

	deleteFilesetURL := fmt.Sprintf("scalemgmt/v2/filesystems/%s/filesets/%s", filesystemName, filesetName)
	deleteFilesetResponse := GenericResponse{}

	err := s.doHTTP(ctx, deleteFilesetURL, "DELETE", &deleteFilesetResponse, nil)
	if err != nil {
		if strings.Contains(deleteFilesetResponse.Status.Message, "Invalid value in 'fsetName'") { // job failed as dir already exists
			klog.V(6).Infof("[%s] Fileset would have been deleted. So returning success %v", utils.GetLoggerId(ctx), err)
			return nil
		}

		klog.Errorf("[%s] Error in delete fileset request: %v", utils.GetLoggerId(ctx), err)
		return err
	}

	err = s.isRequestAccepted(ctx, deleteFilesetResponse, deleteFilesetURL)
	if err != nil {
		klog.Errorf("Request not accepted for processing: %v", err)
		return err
	}

	err = s.WaitForJobCompletion(ctx, deleteFilesetResponse.Status.Code, deleteFilesetResponse.Jobs[0].JobID)
	if err != nil {
		klog.Errorf("Unable to delete fileset %s: %v", filesetName, err)
		return err
	}

	return nil
}

func (s *SpectrumRestV2) LinkFileset(ctx context.Context, filesystemName string, filesetName string, linkpath string) error {
	klog.V(4).Infof("[%s] rest_v2 LinkFileset. filesystem: %s, fileset: %s, linkpath: %s", utils.GetLoggerId(ctx), filesystemName, filesetName, linkpath)

	linkReq := LinkFilesetRequest{}
	linkReq.Path = linkpath
	linkFilesetURL := fmt.Sprintf("scalemgmt/v2/filesystems/%s/filesets/%s/link", filesystemName, filesetName)
	linkFilesetResponse := GenericResponse{}

	err := s.doHTTP(ctx, linkFilesetURL, "POST", &linkFilesetResponse, linkReq)
	if err != nil {
		klog.Errorf("[%s] Error in link fileset request: %v", utils.GetLoggerId(ctx), err)
		return err
	}

	err = s.isRequestAccepted(ctx, linkFilesetResponse, linkFilesetURL)
	if err != nil {
		klog.Errorf("[%s] Request not accepted for processing: %v", utils.GetLoggerId(ctx), err)
		return err
	}

	err = s.WaitForJobCompletion(ctx, linkFilesetResponse.Status.Code, linkFilesetResponse.Jobs[0].JobID)
	if err != nil {
		klog.Errorf("[%s] Error in linking fileset %s: %v", utils.GetLoggerId(ctx), filesetName, err)
		return err
	}
	return nil
}

func (s *SpectrumRestV2) UnlinkFileset(ctx context.Context, filesystemName string, filesetName string) error {
	klog.V(4).Infof("[%s] rest_v2 UnlinkFileset. filesystem: %s, fileset: %s", utils.GetLoggerId(ctx), filesystemName, filesetName)

	unlinkFilesetURL := fmt.Sprintf("scalemgmt/v2/filesystems/%s/filesets/%s/link?force=True", filesystemName, filesetName)
	unlinkFilesetResponse := GenericResponse{}

	err := s.doHTTP(ctx, unlinkFilesetURL, "DELETE", &unlinkFilesetResponse, nil)

	if err != nil {
		klog.Errorf("[%s] Error in unlink fileset request: %v", utils.GetLoggerId(ctx), err)
		return err
	}

	err = s.isRequestAccepted(ctx, unlinkFilesetResponse, unlinkFilesetURL)
	if err != nil {
		klog.Errorf("[%s] Request not accepted for processing: %v", utils.GetLoggerId(ctx), err)
		return err
	}

	err = s.WaitForJobCompletion(ctx, unlinkFilesetResponse.Status.Code, unlinkFilesetResponse.Jobs[0].JobID)
	if err != nil {
		klog.Errorf("[%s] Error in unlink fileset %s: %v", utils.GetLoggerId(ctx), filesetName, err)
		return err
	}

	return nil
}

func (s *SpectrumRestV2) ListFileset(ctx context.Context, filesystemName string, filesetName string) (Fileset_v2, error) {
	klog.V(4).Infof("[%s] rest_v2 ListFileset. filesystem: %s, fileset: %s", utils.GetLoggerId(ctx), filesystemName, filesetName)

	getFilesetURL := fmt.Sprintf("scalemgmt/v2/filesystems/%s/filesets/%s", filesystemName, filesetName)
	getFilesetResponse := GetFilesetResponse_v2{}

	err := s.doHTTP(ctx, getFilesetURL, "GET", &getFilesetResponse, nil)
	if err != nil {
		if strings.Contains(err.Error(), "Invalid value in 'filesetName'") { // This means fileset is not present, create it
			klog.V(6).Infof("[%s] Fileset with name [%s] doesn't exists.", utils.GetLoggerId(ctx), filesetName)
			return Fileset_v2{}, nil
		}
		klog.Errorf("[%s] Error in list fileset request: %v", utils.GetLoggerId(ctx), err)
		return Fileset_v2{}, err
	}

	if len(getFilesetResponse.Filesets) == 0 {
		klog.Errorf("[%s] No fileset returned for %s", utils.GetLoggerId(ctx), filesetName)
		return Fileset_v2{}, fmt.Errorf("no fileset returned for %s", filesetName)
	}

	return getFilesetResponse.Filesets[0], nil
}

func (s *SpectrumRestV2) CheckFilesetWithAFMTarget(ctx context.Context, filesystemName string, afmTarget string) (string, error) {
	loggerID := utils.GetLoggerId(ctx)
	klog.V(4).Infof("[%s] rest_v2 CheckFilesetWithAFMTarget. filesystem: %s, afmTarget: %s", loggerID, filesystemName, afmTarget)

	url := fmt.Sprintf("scalemgmt/v2/filesystems/%s/filesets?fields=afm&filter=config.isInodeSpaceOwner=true", filesystemName)
	klog.V(6).Infof("[%s] getFilesetURL [%v] ", loggerID, url)
	getFilesetResponse := GetFilesetResponse_v2{}

	err := s.doHTTP(ctx, url, "GET", &getFilesetResponse, nil)
	if err != nil {
		klog.Errorf("[%s] Error in list fileset request with the field AFM: %v", loggerID, err)
		return "", err
	}

	emptyAFM := AFM{}
	// TODO: Optimize this when GUI has a filter for AFM
	// Check if cache fileset with the same bucket exists in the first response.
	for _, fileset := range getFilesetResponse.Filesets {
		if fileset.AFM != emptyAFM {
			if fileset.AFM.AFMTarget == afmTarget {
				return fileset.FilesetName, nil
			}
		}
	}

	emptyPages := Pages{}
	for getFilesetResponse.Paging != emptyPages {
		getFilesetURL := strings.TrimPrefix(getFilesetResponse.Paging.Next, "/")
		getFilesetResponse = GetFilesetResponse_v2{}
		klog.V(6).Infof("[%s] getFilesetURL with AFM fields [%v] ", loggerID, getFilesetURL)
		err := s.doHTTP(ctx, getFilesetURL, "GET", &getFilesetResponse, nil)
		if err != nil {
			klog.Errorf("[%s] Error in list fileset request with the field AFM: %v", loggerID, err)
			return "", err
		}

		// Check if cache fileset with the same bucket exists one this page.
		for _, fileset := range getFilesetResponse.Filesets {
			if fileset.AFM != emptyAFM {
				if fileset.AFM.AFMTarget == afmTarget {
					return fileset.FilesetName, nil
				}
			}
		}
	}

	return "", nil
}

func (s *SpectrumRestV2) ListCSIIndependentFilesets(ctx context.Context, filesystemName string) ([]Fileset_v2, error) {
	loggerID := utils.GetLoggerId(ctx)
	klog.V(4).Infof("[%s] rest_v2 ListCSIIndependentFilesets. filesystem: %s", loggerID, filesystemName)

	encodedFilesetComment := strings.ReplaceAll(FilesetComment, " ", "%20")
	url := fmt.Sprintf("scalemgmt/v2/filesystems/%s/filesets", filesystemName)
	filter := fmt.Sprintf("filter=config.isInodeSpaceOwner=true,config.comment=%s", encodedFilesetComment)
	getFilesetURL := url + "?" + filter
	klog.V(6).Infof("[%s] getFilesetURL [%v] ", loggerID, getFilesetURL)
	getFilesetResponse := GetFilesetResponse_v2{}

	err := s.doHTTP(ctx, getFilesetURL, "GET", &getFilesetResponse, nil)
	if err != nil {
		klog.Errorf("[%s] Error in list fileset request: %v", loggerID, err)
		return nil, err
	}

	filesets := getFilesetResponse.Filesets

	emptyPages := Pages{}
	for getFilesetResponse.Paging != emptyPages {
		lastID := strconv.Itoa(getFilesetResponse.Paging.LastID)

		getFilesetURL := url + "?lastId=" + lastID + "&" + filter
		getFilesetResponse = GetFilesetResponse_v2{}
		klog.V(6).Infof("[%s] getFilesetURL with lastId [%v] ", loggerID, getFilesetURL)
		err := s.doHTTP(ctx, getFilesetURL, "GET", &getFilesetResponse, nil)
		if err != nil {
			klog.Errorf("[%s] Error in list fileset request with lastId: %v", loggerID, err)
			return nil, err
		}
		filesets = append(filesets, getFilesetResponse.Filesets...)
	}

	return filesets, nil
}

func (s *SpectrumRestV2) GetFilesetsInodeSpace(ctx context.Context, filesystemName string, inodeSpace int) ([]Fileset_v2, error) {
	klog.V(4).Infof("[%s] rest_v2 ListAllFilesets. filesystem: %s", utils.GetLoggerId(ctx), filesystemName)

	getFilesetsURL := fmt.Sprintf("scalemgmt/v2/filesystems/%s/filesets?filter=config.inodeSpace=%d", filesystemName, inodeSpace)
	getFilesetsResponse := GetFilesetResponse_v2{}

	err := s.doHTTP(ctx, getFilesetsURL, "GET", &getFilesetsResponse, nil)
	if err != nil {
		klog.Errorf("[%s] Error in list filesets request: %v", utils.GetLoggerId(ctx), err)
		return nil, err
	}

	return getFilesetsResponse.Filesets, nil
}

func (s *SpectrumRestV2) IsFilesetLinked(ctx context.Context, filesystemName string, filesetName string) (bool, error) {
	loggerId := GetLoggerId(ctx)
	klog.V(4).Infof("[%s] rest_v2 IsFilesetLinked. filesystem: %s, fileset: %s", loggerId, filesystemName, filesetName)

	fileset, err := s.ListFileset(ctx, filesystemName, filesetName)
	if err != nil {
		return false, err
	}

	if (fileset.Config.Path == "") ||
		(fileset.Config.Path == "--") {
		return false, nil
	}
	return true, nil
}

func (s *SpectrumRestV2) FilesetRefreshTask(ctx context.Context) error {
	klog.V(4).Infof("[%s] rest_v2 FilesetRefreshTask", utils.GetLoggerId(ctx))

	filesetRefreshURL := "scalemgmt/v2/refreshTask/enqueue?taskId=FILESETS&maxDelay=0"
	filesetRefreshResponse := GenericResponse{}

	err := s.doHTTP(ctx, filesetRefreshURL, "POST", &filesetRefreshResponse, nil)
	if err != nil {
		klog.Errorf("[%s] Error in fileset refresh task: %v", utils.GetLoggerId(ctx), err)
		return err
	}

	return nil
}

func (s *SpectrumRestV2) MakeDirectory(ctx context.Context, filesystemName string, relativePath string, uid string, gid string) error {
	klog.V(4).Infof("[%s] rest_v2 MakeDirectory. filesystem: %s, path: %s, uid: %s, gid: %s", utils.GetLoggerId(ctx), filesystemName, relativePath, uid, gid)

	dirreq := CreateMakeDirRequest{}

	if uid != "" {
		_, err := strconv.Atoi(uid)
		if err != nil {
			dirreq.USER = uid
		} else {
			dirreq.UID = uid
		}
	} else {
		dirreq.UID = "0"
	}

	if gid != "" {
		_, err := strconv.Atoi(gid)
		if err != nil {
			dirreq.GROUP = gid
		} else {
			dirreq.GID = gid
		}
	} else {
		dirreq.GID = "0"
	}

	formattedPath := strings.ReplaceAll(relativePath, "/", "%2F")
	makeDirURL := fmt.Sprintf("scalemgmt/v2/filesystems/%s/directory/%s", filesystemName, formattedPath)

	makeDirResponse := GenericResponse{}

	err := s.doHTTP(ctx, makeDirURL, "POST", &makeDirResponse, dirreq)

	if err != nil {
		klog.Errorf("[%s] Error in make directory request: %v", utils.GetLoggerId(ctx), err)
		return err
	}

	err = s.isRequestAccepted(ctx, makeDirResponse, makeDirURL)
	if err != nil {
		klog.Errorf("Request not accepted for processing: %v", err)
		return err
	}

	err = s.WaitForJobCompletion(ctx, makeDirResponse.Status.Code, makeDirResponse.Jobs[0].JobID)
	if err != nil {
		if strings.Contains(err.Error(), "EFSSG0762C") { // job failed as dir already exists
			klog.V(6).Infof("[%s] Directory exists. %v", utils.GetLoggerId(ctx), err)
			return nil
		}

		klog.Errorf("[%s] Unable to make directory %s: %v.", utils.GetLoggerId(ctx), relativePath, err)
		return err
	}

	return nil
}

func (s *SpectrumRestV2) MakeDirectoryV2(ctx context.Context, filesystemName string, relativePath string, uid string, gid string, permissions string) error {
	klog.V(4).Infof("[%s] rest_v2 MakeDirectoryV2. filesystem: %s, path: %s, uid: %s, gid: %s, permissions: %s", utils.GetLoggerId(ctx), filesystemName, relativePath, uid, gid, permissions)

	dirreq := CreateMakeDirRequest{}

	if uid != "" {
		_, err := strconv.Atoi(uid)
		if err != nil {
			dirreq.USER = uid
		} else {
			dirreq.UID = uid
		}
	} else {
		dirreq.UID = "0"
	}

	if gid != "" {
		_, err := strconv.Atoi(gid)
		if err != nil {
			dirreq.GROUP = gid
		} else {
			dirreq.GID = gid
		}
	} else {
		dirreq.GID = "0"
	}

	dirreq.PERMISSIONS = permissions

	formattedPath := strings.ReplaceAll(relativePath, "/", "%2F")
	makeDirURL := fmt.Sprintf("scalemgmt/v2/filesystems/%s/directory/%s", filesystemName, formattedPath)

	makeDirResponse := GenericResponse{}

	err := s.doHTTP(ctx, makeDirURL, "POST", &makeDirResponse, dirreq)

	if err != nil {
		klog.Errorf("[%s] Error in make directory request: %v", utils.GetLoggerId(ctx), err)
		return err
	}

	err = s.isRequestAccepted(ctx, makeDirResponse, makeDirURL)
	if err != nil {
		klog.Errorf("[%s] Request not accepted for processing: %v", utils.GetLoggerId(ctx), err)
		return err
	}

	err = s.WaitForJobCompletion(ctx, makeDirResponse.Status.Code, makeDirResponse.Jobs[0].JobID)
	if err != nil {
		if strings.Contains(err.Error(), "EFSSG0762C") { // job failed as dir already exists
			klog.V(6).Infof("[%s] Directory exists. %v", utils.GetLoggerId(ctx), err)
			return nil
		}

		klog.Errorf("[%s] Unable to make directory %s: %v.", utils.GetLoggerId(ctx), relativePath, err)
		return err
	}

	return nil
}

func (s *SpectrumRestV2) SetFilesetQuota(ctx context.Context, filesystemName string, filesetName string, hardLimit string, softLimit string) error {
	loggerId := GetLoggerId(ctx)
	klog.V(4).Infof("[%s] rest_v2 SetFilesetQuota. filesystem: %s, fileset: %s, hardLimit: %s, softLimit: %s", loggerId, filesystemName, filesetName, hardLimit, softLimit)

	setQuotaURL := fmt.Sprintf("scalemgmt/v2/filesystems/%s/quotas", filesystemName)
	quotaRequest := SetQuotaRequest_v2{}

	quotaRequest.BlockHardLimit = hardLimit
	quotaRequest.BlockSoftLimit = softLimit
	quotaRequest.OperationType = "setQuota"
	quotaRequest.QuotaType = "fileset"
	quotaRequest.ObjectName = filesetName

	setQuotaResponse := GenericResponse{}

	err := s.doHTTP(ctx, setQuotaURL, "POST", &setQuotaResponse, quotaRequest)
	if err != nil {
		klog.Errorf("[%s] Error in set fileset quota request: %v", loggerId, err)
		return err
	}

	err = s.isRequestAccepted(ctx, setQuotaResponse, setQuotaURL)
	if err != nil {
		klog.Errorf("[%s] Request not accepted for processing: %v", loggerId, err)
		return err
	}

	err = s.WaitForJobCompletion(ctx, setQuotaResponse.Status.Code, setQuotaResponse.Jobs[0].JobID)
	if err != nil {
		klog.Errorf("[%s] Unable to set quota for fileset %s: %v", loggerId, filesetName, err)
		return err
	}
	return nil
}

func (s *SpectrumRestV2) CheckIfFSQuotaEnabled(ctx context.Context, filesystemName string) error {
	klog.V(4).Infof("[%s] rest_v2 CheckIfFSQuotaEnabled. filesystem: %s", utils.GetLoggerId(ctx), filesystemName)

	checkQuotaURL := fmt.Sprintf("scalemgmt/v2/filesystems/%s/quotas", filesystemName)
	QuotaResponse := GetQuotaResponse_v2{}

	err := s.doHTTP(ctx, checkQuotaURL, "GET", &QuotaResponse, nil)
	if err != nil {
		klog.Errorf("[%s] Error in check quota: %v", utils.GetLoggerId(ctx), err)
		return err
	}
	return nil
}

func (s *SpectrumRestV2) IsValidNodeclass(ctx context.Context, nodeclass string) (bool, error) {
	klog.V(4).Infof("[%s] rest_v2 IsValidNodeclass. nodeclass: %s", utils.GetLoggerId(ctx), nodeclass)

	checkNodeclassURL := fmt.Sprintf("scalemgmt/v2/nodeclasses/%s", nodeclass)
	nodeclassResponse := GenericResponse{}

	err := s.doHTTP(ctx, checkNodeclassURL, "GET", &nodeclassResponse, nil)
	if err != nil {
		if strings.Contains(nodeclassResponse.Status.Message, "Invalid value in nodeclassName") {
			// nodeclass is not present
			return false, nil
		}
		return false, fmt.Errorf("unable to get nodeclass details")
	}
	return true, nil
}

func (s *SpectrumRestV2) IsSnapshotSupported(ctx context.Context) (bool, error) {
	klog.V(4).Infof("[%s] rest_v2 IsSnapshotSupported", utils.GetLoggerId(ctx))

	getVersionURL := "scalemgmt/v2/info"
	getVersionResponse := GetInfoResponse_v2{}

	err := s.doHTTP(ctx, getVersionURL, "GET", &getVersionResponse, nil)
	if err != nil {
		klog.Errorf("[%s] Unable to get cluster information: [%v]", utils.GetLoggerId(ctx), err)
		return false, err
	}

	if len(getVersionResponse.Info.Paths.SnapCopyOp) == 0 {
		return false, nil
	}

	return true, nil
}

func (s *SpectrumRestV2) GetFilesetQuotaDetails(ctx context.Context, filesystemName string, filesetName string) (Quota_v2, error) {
	klog.V(4).Infof("[%s] rest_v2 GetFilesetQuotaDetails. filesystem: %s, fileset: %s", utils.GetLoggerId(ctx), filesystemName, filesetName)

	listQuotaURL := fmt.Sprintf("scalemgmt/v2/filesystems/%s/quotas?filter=objectName=%s", filesystemName, filesetName)
	listQuotaResponse := GetQuotaResponse_v2{}

	err := s.doHTTP(ctx, listQuotaURL, "GET", &listQuotaResponse, nil)
	if err != nil {
		klog.Errorf("[%s] Unable to fetch quota information for fileset %s:%s: [%v]", utils.GetLoggerId(ctx), filesystemName, filesetName, err)
		return Quota_v2{}, err
	}

	if len(listQuotaResponse.Quotas) == 0 {
		klog.Errorf("[%s] No quota information found for fileset %s:%s ", utils.GetLoggerId(ctx), filesystemName, filesetName)
		return Quota_v2{}, nil
	}

	return listQuotaResponse.Quotas[0], nil
}

func (s *SpectrumRestV2) ListFilesetQuota(ctx context.Context, filesystemName string, filesetName string) (string, error) {
	loggerId := GetLoggerId(ctx)
	klog.V(4).Infof("[%s] rest_v2 ListFilesetQuota. filesystem: %s, fileset: %s", loggerId, filesystemName, filesetName)

	listQuotaResponse, err := s.GetFilesetQuotaDetails(ctx, filesystemName, filesetName)

	if err != nil {
		return "", err
	}

	if listQuotaResponse.BlockLimit > 0 {
		return fmt.Sprintf("%dK", listQuotaResponse.BlockLimit), nil
	} else {
		klog.Errorf("[%s] No quota information found for fileset %s", loggerId, filesetName)
		return "", nil
	}
}

func (s *SpectrumRestV2) doHTTP(ctx context.Context, urlSuffix string, method string, responseObject interface{}, param interface{}) error {
	var paramToLog SetBucketKeysRequest
	if urlSuffix == utils.BucketKeysURL && method == "PUT" && param != nil {
		paramToLog = param.(SetBucketKeysRequest)
		paramToLog.AccessKey = ""
		paramToLog.SecretKey = ""
	}

	klog.V(4).Infof("[%s] rest_v2 doHTTP: urlSuffix: %s, method: %s, param: %v", utils.GetLoggerId(ctx), urlSuffix, method, paramToLog)
	endpoint := s.Endpoint[s.EndPointIndex]
	klog.V(4).Infof("[%s] rest_v2 doHTTP: endpoint: %s", utils.GetLoggerId(ctx), endpoint)
	var user, password string
	if s.RequestCalledBy == "operator" {
		klog.V(0).Infof("[%s] rest_v2 doHTTP: requested by operator", utils.GetLoggerId(ctx))
		user = s.ClusterConfig.MgmtUsername
		password = s.ClusterConfig.MgmtPassword
	} else {
		scaleConfigNew := settings.LoadScaleConfigSettings(ctx)
		for i := range scaleConfigNew.Clusters {
			if s.ClusterConfig.ID == scaleConfigNew.Clusters[i].ID {
				user = scaleConfigNew.Clusters[i].MgmtUsername
				password = scaleConfigNew.Clusters[i].MgmtPassword
			}
		}
	}

	klog.V(4).Infof("[%s] rest_v2 doHTTP: setting user [%s] and password", utils.GetLoggerId(ctx), user)
	response, err := utils.HttpExecuteUserAuth(ctx, s.HTTPclient, method, endpoint+urlSuffix, user, password, param)

	activeEndpointFound := false
	if err != nil {
		if strings.Contains(err.Error(), errConnectionRefused) || strings.Contains(err.Error(), errNoSuchHost) || strings.Contains(err.Error(), errContextDeadlineExceeded) {
			klog.Errorf("[%s] rest_v2 doHTTP: Error in connecting to GUI endpoint %s: %v, checking next endpoint", utils.GetLoggerId(ctx), endpoint, err)
			// Out of n endpoints, one has failed already, so loop over the
			// remaining n-1 endpoints till we get an active GUI endpoint.
			n := len(s.Endpoint)
			for i := 0; i < n-1; i++ {
				endpoint = s.getNextEndpoint(ctx)
				response, err = utils.HttpExecuteUserAuth(ctx, s.HTTPclient, method, endpoint+urlSuffix, user, password, param)
				if err == nil {
					activeEndpointFound = true
					break
				} else {
					if strings.Contains(err.Error(), errConnectionRefused) || strings.Contains(err.Error(), errNoSuchHost) || strings.Contains(err.Error(), errContextDeadlineExceeded) {
						klog.Errorf("[%s] rest_v2 doHTTP: Error in connecting to GUI endpoint %s: %v, checking next endpoint", utils.GetLoggerId(ctx), endpoint, err)
					} else {
						klog.Errorf("[%s] rest_v2 doHTTP: Error in connecting to GUI endpoint %s: %v", utils.GetLoggerId(ctx), endpoint, err)
					}
				}
			}
		} else {
			klog.Errorf("[%s] rest_v2 doHTTP: Error in connecting to GUI endpoint %s: %v", utils.GetLoggerId(ctx), endpoint, err)
			return status.Error(codes.Internal, fmt.Sprintf("Error in Connecting to GUI endpoint: %s request %v%v, user: %v, param: %v, response: %v", method, endpoint, urlSuffix, user, paramToLog, response))
		}
	} else {
		activeEndpointFound = true
	}
	if !activeEndpointFound {
		klog.Errorf("[%s] rest_v2 doHTTP: Could not find any active GUI endpoint: %v", utils.GetLoggerId(ctx), err)
		return status.Error(codes.Internal, fmt.Sprintf("Could not find any active GUI endpoint: %s request %v%v, user: %v, param: %v, response: %v", method, endpoint, urlSuffix, user, paramToLog, response))
	}
	defer response.Body.Close()

	if response.StatusCode == http.StatusUnauthorized {
		return status.Error(codes.Unauthenticated, fmt.Sprintf("%v: Unauthorized %s request: %v%v, user: %v, param: %v, response: %v", http.StatusUnauthorized, method, endpoint, urlSuffix, user, paramToLog, response))
	} else if response.StatusCode == http.StatusForbidden {
		return status.Error(codes.Internal, fmt.Sprintf("%v: Forbidden %s request %v%v, user: %v, param: %v, response: %v", http.StatusForbidden, method, endpoint, urlSuffix, user, paramToLog, response))
	}

	err = utils.UnmarshalResponse(ctx, response, responseObject)
	if err != nil {
		return status.Error(codes.Internal, fmt.Sprintf("Response unmarshal failed: %s request %v%v, user: %v, param: %v, response: %v, error %v", method, endpoint, urlSuffix, user, paramToLog, response, err))
	}

	if !s.isStatusOK(response.StatusCode) {
		return status.Error(codes.Internal, fmt.Sprintf("remote call failed with response %v: %s request %v%v, user: %v, param: %v, response: %v", responseObject, method, endpoint, urlSuffix, user, paramToLog, response))
	}

	return nil
}

func (s *SpectrumRestV2) MountFilesystem(ctx context.Context, filesystemName string, nodeName string) error { //nolint:dupl
	klog.V(4).Infof("[%s] rest_v2 MountFilesystem. filesystem: %s, node: %s", utils.GetLoggerId(ctx), filesystemName, nodeName)

	mountreq := MountFilesystemRequest{}
	mountreq.Nodes = append(mountreq.Nodes, nodeName)

	mountFilesystemURL := fmt.Sprintf("scalemgmt/v2/filesystems/%s/mount", filesystemName)
	mountFilesystemResponse := GenericResponse{}

	err := s.doHTTP(ctx, mountFilesystemURL, "PUT", &mountFilesystemResponse, mountreq)
	if err != nil {
		klog.Errorf("[%s] Error in mount filesystem request: %v", utils.GetLoggerId(ctx), err)
		return err
	}

	err = s.isRequestAccepted(ctx, mountFilesystemResponse, mountFilesystemURL)
	if err != nil {
		klog.Errorf("[%s] Request not accepted for processing: %v", utils.GetLoggerId(ctx), err)
		return err
	}

	err = s.WaitForJobCompletion(ctx, mountFilesystemResponse.Status.Code, mountFilesystemResponse.Jobs[0].JobID)
	if err != nil {
		klog.Errorf("[%s] Unable to Mount filesystem %s on node %s: %v", utils.GetLoggerId(ctx), filesystemName, nodeName, err)
		return err
	}
	return nil
}

func (s *SpectrumRestV2) UnmountFilesystem(ctx context.Context, filesystemName string, nodeName string) error { //nolint:dupl
	klog.V(4).Infof("[%s] rest_v2 UnmountFilesystem. filesystem: %s, node: %s", utils.GetLoggerId(ctx), filesystemName, nodeName)

	unmountreq := UnmountFilesystemRequest{}
	unmountreq.Nodes = append(unmountreq.Nodes, nodeName)

	unmountFilesystemURL := fmt.Sprintf("scalemgmt/v2/filesystems/%s/unmount", filesystemName)
	unmountFilesystemResponse := GenericResponse{}

	err := s.doHTTP(ctx, unmountFilesystemURL, "PUT", &unmountFilesystemResponse, unmountreq)
	if err != nil {
		klog.Errorf("[%s] Error in unmount filesystem request: %v", utils.GetLoggerId(ctx), err)
		return err
	}

	err = s.isRequestAccepted(ctx, unmountFilesystemResponse, unmountFilesystemURL)
	if err != nil {
		klog.Errorf("[%s] Request not accepted for processing: %v", utils.GetLoggerId(ctx), err)
		return err
	}

	err = s.WaitForJobCompletion(ctx, unmountFilesystemResponse.Status.Code, unmountFilesystemResponse.Jobs[0].JobID)
	if err != nil {
		klog.Errorf("Unable to unmount filesystem %s on node %s: %v", filesystemName, nodeName, err)
		return err
	}

	return nil
}

func (s *SpectrumRestV2) GetFilesystemName(ctx context.Context, filesystemUUID string) (string, error) { //nolint:dupl
	loggerId := GetLoggerId(ctx)
	klog.V(4).Infof("[%s] rest_v2 GetFilesystemName. UUID: %s", loggerId, filesystemUUID)

	getFilesystemNameURL := fmt.Sprintf("scalemgmt/v2/filesystems?filter=uuid=%s", filesystemUUID)
	getFilesystemNameURLResponse := GetFilesystemResponse_v2{}

	err := s.doHTTP(ctx, getFilesystemNameURL, "GET", &getFilesystemNameURLResponse, nil)
	if err != nil {
		klog.Errorf("[%s] Unable to get filesystem name for uuid %s: %v", loggerId, filesystemUUID, err)
		return "", err
	}

	if len(getFilesystemNameURLResponse.FileSystems) == 0 {
		klog.Errorf("[%s] Unable to fetch filesystem name details for %s", loggerId, filesystemUUID)
		return "", fmt.Errorf("unable to fetch filesystem name details for %s", filesystemUUID)
	}
	return getFilesystemNameURLResponse.FileSystems[0].Name, nil
}

func (s *SpectrumRestV2) GetFilesystemDetails(ctx context.Context, filesystemName string) (FileSystem_v2, error) { //nolint:dupl
	loggerId := GetLoggerId(ctx)
	klog.V(4).Infof("[%s] rest_v2 GetFilesystemDetails. Name: %s", loggerId, filesystemName)

	getFilesystemDetailsURL := fmt.Sprintf("scalemgmt/v2/filesystems/%s", filesystemName)
	getFilesystemDetailsURLResponse := GetFilesystemResponse_v2{}

	err := s.doHTTP(ctx, getFilesystemDetailsURL, "GET", &getFilesystemDetailsURLResponse, nil)
	if err != nil {
		klog.Errorf("[%s] Unable to get filesystem details for filesystem %s: %v", loggerId, filesystemName, err)
		return FileSystem_v2{}, err
	}

	if len(getFilesystemDetailsURLResponse.FileSystems) == 0 {
		klog.Errorf("[%s] Unable to fetch filesystem details for %s", loggerId, filesystemName)
		return FileSystem_v2{}, fmt.Errorf("unable to fetch filesystem details for %s", filesystemName)
	}

	return getFilesystemDetailsURLResponse.FileSystems[0], nil
}

func (s *SpectrumRestV2) GetFsUid(ctx context.Context, filesystemName string) (string, error) {
	klog.V(4).Infof("rest_v2 GetFsUid. filesystem: %s", filesystemName)

	getFilesystemURL := fmt.Sprintf("%s%s", "scalemgmt/v2/filesystems/", filesystemName)
	getFilesystemResponse := GetFilesystemResponse_v2{}

	err := s.doHTTP(ctx, getFilesystemURL, "GET", &getFilesystemResponse, nil)
	if err != nil {
		return "", fmt.Errorf("unable to get filesystem details for %s", filesystemName)
	}

	fmt.Println(getFilesystemResponse)
	if len(getFilesystemResponse.FileSystems) > 0 {
		return getFilesystemResponse.FileSystems[0].UUID, nil
	} else {
		return "", fmt.Errorf("unable to fetch mount details for %s", filesystemName)
	}
}

func (s *SpectrumRestV2) DeleteSymLnk(ctx context.Context, filesystemName string, lnkName string) error {
	loggerId := GetLoggerId(ctx)
	klog.V(4).Infof("[%s] rest_v2 DeleteSymLnk. filesystem: %s, link: %s", loggerId, filesystemName, lnkName)

	lnkName = strings.ReplaceAll(lnkName, "/", "%2F")
	deleteLnkURL := fmt.Sprintf("scalemgmt/v2/filesystems/%s/symlink/%s", filesystemName, lnkName)
	deleteLnkResponse := GenericResponse{}

	err := s.doHTTP(ctx, deleteLnkURL, "DELETE", &deleteLnkResponse, nil)
	if err != nil {
		return fmt.Errorf("unable to delete Symlink %v", lnkName)
	}

	err = s.isRequestAccepted(ctx, deleteLnkResponse, deleteLnkURL)
	if err != nil {
		return err
	}

	err = s.WaitForJobCompletion(ctx, deleteLnkResponse.Status.Code, deleteLnkResponse.Jobs[0].JobID)
	if err != nil {
		if strings.Contains(err.Error(), "EFSSG2006C") {
			klog.V(4).Infof("[%s] Since slink %v was already deleted, so returning success", loggerId, lnkName)
			return nil
		}
		return fmt.Errorf("unable to delete symLnk %v:%v", lnkName, err)
	}

	return nil
}

func (s *SpectrumRestV2) DeleteDirectory(ctx context.Context, filesystemName string, dirName string, safe bool) error {
	loggerId := GetLoggerId(ctx)
	klog.V(4).Infof("[%s] rest_v2 DeleteDirectory. filesystem: %s, dir: %s, safe: %v", loggerId, filesystemName, dirName, safe)

	NdirName := strings.ReplaceAll(dirName, "/", "%2F")
	deleteDirURL := ""
	if safe {
		deleteDirURL = fmt.Sprintf("scalemgmt/v2/filesystems/%s/directory/%s?safe=True", filesystemName, NdirName)
	} else {
		deleteDirURL = fmt.Sprintf("scalemgmt/v2/filesystems/%s/directory/%s", filesystemName, NdirName)
	}
	deleteDirResponse := GenericResponse{}

	err := s.doHTTP(ctx, deleteDirURL, "DELETE", &deleteDirResponse, nil)
	if err != nil {
		return fmt.Errorf("unable to delete dir %v", dirName)
	}

	err = s.isRequestAccepted(ctx, deleteDirResponse, deleteDirURL)
	if err != nil {
		return err
	}

	err = s.WaitForJobCompletion(ctx, deleteDirResponse.Status.Code, deleteDirResponse.Jobs[0].JobID)
	if err != nil {
		if strings.Contains(err.Error(), "EFSSG0264C") {
			klog.V(4).Infof("[%s] Since dirName %v was already deleted, so returning success", loggerId, dirName)
			return nil
		}
		return fmt.Errorf("unable to delete dir %v:%v", dirName, err)
	}

	return nil
}

func (s *SpectrumRestV2) StatDirectory(ctx context.Context, filesystemName string, dirName string) (string, error) {
	klog.V(4).Infof("[%s] rest_v2 StatDirectory. filesystem: %s, dir: %s", utils.GetLoggerId(ctx), filesystemName, dirName)

	fmtDirName := strings.ReplaceAll(dirName, "/", "%2F")
	statDirURL := fmt.Sprintf("scalemgmt/v2/filesystems/%s/directory/%s", filesystemName, fmtDirName)
	statDirResponse := GenericResponse{}

	err := s.doHTTP(ctx, statDirURL, "GET", &statDirResponse, nil)
	if err != nil {
		return "", fmt.Errorf("unable to stat dir %v", dirName)
	}

	err = s.isRequestAccepted(ctx, statDirResponse, statDirURL)
	if err != nil {
		return "", err
	}

	jobResp, err := s.WaitForJobCompletionWithResp(ctx, statDirResponse.Status.Code, statDirResponse.Jobs[0].JobID)
	if err != nil {
		return "", fmt.Errorf("unable to stat dir %v:%v", dirName, err)
	}

	statInfo := jobResp.Jobs[0].Result.Stdout[0]

	return statInfo, nil
}

func (s *SpectrumRestV2) GetFileSetUid(ctx context.Context, filesystemName string, filesetName string) (string, error) {
	klog.V(4).Infof("[%s] rest_v2 GetFileSetUid. filesystem: %s, fileset: %s", utils.GetLoggerId(ctx), filesystemName, filesetName)

	filesetResponse, err := s.GetFileSetResponseFromName(ctx, filesystemName, filesetName)
	if err != nil {
		return "", fmt.Errorf("fileset response not found for fileset %v:%v", filesystemName, filesetName)
	}

	return fmt.Sprintf("%d", filesetResponse.Config.Id), nil
}

func (s *SpectrumRestV2) GetFileSetResponseFromName(ctx context.Context, filesystemName string, filesetName string) (Fileset_v2, error) {
	klog.V(4).Infof("[%s] rest_v2 GetFileSetResponseFromName. filesystem: %s, fileset: %s", utils.GetLoggerId(ctx), filesystemName, filesetName)

	getFilesetURL := fmt.Sprintf("scalemgmt/v2/filesystems/%s/filesets/%s", filesystemName, filesetName)
	getFilesetResponse := GetFilesetResponse_v2{}

	err := s.doHTTP(ctx, getFilesetURL, "GET", &getFilesetResponse, nil)
	if err != nil {
		return Fileset_v2{}, fmt.Errorf("unable to list fileset %v", filesetName)
	}

	if len(getFilesetResponse.Filesets) == 0 {
		return Fileset_v2{}, fmt.Errorf("unable to list fileset %v", filesetName)
	}

	return getFilesetResponse.Filesets[0], nil
}

// CheckIfFilesetExist Checking if fileset exist in filesystem
func (s *SpectrumRestV2) CheckIfFilesetExist(ctx context.Context, filesystemName string, filesetName string) (bool, error) {
	loggerId := GetLoggerId(ctx)
	klog.V(4).Infof("[%s] rest_v2 CheckIfFilesetExist. filesystem: %s, fileset: %s", loggerId, filesystemName, filesetName)

	checkFilesetURL := fmt.Sprintf("scalemgmt/v2/filesystems/%s/filesets/%s", filesystemName, filesetName)
	getFilesetResponse := GetFilesetResponse_v2{}

	err := s.doHTTP(ctx, checkFilesetURL, "GET", &getFilesetResponse, nil)
	if err != nil {
		if strings.Contains(getFilesetResponse.Status.Message, "Invalid value in 'filesetName'") {
			// snapshot is not present
			return false, nil
		}
		return false, fmt.Errorf("unable to get fileset details for filesystem: %v, fileset: %v", filesystemName, filesetName)
	}
	return true, nil
}

func (s *SpectrumRestV2) GetFileSetNameFromId(ctx context.Context, filesystemName string, Id string) (string, error) {
	loggerId := GetLoggerId(ctx)
	klog.V(4).Infof("[%s] rest_v2 GetFileSetNameFromId. filesystem: %s, fileset id: %s", loggerId, filesystemName, Id)

	filesetResponse, err := s.GetFileSetResponseFromId(ctx, filesystemName, Id)
	if err != nil {
		return "", fmt.Errorf("fileset response not found for fileset Id %v:%v", filesystemName, Id)
	}
	return filesetResponse.FilesetName, nil
}

func (s *SpectrumRestV2) GetFileSetResponseFromId(ctx context.Context, filesystemName string, Id string) (Fileset_v2, error) {
	loggerId := GetLoggerId(ctx)
	klog.V(4).Infof("[%s] rest_v2 GetFileSetResponseFromId. filesystem: %s, fileset id: %s", loggerId, filesystemName, Id)

	getFilesetURL := fmt.Sprintf("scalemgmt/v2/filesystems/%s/filesets?filter=config.id=%s", filesystemName, Id)
	getFilesetResponse := GetFilesetResponse_v2{}

	err := s.doHTTP(ctx, getFilesetURL, "GET", &getFilesetResponse, nil)
	if err != nil {
		return Fileset_v2{}, fmt.Errorf("unable to get name for fileset Id %v:%v", filesystemName, Id)
	}

	if len(getFilesetResponse.Filesets) == 0 {
		return Fileset_v2{}, fmt.Errorf("no filesets found for Id %v:%v", filesystemName, Id)
	}

	return getFilesetResponse.Filesets[0], nil
}

//nolint:dupl
func (s *SpectrumRestV2) GetSnapshotCreateTimestamp(ctx context.Context, filesystemName string, filesetName string, snapName string) (string, error) {
	klog.V(4).Infof("[%s] rest_v2 GetSnapshotCreateTimestamp. filesystem: %s, fileset: %s, snapshot: %s ", utils.GetLoggerId(ctx), filesystemName, filesetName, snapName)

	getSnapshotURL := fmt.Sprintf("scalemgmt/v2/filesystems/%s/filesets/%s/snapshots/%s", filesystemName, filesetName, snapName)
	getSnapshotResponse := GetSnapshotResponse_v2{}

	err := s.doHTTP(ctx, getSnapshotURL, "GET", &getSnapshotResponse, nil)
	if err != nil {
		return "", fmt.Errorf("unable to list snapshot %v", snapName)
	}

	if len(getSnapshotResponse.Snapshots) == 0 {
		return "", fmt.Errorf("unable to list snapshot %v", snapName)
	}

	return fmt.Sprintf(getSnapshotResponse.Snapshots[0].Created), nil
}

//nolint:dupl
func (s *SpectrumRestV2) GetSnapshotUid(ctx context.Context, filesystemName string, filesetName string, snapName string) (string, error) {
	klog.V(4).Infof("[%s] rest_v2 GetSnapshotUid. filesystem: %s, fileset: %s, snapshot: %s ", utils.GetLoggerId(ctx), filesystemName, filesetName, snapName)

	getSnapshotURL := fmt.Sprintf("scalemgmt/v2/filesystems/%s/filesets/%s/snapshots/%s", filesystemName, filesetName, snapName)
	getSnapshotResponse := GetSnapshotResponse_v2{}

	err := s.doHTTP(ctx, getSnapshotURL, "GET", &getSnapshotResponse, nil)
	if err != nil {
		return "", fmt.Errorf("unable to list snapshot %v", snapName)
	}

	if len(getSnapshotResponse.Snapshots) == 0 {
		return "", fmt.Errorf("unable to list snapshot %v", snapName)
	}

	return fmt.Sprintf("%d", getSnapshotResponse.Snapshots[0].SnapID), nil
}

// CheckIfSnapshotExist Checking if snapshot exist in fileset
func (s *SpectrumRestV2) CheckIfSnapshotExist(ctx context.Context, filesystemName string, filesetName string, snapshotName string) (bool, error) {
	loggerId := GetLoggerId(ctx)
	klog.V(4).Infof("[%s] rest_v2 CheckIfSnapshotExist. filesystem: %s, fileset: %s, snapshot: %s ", loggerId, filesystemName, filesetName, snapshotName)

	getSnapshotURL := fmt.Sprintf("scalemgmt/v2/filesystems/%s/filesets/%s/snapshots/%s", filesystemName, filesetName, snapshotName)
	getSnapshotResponse := GetSnapshotResponse_v2{}

	err := s.doHTTP(ctx, getSnapshotURL, "GET", &getSnapshotResponse, nil)
	if err != nil {
		if strings.Contains(getSnapshotResponse.Status.Message, "Invalid value in 'snapshotName'") && len(getSnapshotResponse.Snapshots) == 0 {
			// snapshot is not present
			return false, nil
		}
		return false, fmt.Errorf("unable to get snapshot details for filesystem: %v, fileset: %v and snapshot: %v", filesystemName, filesetName, snapshotName)
	}
	return true, nil
}

// ListFilesetSnapshots Return list of snapshot under fileset, true if snapshots present
func (s *SpectrumRestV2) ListFilesetSnapshots(ctx context.Context, filesystemName string, filesetName string) ([]Snapshot_v2, error) {
	loggerId := GetLoggerId(ctx)
	klog.V(4).Infof("[%s] rest_v2 ListFilesetSnapshots. filesystem: %s, fileset: %s", loggerId, filesystemName, filesetName)

	listFilesetSnapshotURL := fmt.Sprintf("scalemgmt/v2/filesystems/%s/filesets/%s/snapshots", filesystemName, filesetName)
	listFilesetSnapshotResponse := GetSnapshotResponse_v2{}

	err := s.doHTTP(ctx, listFilesetSnapshotURL, "GET", &listFilesetSnapshotResponse, nil)
	if err != nil {
		return nil, fmt.Errorf("unable to list snapshots for fileset %v. Error [%v]", filesetName, err)
	}

	return listFilesetSnapshotResponse.Snapshots, nil
}

func (s *SpectrumRestV2) CheckIfFileDirPresent(ctx context.Context, filesystemName string, relPath string) (bool, error) {
	klog.V(4).Infof("[%s] rest_v2 CheckIfFileDirPresent. filesystem: %s, path: %s", utils.GetLoggerId(ctx), filesystemName, relPath)

	RelPath := strings.ReplaceAll(relPath, "/", "%2F")
	checkFilDirUrl := fmt.Sprintf("scalemgmt/v2/filesystems/%s/owner/%s", filesystemName, RelPath)
	ownerResp := OwnerResp_v2{}

	err := s.doHTTP(ctx, checkFilDirUrl, "GET", &ownerResp, nil)
	if err != nil {
		if strings.Contains(ownerResp.Status.Message, "File not found") {
			return false, nil
		}
		return false, err
	}
	return true, nil
}

func (s *SpectrumRestV2) CreateSymLink(ctx context.Context, SlnkfilesystemName string, TargetFs string, relativePath string, LnkPath string) error {
	klog.V(4).Infof("[%s] rest_v2 CreateSymLink. SlnkfilesystemName: %s, TargetFs: %s, relativePath: %s, LnkPath: %s", utils.GetLoggerId(ctx), SlnkfilesystemName, TargetFs, relativePath, LnkPath)

	symLnkReq := SymLnkRequest{}
	symLnkReq.FilesystemName = TargetFs
	symLnkReq.RelativePath = relativePath

	LnkPath = strings.ReplaceAll(LnkPath, "/", "%2F")

	symLnkUrl := fmt.Sprintf("scalemgmt/v2/filesystems/%s/symlink/%s", SlnkfilesystemName, LnkPath)

	makeSlnkResp := GenericResponse{}

	err := s.doHTTP(ctx, symLnkUrl, "POST", &makeSlnkResp, symLnkReq)

	if err != nil {
		return err
	}

	err = s.isRequestAccepted(ctx, makeSlnkResp, symLnkUrl)
	if err != nil {
		return err
	}

	err = s.WaitForJobCompletion(ctx, makeSlnkResp.Status.Code, makeSlnkResp.Jobs[0].JobID)
	if err != nil {
		if strings.Contains(err.Error(), "EFSSG0762C") { // job failed as dir already exists
			return nil
		}
	}
	return err
}

func (s *SpectrumRestV2) IsNodeComponentHealthy(ctx context.Context, nodeName string, component string) (bool, error) {
	loggerId := GetLoggerId(ctx)
	klog.V(4).Infof("[%s] rest_v2 GetNodeHealthStates, nodeName: %s, component: %s", loggerId, nodeName, component)

	getNodeHealthStatesURL := fmt.Sprintf("scalemgmt/v2/nodes/%s/health/states?filter=state=HEALTHY,entityType=NODE,component=%s", nodeName, component)
	getNodeHealthStatesResponse := GetNodeHealthStatesResponse_v2{}

	err := s.doHTTP(ctx, getNodeHealthStatesURL, "GET", &getNodeHealthStatesResponse, nil)
	if err != nil {
		return false, fmt.Errorf("unable to get health states for nodename %v", nodeName)
	}

	if len(getNodeHealthStatesResponse.States) == 0 {
		return false, nil
	}

	return true, nil
}

func (s *SpectrumRestV2) SetFilesystemPolicy(ctx context.Context, policy *Policy, filesystemName string) error {
	loggerId := GetLoggerId(ctx)
	klog.V(4).Infof("[%s] rest_v2 setFilesystemPolicy for filesystem %s", loggerId, filesystemName)

	setPolicyURL := fmt.Sprintf("scalemgmt/v2/filesystems/%s/policies", filesystemName)
	setPolicyResponse := GenericResponse{}

	err := s.doHTTP(ctx, setPolicyURL, "PUT", &setPolicyResponse, policy)
	if err != nil {
		klog.Errorf("[%s] unable to send filesystem policy: %v", loggerId, setPolicyResponse.Status.Message)
		return err
	}

	err = s.WaitForJobCompletion(ctx, setPolicyResponse.Status.Code, setPolicyResponse.Jobs[0].JobID)
	if err != nil {
		klog.Errorf("[%s] setting policy rule %s for filesystem %s failed with error %v", loggerId, policy.Policy, filesystemName, err)
		return err
	}

	return nil
}

func (s *SpectrumRestV2) DoesTierExist(ctx context.Context, tierName string, filesystemName string) error {
	loggerId := GetLoggerId(ctx)
	klog.V(4).Infof("[%s] rest_v2 DoesTierExist. name %s, filesystem %s", loggerId, tierName, filesystemName)

	_, err := s.GetTierInfoFromName(ctx, tierName, filesystemName)
	if err != nil {
		if strings.Contains(err.Error(), "Invalid value in 'storagePool'") {
			return fmt.Errorf("invalid tier '%s' specified for filesystem %s", tierName, filesystemName)
		}
		return err
	}

	return nil
}

func (s *SpectrumRestV2) GetTierInfoFromName(ctx context.Context, tierName string, filesystemName string) (*StorageTier, error) {
	klog.V(4).Infof("[%s] rest_v2 GetTierInfoFromName. name %s, filesystem %s", utils.GetLoggerId(ctx), tierName, filesystemName)

	tierUrl := fmt.Sprintf("scalemgmt/v2/filesystems/%s/pools/%s", filesystemName, tierName)
	getTierResponse := &StorageTiers{}

	err := s.doHTTP(ctx, tierUrl, "GET", getTierResponse, nil)
	if err != nil {
		klog.Errorf("Unable to get tier: %s err: %v", tierName, err)
		return nil, err
	}

	if len(getTierResponse.StorageTiers) > 0 {
		return &getTierResponse.StorageTiers[0], nil
	} else {
		return nil, fmt.Errorf("unable to fetch storage tiers for %s", filesystemName)
	}
}

func (s *SpectrumRestV2) CheckIfDefaultPolicyPartitionExists(ctx context.Context, partitionName string, filesystemName string) bool {
	loggerId := GetLoggerId(ctx)
	klog.V(4).Infof("[%s] rest_v2 CheckIfDefaultPolicyPartitionExists. name %s, filesystem %s", loggerId, partitionName, filesystemName)

	partitionURL := fmt.Sprintf("scalemgmt/v2/filesystems/%s/partition/%s", filesystemName, partitionName)
	getPartitionResponse := GenericResponse{}

	// If it does or doesn't exist and we get an error we will default to just setting it again as an override
	err := s.doHTTP(ctx, partitionURL, "GET", &getPartitionResponse, nil)
	return err == nil
}

func (s *SpectrumRestV2) GetFirstDataTier(ctx context.Context, filesystemName string) (string, error) {
	loggerId := GetLoggerId(ctx)
	klog.V(4).Infof("[%s] rest_v2 GetFirstDataTier. filesystem %s", loggerId, filesystemName)

	tiersURL := fmt.Sprintf("scalemgmt/v2/filesystems/%s/pools", filesystemName)
	getTierResponse := &StorageTiers{}

	err := s.doHTTP(ctx, tiersURL, "GET", getTierResponse, nil)
	if err != nil {
		return "", err
	}

	for _, tier := range getTierResponse.StorageTiers {
		if tier.StorageTierName == "system" {
			continue
		}

		tierInfo, err := s.GetTierInfoFromName(ctx, tier.StorageTierName, tier.FilesystemName)
		if err != nil {
			return "", err
		}
		if tierInfo.TotalDataInKB > 0 {
			klog.Infof("[%s] GetFirstDataTier: Setting default tier to %s", loggerId, tierInfo.StorageTierName)
			return tierInfo.StorageTierName, nil
		}
	}

	klog.V(6).Infof("[%s] GetFirstDataTier: Defaulting to system tier", loggerId)
	return "system", nil
}

// getNextEndpoint returns the next endpoint to be used for
// GUI REST calls. This function gets called when current
// endpoint is not active.
func (s *SpectrumRestV2) getNextEndpoint(ctx context.Context) string {
	len := len(s.Endpoint)
	s.EndPointIndex++
	if s.EndPointIndex >= len {
		s.EndPointIndex = s.EndPointIndex % len
	}
	endpoint := s.Endpoint[s.EndPointIndex]
	klog.V(6).Infof("[%s] getNextEndpoint: returning next endpoint: %s", utils.GetLoggerId(ctx), endpoint)
	return endpoint
}<|MERGE_RESOLUTION|>--- conflicted
+++ resolved
@@ -46,11 +46,8 @@
 	bucketAccesskey = "accesskey"
 	bucketSecretkey = "secretkey"
 
-<<<<<<< HEAD
-	defaultS3Port = "443"
-=======
+	defaultS3Port    = "443"
 	CacheTempDirName = ".cachevolumetmp"
->>>>>>> 2f3e44e2
 )
 
 var GetLoggerId = utils.GetLoggerId
@@ -768,7 +765,7 @@
 	afmTarget = afmTarget + ":" + port
 	filesetreq.Endpoint = afmTarget
 	filesetreq.BucketName = bucketInfo[BucketName]
-	//filesetreq.VerifyKeyRequired = true // Check after GUI fixes
+	filesetreq.VerifyKeyRequired = true
 
 	klog.V(4).Infof("[%s] rest_v2 CreateS3CacheFileset. filesetreq: %v", loggerID, filesetreq)
 
