/**
 * Copyright 2019, 2024 IBM Corp.
 *
 * Licensed under the Apache License, Version 2.0 (the "License");
 * you may not use this file except in compliance with the License.
 * You may obtain a copy of the License at
 *
 *     http://www.apache.org/licenses/LICENSE-2.0
 *
 * Unless required by applicable law or agreed to in writing, software
 * distributed under the License is distributed on an "AS IS" BASIS,
 * WITHOUT WARRANTIES OR CONDITIONS OF ANY KIND, either express or implied.
 * See the License for the specific language governing permissions and
 * limitations under the License.
 */

package connectors

import (
	"context"
	"crypto/tls"
	"crypto/x509"
	"fmt"
	"net/http"
	"net/url"
	"reflect"
	"strconv"
	"strings"
	"time"

	"github.com/IBM/ibm-spectrum-scale-csi/driver/csiplugin/settings"
	"github.com/IBM/ibm-spectrum-scale-csi/driver/csiplugin/utils"
	"google.golang.org/grpc/codes"
	"google.golang.org/grpc/status"
	"k8s.io/klog/v2"
)

const errConnectionRefused string = "connection refused"
const errNoSuchHost string = "no such host"
const errContextDeadlineExceeded string = "context deadline exceeded"

// Bucket parameters for a AFM cache volume
const (
	BucketEndpoint  = "endpoint"
	BucketName      = "bucket"
	bucketAccesskey = "accesskey"
	bucketSecretkey = "secretkey"

	defaultS3Port    = "443"
	cachevolume      = "2"
	CacheTempDirName = ".cachevolumetmp"
)

var GetLoggerId = utils.GetLoggerId

type SpectrumRestV2 struct {
	HTTPclient      *http.Client
	Endpoint        []string
	EndPointIndex   int
	ClusterConfig   settings.Clusters
	RequestCalledBy string // "operator" or none
}

func (s *SpectrumRestV2) isStatusOK(statusCode int) bool {
	klog.V(4).Infof("rest_v2 isStatusOK. statusCode: %d", statusCode)

	if (statusCode == http.StatusOK) ||
		(statusCode == http.StatusCreated) ||
		(statusCode == http.StatusAccepted) {
		return true
	}
	return false
}

func (s *SpectrumRestV2) checkAsynchronousJob(statusCode int) bool {
	klog.V(4).Infof("rest_v2 checkAsynchronousJob. statusCode: %d", statusCode)
	if (statusCode == http.StatusAccepted) ||
		(statusCode == http.StatusCreated) {
		return true
	}
	return false
}

func (s *SpectrumRestV2) isRequestAccepted(ctx context.Context, response GenericResponse, url string) error {
	responseToLog := response
	if url == utils.BucketKeysURL && len(responseToLog.Jobs) != 0 &&
		!reflect.DeepEqual(responseToLog.Jobs[0].Request, Resprequest{}) && responseToLog.Jobs[0].Request.Data != nil {
		accessKey := "accessKey"
		secretKey := "secretKey"

		var exists bool
		if _, exists = responseToLog.Jobs[0].Request.Data[accessKey]; exists {
			delete(responseToLog.Jobs[0].Request.Data, accessKey)
		}

		if _, exists = responseToLog.Jobs[0].Request.Data[secretKey]; exists {
			delete(responseToLog.Jobs[0].Request.Data, secretKey)
		}
	}

	klog.V(4).Infof("[%s] rest_v2 isRequestAccepted. url: %s, response: %v", utils.GetLoggerId(ctx), url, responseToLog)

	if !s.isStatusOK(response.Status.Code) {
		return fmt.Errorf("error %v for url %v", responseToLog, url)
	}

	if len(response.Jobs) == 0 {
		return fmt.Errorf("unable to get Job details for %s, response: %v", url, responseToLog)
	}
	return nil
}

func (s *SpectrumRestV2) WaitForJobCompletion(ctx context.Context, statusCode int, jobID uint64) error {
	klog.V(4).Infof("[%s] rest_v2 waitForJobCompletion. jobID: %d, statusCode: %d", utils.GetLoggerId(ctx), jobID, statusCode)

	if s.checkAsynchronousJob(statusCode) {
		jobURL := fmt.Sprintf("scalemgmt/v2/jobs/%d?fields=:all:", jobID)
		_, err := s.AsyncJobCompletion(ctx, jobURL)
		if err != nil {
			klog.Errorf("[%s] error in waiting for job completion %v, %v", utils.GetLoggerId(ctx), jobID, err)
			return err
		}
	}
	return nil
}

func (s *SpectrumRestV2) WaitForJobCompletionWithResp(ctx context.Context, statusCode int, jobID uint64) (GenericResponse, error) {
	klog.V(4).Infof("[%s] rest_v2 WaitForJobCompletionWithResp. jobID: %d, statusCode: %d", utils.GetLoggerId(ctx), jobID, statusCode)

	if s.checkAsynchronousJob(statusCode) {
		response := GenericResponse{}
		jobURL := fmt.Sprintf("scalemgmt/v2/jobs/%d?fields=:all:", jobID)
		response, err := s.AsyncJobCompletion(ctx, jobURL)
		if err != nil {
			return GenericResponse{}, err
		}
		return response, nil
	}
	return GenericResponse{}, nil
}

func (s *SpectrumRestV2) AsyncJobCompletion(ctx context.Context, jobURL string) (GenericResponse, error) {
	klog.V(4).Infof("[%s] rest_v2 AsyncJobCompletion. jobURL: %s", utils.GetLoggerId(ctx), jobURL)

	jobQueryResponse := GenericResponse{}
	var waitTime time.Duration = 2
	for {
		err := s.doHTTP(ctx, jobURL, "GET", &jobQueryResponse, nil)
		if err != nil {
			return GenericResponse{}, err
		}
		if len(jobQueryResponse.Jobs) == 0 {
			return GenericResponse{}, fmt.Errorf("unable to get Job details for %s: %v", jobURL, jobQueryResponse)
		}

		if jobQueryResponse.Jobs[0].Status == "RUNNING" {
			time.Sleep(waitTime * time.Second)
			if waitTime < 16 {
				waitTime = waitTime * 2
			}
			continue
		}
		break
	}
	if jobQueryResponse.Jobs[0].Status == "COMPLETED" || jobQueryResponse.Jobs[0].Status == "UNKNOWN" {
		return jobQueryResponse, nil
	} else {
		klog.Errorf("[%s] Async Job failed: %v", utils.GetLoggerId(ctx), jobQueryResponse)
		return GenericResponse{}, fmt.Errorf("%v", jobQueryResponse.Jobs[0].Result.Stderr)
	}
}

func NewSpectrumRestV2(ctx context.Context, scaleConfig settings.Clusters) (SpectrumScaleConnector, error) {
	klog.V(4).Infof("[%s] rest_v2 NewSpectrumRestV2.", utils.GetLoggerId(ctx))

	var rest *SpectrumRestV2
	var tr *http.Transport

	if scaleConfig.SecureSslMode {
		caCertPool := x509.NewCertPool()
		if ok := caCertPool.AppendCertsFromPEM(scaleConfig.CacertValue); !ok {
			return &SpectrumRestV2{}, fmt.Errorf("parsing CA cert %v failed", scaleConfig.Cacert)
		}
		tr = &http.Transport{TLSClientConfig: &tls.Config{RootCAs: caCertPool, MinVersion: tls.VersionTLS12}}
		klog.V(4).Infof("[%s] created IBM Storage Scale connector with SSL mode for guiHost(s)", utils.GetLoggerId(ctx))
	} else {
		//#nosec G402 InsecureSkipVerify was requested by user.
		tr = &http.Transport{TLSClientConfig: &tls.Config{InsecureSkipVerify: true, MinVersion: tls.VersionTLS12}} //nolint:gosec
		klog.V(4).Infof("[%s] created IBM Storage Scale connector without SSL mode for guiHost(s)", utils.GetLoggerId(ctx))
	}

	rest = &SpectrumRestV2{
		HTTPclient: &http.Client{
			Transport: tr,
			Timeout:   time.Second * 60,
		},
		EndPointIndex: 0, //Use first GUI as primary by default
		ClusterConfig: scaleConfig,
	}

	for i := range scaleConfig.RestAPI {
		guiHost := scaleConfig.RestAPI[i].GuiHost
		guiPort := scaleConfig.RestAPI[i].GuiPort
		if guiPort == 0 {
			guiPort = settings.DefaultGuiPort
		}
		endpoint := fmt.Sprintf("%s://%s:%d/", settings.GuiProtocol, guiHost, guiPort)
		rest.Endpoint = append(rest.Endpoint, endpoint)
	}
	return rest, nil
}

func (s *SpectrumRestV2) GetClusterId(ctx context.Context) (string, error) {
	klog.V(4).Infof("[%s] rest_v2 GetClusterId", utils.GetLoggerId(ctx))

	getClusterURL := "scalemgmt/v2/cluster"
	getClusterResponse := GetClusterResponse{}

	err := s.doHTTP(ctx, getClusterURL, "GET", &getClusterResponse, nil)
	if err != nil {
		klog.Errorf("[%s] Unable to get cluster ID: %v", utils.GetLoggerId(ctx), err)
		return "", err
	}
	cidStr := fmt.Sprintf("%v", getClusterResponse.Cluster.ClusterSummary.ClusterID)
	return cidStr, nil
}

// GetClusterSummary function returns the information details of the cluster.
func (s *SpectrumRestV2) GetClusterSummary(ctx context.Context) (ClusterSummary, error) {
	klog.V(4).Infof("[%s] rest_v2 GetClusterSummary", utils.GetLoggerId(ctx))

	getClusterURL := "scalemgmt/v2/cluster"
	getClusterResponse := GetClusterResponse{}

	err := s.doHTTP(ctx, getClusterURL, "GET", &getClusterResponse, nil)
	if err != nil {
		klog.Errorf("[%s] Unable to get cluster summary: %v", utils.GetLoggerId(ctx), err)
		return ClusterSummary{}, err
	}
	return getClusterResponse.Cluster.ClusterSummary, nil
}

func (s *SpectrumRestV2) GetTimeZoneOffset(ctx context.Context) (string, error) {
	klog.V(4).Infof("[%s] rest_v2 GetTimeZoneOffset", utils.GetLoggerId(ctx))

	getConfigURL := "scalemgmt/v2/config"
	getConfigResponse := GetConfigResponse{}

	err := s.doHTTP(ctx, getConfigURL, "GET", &getConfigResponse, nil)
	if err != nil {
		klog.Errorf("[%s] Unable to get cluster configuration: %v", utils.GetLoggerId(ctx), err)
		return "", err
	}
	timezone := fmt.Sprintf("%v", getConfigResponse.Config.ClusterConfig.TimeZoneOffset)
	return timezone, nil
}

func (s *SpectrumRestV2) GetScaleVersion(ctx context.Context) (string, error) {
	klog.V(4).Infof("[%s] rest_v2 GetScaleVersion", utils.GetLoggerId(ctx))

	getVersionURL := "scalemgmt/v2/info"
	getVersionResponse := GetInfoResponse_v2{}

	err := s.doHTTP(ctx, getVersionURL, "GET", &getVersionResponse, nil)
	if err != nil {
		klog.Errorf("[%s] unable to get IBM Storage Scale version: [%v]", utils.GetLoggerId(ctx), err)
		return "", err
	}

	if len(getVersionResponse.Info.ServerVersion) == 0 {
		return "", fmt.Errorf("unable to get IBM Storage Scale version")
	}

	return getVersionResponse.Info.ServerVersion, nil
}

func (s *SpectrumRestV2) GetFilesystemMountDetails(ctx context.Context, filesystemName string) (MountInfo, error) {
	klog.V(4).Infof("[%s] rest_v2 GetFilesystemMountDetails. filesystemName: %s", utils.GetLoggerId(ctx), filesystemName)

	getFilesystemURL := fmt.Sprintf("%s%s", "scalemgmt/v2/filesystems/", filesystemName)
	getFilesystemResponse := GetFilesystemResponse_v2{}

	err := s.doHTTP(ctx, getFilesystemURL, "GET", &getFilesystemResponse, nil)
	if err != nil {
		klog.Errorf("[%s] Unable to get filesystem details for %s: %v", utils.GetLoggerId(ctx), filesystemName, err)
		return MountInfo{}, err
	}

	if len(getFilesystemResponse.FileSystems) > 0 {
		return getFilesystemResponse.FileSystems[0].Mount, nil
	} else {
		return MountInfo{}, fmt.Errorf("unable to fetch mount details for %s", filesystemName)
	}
}

func (s *SpectrumRestV2) IsFilesystemMountedOnGUINode(ctx context.Context, filesystemName string) (bool, error) {
	klog.V(4).Infof("[%s] rest_v2 IsFilesystemMountedOnGUINode. filesystemName: %s", utils.GetLoggerId(ctx), filesystemName)

	mountURL := fmt.Sprintf("scalemgmt/v2/filesystems/%s", filesystemName)
	mountResponse := GetFilesystemResponse_v2{}

	err := s.doHTTP(ctx, mountURL, "GET", &mountResponse, nil)
	if err != nil {
		klog.Errorf("[%s] Error in getting filesystem mount details for %s: %v", utils.GetLoggerId(ctx), filesystemName, err)
		return false, err
	}

	if len(mountResponse.FileSystems) > 0 {
		klog.V(4).Infof("[%s] filesystem [%s] is [%v] on GUI node", utils.GetLoggerId(ctx), filesystemName, mountResponse.FileSystems[0].Mount.Status)
		if mountResponse.FileSystems[0].Mount.Status == "mounted" {
			return true, nil
		} else if mountResponse.FileSystems[0].Mount.Status == "not mounted" {
			return false, nil
		}
		return false, fmt.Errorf("unable to determine mount status of filesystem %s", filesystemName)
	} else {
		return false, fmt.Errorf("unable to fetch mount details for %s", filesystemName)
	}
}

func (s *SpectrumRestV2) ListFilesystems(ctx context.Context) ([]string, error) {
	klog.V(4).Infof("[%s] rest_v2 ListFilesystems", utils.GetLoggerId(ctx))

	listFilesystemsURL := "scalemgmt/v2/filesystems"
	getFilesystemResponse := GetFilesystemResponse_v2{}

	err := s.doHTTP(ctx, listFilesystemsURL, "GET", &getFilesystemResponse, nil)
	if err != nil {
		klog.Errorf("[%s] Error in listing filesystems: %v", utils.GetLoggerId(ctx), err)
		return nil, err
	}
	fsNumber := len(getFilesystemResponse.FileSystems)
	filesystems := make([]string, fsNumber)
	for i := 0; i < fsNumber; i++ {
		filesystems[i] = getFilesystemResponse.FileSystems[i].Name
	}
	return filesystems, nil
}

func (s *SpectrumRestV2) GetFilesystemMountpoint(ctx context.Context, filesystemName string) (string, error) {
	klog.V(4).Infof("[%s] rest_v2 GetFilesystemMountpoint. filesystemName: %s", utils.GetLoggerId(ctx), filesystemName)

	getFilesystemURL := fmt.Sprintf("scalemgmt/v2/filesystems/%s", filesystemName)
	getFilesystemResponse := GetFilesystemResponse_v2{}

	err := s.doHTTP(ctx, getFilesystemURL, "GET", &getFilesystemResponse, nil)
	if err != nil {
		klog.Errorf("[%s] Error in getting filesystem details for %s: %v", utils.GetLoggerId(ctx), filesystemName, err)
		return "", err
	}

	if len(getFilesystemResponse.FileSystems) > 0 {
		return getFilesystemResponse.FileSystems[0].Mount.MountPoint, nil
	} else {
		return "", fmt.Errorf("unable to fetch mount point for %s", filesystemName)
	}
}

func (s *SpectrumRestV2) CopyFsetSnapshotPath(ctx context.Context, filesystemName string, filesetName string, snapshotName string, srcPath string, targetPath string, nodeclass string) (int, uint64, error) {
	klog.V(4).Infof("[%s] rest_v2 CopyFsetSnapshotPath. filesystem: %s, fileset: %s, snapshot: %s, srcPath: %s, targetPath: %s, nodeclass: %s", utils.GetLoggerId(ctx), filesystemName, filesetName, snapshotName, srcPath, targetPath, nodeclass)

	copySnapReq := CopySnapshotRequest{}
	copySnapReq.TargetPath = targetPath

	if nodeclass != "" {
		copySnapReq.NodeClass = nodeclass
	}

	formattedSrcPath := strings.ReplaceAll(srcPath, "/", "%2F")
	copySnapURL := fmt.Sprintf("scalemgmt/v2/filesystems/%s/filesets/%s/snapshotCopy/%s/path/%s", filesystemName, filesetName, snapshotName, formattedSrcPath)
	copySnapResp := GenericResponse{}

	err := s.doHTTP(ctx, copySnapURL, "PUT", &copySnapResp, copySnapReq)
	if err != nil {
		klog.Errorf("[%s] Error in copy snapshot request: %v", utils.GetLoggerId(ctx), err)
		return 0, 0, err
	}

	err = s.isRequestAccepted(ctx, copySnapResp, copySnapURL)
	if err != nil {
		klog.Errorf("[%s] request not accepted for processing: %v", utils.GetLoggerId(ctx), err)
		return 0, 0, err
	}

	return copySnapResp.Status.Code, copySnapResp.Jobs[0].JobID, nil
}

func (s *SpectrumRestV2) CopyFilesetPath(ctx context.Context, filesystemName string, filesetName string, srcPath string, targetPath string, nodeclass string) (int, uint64, error) {
	klog.V(4).Infof("[%s] rest_v2 CopyFilesetPath. filesystem: %s, fileset: %s, srcPath: %s, targetPath: %s, nodeclass: %s", utils.GetLoggerId(ctx), filesystemName, filesetName, srcPath, targetPath, nodeclass)

	copyVolReq := CopyVolumeRequest{}
	copyVolReq.TargetPath = targetPath

	if nodeclass != "" {
		copyVolReq.NodeClass = nodeclass
	}

	formattedSrcPath := strings.ReplaceAll(srcPath, "/", "%2F")
	copyVolURL := fmt.Sprintf("scalemgmt/v2/filesystems/%s/filesets/%s/directoryCopy/%s", filesystemName, filesetName, formattedSrcPath)
	copyVolResp := GenericResponse{}

	err := s.doHTTP(ctx, copyVolURL, "PUT", &copyVolResp, copyVolReq)
	if err != nil {
		klog.Errorf("[%s] Error in copy volume request: %v", utils.GetLoggerId(ctx), err)
		return 0, 0, err
	}

	err = s.isRequestAccepted(ctx, copyVolResp, copyVolURL)
	if err != nil {
		klog.Errorf("[%s] Request not accepted for processing: %v", utils.GetLoggerId(ctx), err)
		return 0, 0, err
	}

	return copyVolResp.Status.Code, copyVolResp.Jobs[0].JobID, nil
}

func (s *SpectrumRestV2) CopyDirectoryPath(ctx context.Context, filesystemName string, srcPath string, targetPath string, nodeclass string) (int, uint64, error) {
	klog.V(4).Infof("[%s] rest_v2 CopyDirectoryPath. filesystem: %s, srcPath: %s, targetPath: %s, nodeclass: %s", utils.GetLoggerId(ctx), filesystemName, srcPath, targetPath, nodeclass)

	copyVolReq := CopyVolumeRequest{}
	copyVolReq.TargetPath = targetPath

	if nodeclass != "" {
		copyVolReq.NodeClass = nodeclass
	}

	formattedSrcPath := strings.ReplaceAll(srcPath, "/", "%2F")
	copyVolURL := fmt.Sprintf("scalemgmt/v2/filesystems/%s/directoryCopy/%s", filesystemName, formattedSrcPath)
	copyVolResp := GenericResponse{}

	err := s.doHTTP(ctx, copyVolURL, "PUT", &copyVolResp, copyVolReq)
	if err != nil {
		klog.Errorf("[%s] Error in copy volume request: %v", utils.GetLoggerId(ctx), err)
		return 0, 0, err
	}

	err = s.isRequestAccepted(ctx, copyVolResp, copyVolURL)
	if err != nil {
		klog.Errorf("[%s] Request not accepted for processing: %v", utils.GetLoggerId(ctx), err)
		return 0, 0, err
	}

	return copyVolResp.Status.Code, copyVolResp.Jobs[0].JobID, nil
}

func (s *SpectrumRestV2) CreateSnapshot(ctx context.Context, filesystemName string, filesetName string, snapshotName string) error {
	loggerId := GetLoggerId(ctx)
	klog.V(4).Infof("[%s] rest_v2 CreateSnapshot. filesystem: %s, fileset: %s, snapshot: %v", loggerId, filesystemName, filesetName, snapshotName)

	snapshotreq := CreateSnapshotRequest{}
	snapshotreq.SnapshotName = snapshotName

	createSnapshotURL := fmt.Sprintf("scalemgmt/v2/filesystems/%s/filesets/%s/snapshots", filesystemName, filesetName)
	createSnapshotResponse := GenericResponse{}

	err := s.doHTTP(ctx, createSnapshotURL, "POST", &createSnapshotResponse, snapshotreq)
	if err != nil {
		klog.Errorf("[%s] error in create snapshot request: %v", loggerId, err)
		return err
	}

	err = s.isRequestAccepted(ctx, createSnapshotResponse, createSnapshotURL)
	if err != nil {
		klog.Errorf("[%s] request not accepted for processing: %v", loggerId, err)
		return err
	}

	err = s.WaitForJobCompletion(ctx, createSnapshotResponse.Status.Code, createSnapshotResponse.Jobs[0].JobID)
	if err != nil {
		if strings.Contains(err.Error(), "EFSSP1102C") { // job failed as snapshot already exists
			fmt.Println(err)
			return nil
		}
		klog.Errorf("[%s] unable to create snapshot %s: %v", loggerId, snapshotName, err)
		return err
	}

	return nil
}

func (s *SpectrumRestV2) DeleteSnapshot(ctx context.Context, filesystemName string, filesetName string, snapshotName string) error {
	loggerId := GetLoggerId(ctx)
	klog.V(4).Infof("[%s] rest_v2 DeleteSnapshot. filesystem: %s, fileset: %s, snapshot: %v", loggerId, filesystemName, filesetName, snapshotName)

	deleteSnapshotURL := fmt.Sprintf("scalemgmt/v2/filesystems/%s/filesets/%s/snapshots/%s", filesystemName, filesetName, snapshotName)
	deleteSnapshotResponse := GenericResponse{}

	err := s.doHTTP(ctx, deleteSnapshotURL, "DELETE", &deleteSnapshotResponse, nil)
	if err != nil {
		klog.Errorf("[%s] Error in delete snapshot request: %v", loggerId, err)
		return err
	}

	err = s.isRequestAccepted(ctx, deleteSnapshotResponse, deleteSnapshotURL)
	if err != nil {
		klog.Errorf("[%s] Request not accepted for processing: %v", loggerId, err)
		return err
	}

	err = s.WaitForJobCompletion(ctx, deleteSnapshotResponse.Status.Code, deleteSnapshotResponse.Jobs[0].JobID)
	if err != nil {
		klog.Errorf("[%s] Unable to delete snapshot %s: %v", loggerId, snapshotName, err)
		return err
	}

	return nil
}

func (s *SpectrumRestV2) GetLatestFilesetSnapshots(ctx context.Context, filesystemName string, filesetName string) ([]Snapshot_v2, error) {
	klog.V(4).Infof("[%s] rest_v2 GetLatestFilesetSnapshots. filesystem: %s, fileset: %s", utils.GetLoggerId(ctx), filesystemName, filesetName)

	getLatestFilesetSnapshotsURL := fmt.Sprintf("scalemgmt/v2/filesystems/%s/filesets/%s/snapshots/latest", filesystemName, filesetName)
	getLatestFilesetSnapshotsResponse := GetSnapshotResponse_v2{}

	err := s.doHTTP(ctx, getLatestFilesetSnapshotsURL, "GET", &getLatestFilesetSnapshotsResponse, nil)
	if err != nil {
		return nil, fmt.Errorf("unable to get latest list of snapshots for fileset [%v]. Error [%v]", filesetName, err)
	}

	return getLatestFilesetSnapshotsResponse.Snapshots, nil
}

func (s *SpectrumRestV2) UpdateFileset(ctx context.Context, filesystemName string, volType string, filesetName string, opts map[string]interface{}, setAfmAttributes bool) error {
	klog.V(4).Infof("[%s] rest_v2 UpdateFileset. filesystem: %s, fileset: %s, volType: %s, opts: %v", utils.GetLoggerId(ctx), filesystemName, filesetName, volType, opts)
	filesetreq := CreateFilesetRequest{}
	inodeLimit, inodeLimitSpecified := opts[UserSpecifiedInodeLimit]
	if inodeLimitSpecified {
		filesetreq.MaxNumInodes = inodeLimit.(string)
		//filesetreq.AllocInodes = "1024"
	}
	comment, commentSpecified := opts[FilesetComment]
	if commentSpecified {
		filesetreq.Comment = fmt.Sprintf("%v", comment)
	}

	if volType == cachevolume && setAfmAttributes {
		afmReadSparseThresholdValue, afmReadSparseThresholdFound := opts[AfmReadSparseThreshold]
		if afmReadSparseThresholdFound {
			filesetreq.AfmReadSparseThreshold = afmReadSparseThresholdValue.(string)
		} else {
			filesetreq.AfmReadSparseThreshold = AfmReadSparseThresholdDefault
		}

		afmNumFlushThreadsValue, afmNumFlushThreadsFound := opts[AfmNumFlushThreads]
		if afmNumFlushThreadsFound {
			filesetreq.AfmNumFlushThreads = afmNumFlushThreadsValue.(int)
		} else {
			filesetreq.AfmNumFlushThreads = AfmNumFlushThreadsDefault
		}

		afmPrefetchThresholdValue, afmPrefetchThresholdFound := opts[AfmPrefetchThreshold]
		if afmPrefetchThresholdFound {
			filesetreq.AfmPrefetchThreshold = afmPrefetchThresholdValue.(int)
		} else {
			filesetreq.AfmPrefetchThreshold = AfmPrefetchThresholdDefault
		}

		afmObjectFastReaddirValue, afmObjectFastReaddirFound := opts[AfmObjectFastReaddir]
		if afmObjectFastReaddirFound {
			filesetreq.AfmObjectFastReaddir = afmObjectFastReaddirValue.(string)
		} else {
			filesetreq.AfmObjectFastReaddir = AfmObjectFastReaddirDefault
		}

		afmFileOpenRefreshIntervalValue, afmFileOpenRefreshIntervalFound := opts[AfmFileOpenRefreshInterval]
		if afmFileOpenRefreshIntervalFound {
			filesetreq.AfmFileOpenRefreshInterval = afmFileOpenRefreshIntervalValue.(string)
		} else {
			filesetreq.AfmFileOpenRefreshInterval = AfmFileOpenRefreshIntervalDefault
		}

	}

	updateFilesetURL := fmt.Sprintf("scalemgmt/v2/filesystems/%s/filesets/%s", filesystemName, filesetName)
	updateFilesetResponse := GenericResponse{}
	err := s.doHTTP(ctx, updateFilesetURL, "PUT", &updateFilesetResponse, filesetreq)
	if err != nil {
		klog.Errorf("[%s] error in update fileset request: %v", utils.GetLoggerId(ctx), err)
		return err
	}

	err = s.isRequestAccepted(ctx, updateFilesetResponse, updateFilesetURL)
	if err != nil {
		klog.Errorf("[%s] request not accepted for processing: %v", utils.GetLoggerId(ctx), err)
		return err
	}

	err = s.WaitForJobCompletion(ctx, updateFilesetResponse.Status.Code, updateFilesetResponse.Jobs[0].JobID)
	if err != nil {
		klog.Errorf("[%s] unable to update fileset %s: %v", utils.GetLoggerId(ctx), filesetName, err)
		return err
	}
	return nil
}

// GetGatewayNode : A gateway node is must for cache fileset,
// return empty and error if no gateway found
func (s *SpectrumRestV2) GetGatewayNode(ctx context.Context) (string, error) {
	loggerId := GetLoggerId(ctx)
	klog.V(4).Infof("[%s] rest_v2 GetGatewayNode", loggerId)

	getNodesURL := "scalemgmt/v2/nodes?fields=roles.gatewayNode"
	getNodesResponse := GetNodesResponse_v2{}

	err := s.doHTTP(ctx, getNodesURL, "GET", &getNodesResponse, nil)
	if err != nil {
		return "", fmt.Errorf("failed to get nodes with gateway role, error: %v", err)
	}
	for _, node := range getNodesResponse.Nodes {
		if node.Roles.GatewayNode {
			return node.AdminNodename, nil
		}
	}
	return "", nil
}

func (s *SpectrumRestV2) CreateFileset(ctx context.Context, filesystemName string, filesetName string, opts map[string]interface{}) error {
	klog.V(4).Infof("[%s] rest_v2 CreateFileset. filesystem: %s, fileset: %s, opts: %v", utils.GetLoggerId(ctx), filesystemName, filesetName, opts)

	filesetreq := CreateFilesetRequest{}
	filesetreq.FilesetName = filesetName
	filesetreq.Comment = FilesetComment

	filesetType, filesetTypeSpecified := opts[UserSpecifiedFilesetType]
	inodeLimit, inodeLimitSpecified := opts[UserSpecifiedInodeLimit]

	if !filesetTypeSpecified {
		filesetType, filesetTypeSpecified = opts[UserSpecifiedFilesetTypeDep]
	}

	if !inodeLimitSpecified {
		inodeLimit, inodeLimitSpecified = opts[UserSpecifiedInodeLimitDep]
	}

	if filesetTypeSpecified && filesetType.(string) == "dependent" {
		/* Add fileset for dependent fileset-name: */
		parentFileSetName, parentFileSetNameSpecified := opts[UserSpecifiedParentFset]
		if parentFileSetNameSpecified {
			filesetreq.InodeSpace = parentFileSetName.(string)
		} else {
			filesetreq.InodeSpace = "root"
		}
	} else {
		filesetreq.InodeSpace = "new"
		if inodeLimitSpecified {
			filesetreq.MaxNumInodes = inodeLimit.(string)
			filesetreq.AllocInodes = "1024"
		}
	}

	uid, uidSpecified := opts[UserSpecifiedUID]
	gid, gidSpecified := opts[UserSpecifiedGID]
	permissions, permissionsSpecified := opts[UserSpecifiedPermissions]
	volDirBasePath, volDirBasePathSpecified := opts[UserSpecifiedVolDirPath]

	if uidSpecified && gidSpecified {
		filesetreq.Owner = fmt.Sprintf("%s:%s", uid, gid)
	} else if uidSpecified {
		filesetreq.Owner = fmt.Sprintf("%s", uid)
	}
	if permissionsSpecified {
		filesetreq.Permissions = fmt.Sprintf("%s", permissions)
	}
	if volDirBasePathSpecified {
		filesetreq.Path = fmt.Sprintf("%s/%s", volDirBasePath, filesetName)
	}

	createFilesetURL := fmt.Sprintf("scalemgmt/v2/filesystems/%s/filesets", filesystemName)
	createFilesetResponse := GenericResponse{}

	err := s.doHTTP(ctx, createFilesetURL, "POST", &createFilesetResponse, filesetreq)
	if err != nil {
		klog.Errorf("[%s] Error in create fileset request: %v", utils.GetLoggerId(ctx), err)
		return err
	}

	err = s.isRequestAccepted(ctx, createFilesetResponse, createFilesetURL)
	if err != nil {
		klog.Errorf("[%s] Request not accepted for processing: %v", utils.GetLoggerId(ctx), err)
		return err
	}

	err = s.WaitForJobCompletion(ctx, createFilesetResponse.Status.Code, createFilesetResponse.Jobs[0].JobID)
	if err != nil {
		if strings.Contains(err.Error(), "EFSSP1102C") { // job failed as fileset already exists
			fmt.Println(err)
			return nil
		}
		klog.Errorf("[%s] Unable to create fileset %s: %v", utils.GetLoggerId(ctx), filesetName, err)
		return err
	}
	return nil
}

func (s *SpectrumRestV2) SetBucketKeys(ctx context.Context, bucketInfo map[string]string, exportMapName string) error {
	loggerID := utils.GetLoggerId(ctx)
	klog.V(4).Infof("[%s] rest_v2 SetBucketKeys", loggerID)

	keyreq := SetBucketKeysRequest{}

	keyreq.BucketName = bucketInfo[BucketName]
	keyreq.AccessKey = bucketInfo[bucketAccesskey]
	keyreq.SecretKey = bucketInfo[bucketSecretkey]
	keyreq.Server = exportMapName

	setBucketKeysURL := "scalemgmt/v2/bucket/keys"
	setBucketKeysResponse := GenericResponse{}

	err := s.doHTTP(ctx, setBucketKeysURL, "PUT", &setBucketKeysResponse, keyreq)
	if err != nil {
		klog.Errorf("[%s] Failed to set keys for the bucket %s, error: %v", loggerID, bucketInfo[BucketName], err)
		return err
	}

	err = s.isRequestAccepted(ctx, setBucketKeysResponse, setBucketKeysURL)
	if err != nil {
		klog.Errorf("[%s] The set keys request is not accepted for processing for the bucket %s, error: %v", loggerID, bucketInfo[BucketName], err)
		return err
	}

	err = s.WaitForJobCompletion(ctx, setBucketKeysResponse.Status.Code, setBucketKeysResponse.Jobs[0].JobID)
	if err != nil {
		klog.Errorf("[%s] Failed to set keys for the bucket %s, error: %v", loggerID, bucketInfo[BucketName], err)
		return err
	}
	return nil
}

func (s *SpectrumRestV2) DeleteBucketKeys(ctx context.Context, bucket string) error {
	loggerID := utils.GetLoggerId(ctx)
	klog.V(4).Infof("[%s] rest_v2 DeleteBucketKeys", loggerID)

	deleteBucketKeysURL := "scalemgmt/v2/bucket/keys/" + bucket
	deleteBucketKeysResponse := GenericResponse{}
	err := s.doHTTP(ctx, deleteBucketKeysURL, "DELETE", &deleteBucketKeysResponse, nil)
	if err != nil {
		klog.Errorf("[%s] Failed to delete keys for the bucket %s, error: %v", loggerID, bucket, err)
		return err
	}

	err = s.isRequestAccepted(ctx, deleteBucketKeysResponse, deleteBucketKeysURL)
	if err != nil {
		klog.Errorf("[%s] The delete keys request is not accepted for processing for the bucket %s, error: %v", loggerID, bucket, err)
		return err
	}

	err = s.WaitForJobCompletion(ctx, deleteBucketKeysResponse.Status.Code, deleteBucketKeysResponse.Jobs[0].JobID)
	if err != nil {
		klog.Errorf("[%s] Failed to delete keys for the bucket %s, error: %v", loggerID, bucket, err)
		return err
	}
	return nil
}

func (s *SpectrumRestV2) DeleteNodeMappingAFMWithCos(ctx context.Context, exportMapName string) error {
	loggerID := utils.GetLoggerId(ctx)
	klog.V(4).Infof("[%s] rest_v2 DeleteNodeMappingAFMWithCos", loggerID)

	deleteExportMapNameURL := "scalemgmt/v2/nodes/afm/mapping/" + exportMapName
	deleteExportMapNameResponse := GenericResponse{}
	err := s.doHTTP(ctx, deleteExportMapNameURL, "DELETE", &deleteExportMapNameResponse, nil)
	if err != nil {
		klog.Errorf("[%s] Failed to delete exportMap %s, error: %v", loggerID, exportMapName, err)
		if strings.Contains(deleteExportMapNameResponse.Status.Message, "Invalid value in 'mappingName'") { // error as no exportMap exists
			klog.V(6).Infof("[%s] exportMap would have been deleted. So returning success %v", utils.GetLoggerId(ctx), err)
			return nil
		}
		return err
	}

	err = s.isRequestAccepted(ctx, deleteExportMapNameResponse, deleteExportMapNameURL)
	if err != nil {
		klog.Errorf("[%s] The delete exportMap request is not accepted for processing for the exportMapName %s, error: %v", loggerID, exportMapName, err)
		return err
	}

	err = s.WaitForJobCompletion(ctx, deleteExportMapNameResponse.Status.Code, deleteExportMapNameResponse.Jobs[0].JobID)
	if err != nil {
		klog.Errorf("[%s] Failed to delete exportMap %s, error: %v", loggerID, exportMapName, err)
		return err
	}
	return nil
}

func (s *SpectrumRestV2) CreateS3CacheFileset(ctx context.Context, filesystemName string, filesetName string, mode string, opts map[string]interface{}, bucketInfo map[string]string, exportMapName string, parsedEndpointURL *url.URL) error {
	loggerID := utils.GetLoggerId(ctx)
	klog.V(4).Infof("[%s] rest_v2 CreateS3CacheFileset. filesystem: %s, fileset: %s, mode: %s, opts: %v, exportMapName %v, parsedEndpointURL: %v", loggerID, filesystemName, filesetName, mode, opts, exportMapName, parsedEndpointURL)

	filesetreq := CreateS3CacheFilesetRequest{}
	filesetreq.FilesetName = filesetName
	filesetreq.UseObjectFs = true
	filesetreq.Mode = mode
	filesetreq.TempDir = CacheTempDirName

	var afmTarget string
	scheme := parsedEndpointURL.Scheme
	port := parsedEndpointURL.Port()

	if scheme == "https" {
		filesetreq.UseSSLCertVerify = true
		afmTarget = scheme + "://" + exportMapName
	} else {
		afmTarget = "http://" + exportMapName
	}
	if port == "" {
		port = string(defaultS3Port)
	}
	afmTarget = afmTarget + ":" + port
	filesetreq.Endpoint = afmTarget
	filesetreq.BucketName = bucketInfo[BucketName]
	filesetreq.VerifyKeys = true
	filesetreq.MakeActive = true

	if opts[UserSpecifiedUid] != nil {
		filesetreq.Uid = opts[UserSpecifiedUid].(string)
	}
<<<<<<< HEAD
	if opts[UserSpecifiedGid] != nil {
		filesetreq.Gid = opts[UserSpecifiedGid].(string)
	}
=======

	if opts[UserSpecifiedGid] != nil {
		filesetreq.Gid = opts[UserSpecifiedGid].(string)
	}

>>>>>>> 37e79547
	if opts[UserSpecifiedPermissions] != nil {
		filesetreq.Permission = opts[UserSpecifiedPermissions].(string)
	}
	if opts[UserSpecifiedVolDirPath] != nil{
		filesetreq.Dir = fmt.Sprintf("%s/%s",opts[UserSpecifiedVolDirPath],filesetName)
	}

	klog.V(4).Infof("[%s] rest_v2 CreateS3CacheFileset. filesetreq: %v", loggerID, filesetreq)

	createFilesetURL := fmt.Sprintf("scalemgmt/v2/filesystems/%s/filesets/cos", filesystemName)
	createFilesetResponse := GenericResponse{}

	err := s.doHTTP(ctx, createFilesetURL, "POST", &createFilesetResponse, filesetreq)
	if err != nil {
		klog.Errorf("[%s] Failed to create an AFM cache fileset %s, error: %v", loggerID, filesetName, err)
		return err
	}

	err = s.isRequestAccepted(ctx, createFilesetResponse, createFilesetURL)
	if err != nil {
		klog.Errorf("[%s] The AFM cache fileset creation request for fileset %s is not accepted for processing, error: %v", loggerID, filesetName, err)
		return err
	}

	err = s.WaitForJobCompletion(ctx, createFilesetResponse.Status.Code, createFilesetResponse.Jobs[0].JobID)
	if err != nil {
		if strings.Contains(err.Error(), "EFSSP1102C") { // job failed as fileset already exists
			klog.Infof("The cache fileset exists already, error: %v", err)
			return nil
		}
		klog.Errorf("[%s]  Failed to create an AFM cache fileset %s, error: %v", loggerID, filesetName, err)
		return err
	}
	return nil
}

func (s *SpectrumRestV2) CreateNodeMappingAFMWithCos(ctx context.Context, exportMapName string, gatewayNodeName string, bucketInfo map[string]string) error {
	loggerID := utils.GetLoggerId(ctx)
	klog.V(4).Infof("[%s] rest_v2 CreateNodeMappingAFMWithCos.exportMapName:[%s],gatewayNodeName:[%s]:", loggerID, exportMapName, gatewayNodeName)

	exportMapReq := CreateNodeMapAFMCosRequest{}
	exportMapReq.MapName = exportMapName

	// Extract the hostname without the port
	parsedURL, err := url.Parse(bucketInfo[BucketEndpoint])
	if err != nil {
		return fmt.Errorf("failed to parse endpoint URL %s, error %v", bucketInfo[BucketEndpoint], err)
	}
	hostname := parsedURL.Hostname()

	exportMapReq.ExportMap = append(exportMapReq.ExportMap, hostname+"/"+gatewayNodeName)

	exportMapReq.NoServerResolution = true

	klog.V(4).Infof("[%s] rest_v2 CreateNodeMappingAFMWithCos. exportMapReq: %v :", loggerID, exportMapReq)

	createExportMapURL := "scalemgmt/v2/nodes/afm/mapping"
	createExportMapResponse := GenericResponse{}

	err = s.doHTTP(ctx, createExportMapURL, "POST", &createExportMapResponse, exportMapReq)
	if err != nil {
		if strings.Contains(createExportMapResponse.Status.Message, "Mapping "+exportMapName+" already exists") {
			klog.V(6).Infof("[%s] Failed to create NodeMappingAFMWithCos exportMapName, exportMap is already exists. So returning success %v", utils.GetLoggerId(ctx), err)
			return nil
		}
		klog.Errorf("[%s] Failed to create NodeMappingAFMWithCos exportMapName: %s, error: %v", loggerID, exportMapName, err)
		return err
	}

	err = s.isRequestAccepted(ctx, createExportMapResponse, createExportMapURL)
	if err != nil {
		klog.Errorf("[%s] NodeMappingAFMWithCos request for exportMapName %s is not accepted for processing, error: %v", loggerID, exportMapName, err)
		return err
	}

	err = s.WaitForJobCompletion(ctx, createExportMapResponse.Status.Code, createExportMapResponse.Jobs[0].JobID)
	if err != nil {
		if strings.Contains(err.Error(), "EFSSP1102C") { // job failed as fileset already exists
			klog.Infof("The NodeMappingAFMWithCos exists already, error: %v", err)
			return nil
		}
		klog.Errorf("[%s]  Failed to create NodeMappingAFMWithCos exportMapName: %s, error: %v", loggerID, exportMapName, err)
		return err
	}
	return nil
}

func (s *SpectrumRestV2) DeleteFileset(ctx context.Context, filesystemName string, filesetName string) error {
	klog.V(4).Infof("[%s] rest_v2 DeleteFileset. filesystem: %s, fileset: %s", utils.GetLoggerId(ctx), filesystemName, filesetName)

	deleteFilesetURL := fmt.Sprintf("scalemgmt/v2/filesystems/%s/filesets/%s?force_unlink=false", filesystemName, filesetName)
	deleteFilesetResponse := GenericResponse{}

	err := s.doHTTP(ctx, deleteFilesetURL, "DELETE", &deleteFilesetResponse, nil)
	if err != nil {
		if strings.Contains(deleteFilesetResponse.Status.Message, "Invalid value in 'fsetName'") { // job failed as dir already exists
			klog.V(6).Infof("[%s] Fileset would have been deleted. So returning success %v", utils.GetLoggerId(ctx), err)
			return nil
		}

		klog.Errorf("[%s] Error in delete fileset request: %v", utils.GetLoggerId(ctx), err)
		return err
	}

	err = s.isRequestAccepted(ctx, deleteFilesetResponse, deleteFilesetURL)
	if err != nil {
		klog.Errorf("Request not accepted for processing: %v", err)
		return err
	}

	err = s.WaitForJobCompletion(ctx, deleteFilesetResponse.Status.Code, deleteFilesetResponse.Jobs[0].JobID)
	if err != nil {
		klog.Errorf("Unable to delete fileset %s: %v", filesetName, err)
		return err
	}

	return nil
}

func (s *SpectrumRestV2) LinkFileset(ctx context.Context, filesystemName string, filesetName string, linkpath string) error {
	klog.V(4).Infof("[%s] rest_v2 LinkFileset. filesystem: %s, fileset: %s, linkpath: %s", utils.GetLoggerId(ctx), filesystemName, filesetName, linkpath)

	linkReq := LinkFilesetRequest{}
	linkReq.Path = linkpath
	linkFilesetURL := fmt.Sprintf("scalemgmt/v2/filesystems/%s/filesets/%s/link", filesystemName, filesetName)
	linkFilesetResponse := GenericResponse{}

	err := s.doHTTP(ctx, linkFilesetURL, "POST", &linkFilesetResponse, linkReq)
	if err != nil {
		klog.Errorf("[%s] Error in link fileset request: %v", utils.GetLoggerId(ctx), err)
		return err
	}

	err = s.isRequestAccepted(ctx, linkFilesetResponse, linkFilesetURL)
	if err != nil {
		klog.Errorf("[%s] Request not accepted for processing: %v", utils.GetLoggerId(ctx), err)
		return err
	}

	err = s.WaitForJobCompletion(ctx, linkFilesetResponse.Status.Code, linkFilesetResponse.Jobs[0].JobID)
	if err != nil {
		klog.Errorf("[%s] Error in linking fileset %s: %v", utils.GetLoggerId(ctx), filesetName, err)
		return err
	}
	return nil
}

func (s *SpectrumRestV2) UnlinkFileset(ctx context.Context, filesystemName string, filesetName string, force bool) error {
	klog.V(4).Infof("[%s] rest_v2 UnlinkFileset. filesystem: %s, fileset: %s", utils.GetLoggerId(ctx), filesystemName, filesetName)

	var unlinkFilesetURL string
	if force {
		unlinkFilesetURL = fmt.Sprintf("scalemgmt/v2/filesystems/%s/filesets/%s/link?force=True", filesystemName, filesetName)
	} else {
		unlinkFilesetURL = fmt.Sprintf("scalemgmt/v2/filesystems/%s/filesets/%s/link", filesystemName, filesetName)
	}

	unlinkFilesetResponse := GenericResponse{}

	err := s.doHTTP(ctx, unlinkFilesetURL, "DELETE", &unlinkFilesetResponse, nil)

	if err != nil {
		klog.Errorf("[%s] Error in unlink fileset request: %v", utils.GetLoggerId(ctx), err)
		return err
	}

	err = s.isRequestAccepted(ctx, unlinkFilesetResponse, unlinkFilesetURL)
	if err != nil {
		klog.Errorf("[%s] Request not accepted for processing: %v", utils.GetLoggerId(ctx), err)
		return err
	}

	err = s.WaitForJobCompletion(ctx, unlinkFilesetResponse.Status.Code, unlinkFilesetResponse.Jobs[0].JobID)
	if err != nil {
		klog.Errorf("[%s] Error in unlink fileset %s: %v", utils.GetLoggerId(ctx), filesetName, err)
		return err
	}

	return nil
}

func (s *SpectrumRestV2) ListFileset(ctx context.Context, filesystemName string, filesetName string) (Fileset_v2, error) {
	klog.V(4).Infof("[%s] rest_v2 ListFileset. filesystem: %s, fileset: %s", utils.GetLoggerId(ctx), filesystemName, filesetName)

	getFilesetURL := fmt.Sprintf("scalemgmt/v2/filesystems/%s/filesets/%s", filesystemName, filesetName)
	getFilesetResponse := GetFilesetResponse_v2{}

	err := s.doHTTP(ctx, getFilesetURL, "GET", &getFilesetResponse, nil)
	if err != nil {
		if strings.Contains(err.Error(), "Invalid value in 'filesetName'") { // This means fileset is not present, create it
			klog.V(6).Infof("[%s] Fileset with name [%s] doesn't exists.", utils.GetLoggerId(ctx), filesetName)
			return Fileset_v2{}, nil
		}
		klog.Errorf("[%s] Error in list fileset request: %v", utils.GetLoggerId(ctx), err)
		return Fileset_v2{}, err
	}

	if len(getFilesetResponse.Filesets) == 0 {
		klog.Errorf("[%s] No fileset returned for %s", utils.GetLoggerId(ctx), filesetName)
		return Fileset_v2{}, fmt.Errorf("no fileset returned for %s", filesetName)
	}

	return getFilesetResponse.Filesets[0], nil
}

func (s *SpectrumRestV2) CheckFilesetWithAFMTarget(ctx context.Context, filesystemName string, afmTarget string) (string, error) {
	loggerID := utils.GetLoggerId(ctx)
	klog.V(4).Infof("[%s] rest_v2 CheckFilesetWithAFMTarget. filesystem: %s, afmTarget: %s", loggerID, filesystemName, afmTarget)

	url := fmt.Sprintf("scalemgmt/v2/filesystems/%s/filesets?fields=afm&filter=config.isInodeSpaceOwner=true", filesystemName)
	klog.V(6).Infof("[%s] getFilesetURL [%v] ", loggerID, url)
	getFilesetResponse := GetFilesetResponse_v2{}

	err := s.doHTTP(ctx, url, "GET", &getFilesetResponse, nil)
	if err != nil {
		klog.Errorf("[%s] Error in list fileset request with the field AFM: %v", loggerID, err)
		return "", err
	}

	emptyAFM := AFM{}
	// TODO: Optimize this when GUI has a filter for AFM
	// Check if cache fileset with the same bucket exists in the first response.
	for _, fileset := range getFilesetResponse.Filesets {
		if fileset.AFM != emptyAFM {
			if fileset.AFM.AFMTarget == afmTarget {
				return fileset.FilesetName, nil
			}
		}
	}

	emptyPages := Pages{}
	for getFilesetResponse.Paging != emptyPages {
		getFilesetURL := strings.TrimPrefix(getFilesetResponse.Paging.Next, "/")
		getFilesetResponse = GetFilesetResponse_v2{}
		klog.V(6).Infof("[%s] getFilesetURL with AFM fields [%v] ", loggerID, getFilesetURL)
		err := s.doHTTP(ctx, getFilesetURL, "GET", &getFilesetResponse, nil)
		if err != nil {
			klog.Errorf("[%s] Error in list fileset request with the field AFM: %v", loggerID, err)
			return "", err
		}

		// Check if cache fileset with the same bucket exists one this page.
		for _, fileset := range getFilesetResponse.Filesets {
			if fileset.AFM != emptyAFM {
				if fileset.AFM.AFMTarget == afmTarget {
					return fileset.FilesetName, nil
				}
			}
		}
	}

	return "", nil
}

func (s *SpectrumRestV2) ListCSIIndependentFilesets(ctx context.Context, filesystemName string) ([]Fileset_v2, error) {
	loggerID := utils.GetLoggerId(ctx)
	klog.V(4).Infof("[%s] rest_v2 ListCSIIndependentFilesets. filesystem: %s", loggerID, filesystemName)

	encodedFilesetComment := strings.ReplaceAll(FilesetComment, " ", "%20")
	url := fmt.Sprintf("scalemgmt/v2/filesystems/%s/filesets", filesystemName)
	filter := fmt.Sprintf("filter=config.isInodeSpaceOwner=true,config.comment=%s", encodedFilesetComment)
	getFilesetURL := url + "?" + filter
	klog.V(6).Infof("[%s] getFilesetURL [%v] ", loggerID, getFilesetURL)
	getFilesetResponse := GetFilesetResponse_v2{}

	err := s.doHTTP(ctx, getFilesetURL, "GET", &getFilesetResponse, nil)
	if err != nil {
		klog.Errorf("[%s] Error in list fileset request: %v", loggerID, err)
		return nil, err
	}

	filesets := getFilesetResponse.Filesets

	emptyPages := Pages{}
	for getFilesetResponse.Paging != emptyPages {
		lastID := strconv.Itoa(getFilesetResponse.Paging.LastID)

		getFilesetURL := url + "?lastId=" + lastID + "&" + filter
		getFilesetResponse = GetFilesetResponse_v2{}
		klog.V(6).Infof("[%s] getFilesetURL with lastId [%v] ", loggerID, getFilesetURL)
		err := s.doHTTP(ctx, getFilesetURL, "GET", &getFilesetResponse, nil)
		if err != nil {
			klog.Errorf("[%s] Error in list fileset request with lastId: %v", loggerID, err)
			return nil, err
		}
		filesets = append(filesets, getFilesetResponse.Filesets...)
	}

	return filesets, nil
}

func (s *SpectrumRestV2) GetFilesetsInodeSpace(ctx context.Context, filesystemName string, inodeSpace int) ([]Fileset_v2, error) {
	klog.V(4).Infof("[%s] rest_v2 ListAllFilesets. filesystem: %s", utils.GetLoggerId(ctx), filesystemName)

	getFilesetsURL := fmt.Sprintf("scalemgmt/v2/filesystems/%s/filesets?filter=config.inodeSpace=%d", filesystemName, inodeSpace)
	getFilesetsResponse := GetFilesetResponse_v2{}

	err := s.doHTTP(ctx, getFilesetsURL, "GET", &getFilesetsResponse, nil)
	if err != nil {
		klog.Errorf("[%s] Error in list filesets request: %v", utils.GetLoggerId(ctx), err)
		return nil, err
	}

	return getFilesetsResponse.Filesets, nil
}

func (s *SpectrumRestV2) IsFilesetLinked(ctx context.Context, filesystemName string, filesetName string) (bool, error) {
	loggerId := GetLoggerId(ctx)
	klog.V(4).Infof("[%s] rest_v2 IsFilesetLinked. filesystem: %s, fileset: %s", loggerId, filesystemName, filesetName)

	fileset, err := s.ListFileset(ctx, filesystemName, filesetName)
	if err != nil {
		return false, err
	}

	if (fileset.Config.Path == "") ||
		(fileset.Config.Path == "--") {
		return false, nil
	}
	return true, nil
}

func (s *SpectrumRestV2) FilesetRefreshTask(ctx context.Context) error {
	klog.V(4).Infof("[%s] rest_v2 FilesetRefreshTask", utils.GetLoggerId(ctx))

	filesetRefreshURL := "scalemgmt/v2/refreshTask/enqueue?taskId=FILESETS&maxDelay=0"
	filesetRefreshResponse := GenericResponse{}

	err := s.doHTTP(ctx, filesetRefreshURL, "POST", &filesetRefreshResponse, nil)
	if err != nil {
		klog.Errorf("[%s] Error in fileset refresh task: %v", utils.GetLoggerId(ctx), err)
		return err
	}

	return nil
}

func (s *SpectrumRestV2) MakeDirectory(ctx context.Context, filesystemName string, relativePath string, uid string, gid string) error {
	klog.V(4).Infof("[%s] rest_v2 MakeDirectory. filesystem: %s, path: %s, uid: %s, gid: %s", utils.GetLoggerId(ctx), filesystemName, relativePath, uid, gid)

	dirreq := CreateMakeDirRequest{}

	if uid != "" {
		_, err := strconv.Atoi(uid)
		if err != nil {
			dirreq.USER = uid
		} else {
			dirreq.UID = uid
		}
	} else {
		dirreq.UID = "0"
	}

	if gid != "" {
		_, err := strconv.Atoi(gid)
		if err != nil {
			dirreq.GROUP = gid
		} else {
			dirreq.GID = gid
		}
	} else {
		dirreq.GID = "0"
	}

	formattedPath := strings.ReplaceAll(relativePath, "/", "%2F")
	makeDirURL := fmt.Sprintf("scalemgmt/v2/filesystems/%s/directory/%s", filesystemName, formattedPath)

	makeDirResponse := GenericResponse{}

	err := s.doHTTP(ctx, makeDirURL, "POST", &makeDirResponse, dirreq)

	if err != nil {
		klog.Errorf("[%s] Error in make directory request: %v", utils.GetLoggerId(ctx), err)
		return err
	}

	err = s.isRequestAccepted(ctx, makeDirResponse, makeDirURL)
	if err != nil {
		klog.Errorf("Request not accepted for processing: %v", err)
		return err
	}

	err = s.WaitForJobCompletion(ctx, makeDirResponse.Status.Code, makeDirResponse.Jobs[0].JobID)
	if err != nil {
		if strings.Contains(err.Error(), "EFSSG0762C") { // job failed as dir already exists
			klog.V(6).Infof("[%s] Directory exists. %v", utils.GetLoggerId(ctx), err)
			return nil
		}

		klog.Errorf("[%s] Unable to make directory %s: %v.", utils.GetLoggerId(ctx), relativePath, err)
		return err
	}

	return nil
}

func (s *SpectrumRestV2) MakeDirectoryV2(ctx context.Context, filesystemName string, relativePath string, uid string, gid string, permissions string) error {
	klog.V(4).Infof("[%s] rest_v2 MakeDirectoryV2. filesystem: %s, path: %s, uid: %s, gid: %s, permissions: %s", utils.GetLoggerId(ctx), filesystemName, relativePath, uid, gid, permissions)

	dirreq := CreateMakeDirRequest{}

	if uid != "" {
		_, err := strconv.Atoi(uid)
		if err != nil {
			dirreq.USER = uid
		} else {
			dirreq.UID = uid
		}
	} else {
		dirreq.UID = "0"
	}

	if gid != "" {
		_, err := strconv.Atoi(gid)
		if err != nil {
			dirreq.GROUP = gid
		} else {
			dirreq.GID = gid
		}
	} else {
		dirreq.GID = "0"
	}

	dirreq.PERMISSIONS = permissions

	formattedPath := strings.ReplaceAll(relativePath, "/", "%2F")
	makeDirURL := fmt.Sprintf("scalemgmt/v2/filesystems/%s/directory/%s", filesystemName, formattedPath)

	makeDirResponse := GenericResponse{}

	err := s.doHTTP(ctx, makeDirURL, "POST", &makeDirResponse, dirreq)

	if err != nil {
		klog.Errorf("[%s] Error in make directory request: %v", utils.GetLoggerId(ctx), err)
		return err
	}

	err = s.isRequestAccepted(ctx, makeDirResponse, makeDirURL)
	if err != nil {
		klog.Errorf("[%s] Request not accepted for processing: %v", utils.GetLoggerId(ctx), err)
		return err
	}

	err = s.WaitForJobCompletion(ctx, makeDirResponse.Status.Code, makeDirResponse.Jobs[0].JobID)
	if err != nil {
		if strings.Contains(err.Error(), "EFSSG0762C") { // job failed as dir already exists
			klog.V(6).Infof("[%s] Directory exists. %v", utils.GetLoggerId(ctx), err)
			return nil
		}

		klog.Errorf("[%s] Unable to make directory %s: %v.", utils.GetLoggerId(ctx), relativePath, err)
		return err
	}

	return nil
}

func (s *SpectrumRestV2) SetFilesetQuota(ctx context.Context, filesystemName string, filesetName string, hardLimit string, softLimit string) error {
	loggerId := GetLoggerId(ctx)
	klog.V(4).Infof("[%s] rest_v2 SetFilesetQuota. filesystem: %s, fileset: %s, hardLimit: %s, softLimit: %s", loggerId, filesystemName, filesetName, hardLimit, softLimit)

	setQuotaURL := fmt.Sprintf("scalemgmt/v2/filesystems/%s/quotas", filesystemName)
	quotaRequest := SetQuotaRequest_v2{}

	quotaRequest.BlockHardLimit = hardLimit
	quotaRequest.BlockSoftLimit = softLimit
	quotaRequest.OperationType = "setQuota"
	quotaRequest.QuotaType = "fileset"
	quotaRequest.ObjectName = filesetName

	setQuotaResponse := GenericResponse{}

	err := s.doHTTP(ctx, setQuotaURL, "POST", &setQuotaResponse, quotaRequest)
	if err != nil {
		klog.Errorf("[%s] Error in set fileset quota request: %v", loggerId, err)
		return err
	}

	err = s.isRequestAccepted(ctx, setQuotaResponse, setQuotaURL)
	if err != nil {
		klog.Errorf("[%s] Request not accepted for processing: %v", loggerId, err)
		return err
	}

	err = s.WaitForJobCompletion(ctx, setQuotaResponse.Status.Code, setQuotaResponse.Jobs[0].JobID)
	if err != nil {
		klog.Errorf("[%s] Unable to set quota for fileset %s: %v", loggerId, filesetName, err)
		return err
	}
	return nil
}

func (s *SpectrumRestV2) CheckIfFSQuotaEnabled(ctx context.Context, filesystemName string) error {
	klog.V(4).Infof("[%s] rest_v2 CheckIfFSQuotaEnabled. filesystem: %s", utils.GetLoggerId(ctx), filesystemName)

	checkQuotaURL := fmt.Sprintf("scalemgmt/v2/filesystems/%s/quotas", filesystemName)
	QuotaResponse := GetQuotaResponse_v2{}

	err := s.doHTTP(ctx, checkQuotaURL, "GET", &QuotaResponse, nil)
	if err != nil {
		klog.Errorf("[%s] Error in check quota: %v", utils.GetLoggerId(ctx), err)
		return err
	}
	return nil
}

func (s *SpectrumRestV2) IsValidNodeclass(ctx context.Context, nodeclass string) (bool, error) {
	klog.V(4).Infof("[%s] rest_v2 IsValidNodeclass. nodeclass: %s", utils.GetLoggerId(ctx), nodeclass)

	checkNodeclassURL := fmt.Sprintf("scalemgmt/v2/nodeclasses/%s", nodeclass)
	nodeclassResponse := GenericResponse{}

	err := s.doHTTP(ctx, checkNodeclassURL, "GET", &nodeclassResponse, nil)
	if err != nil {
		if strings.Contains(nodeclassResponse.Status.Message, "Invalid value in nodeclassName") {
			// nodeclass is not present
			return false, nil
		}
		return false, fmt.Errorf("unable to get nodeclass details")
	}
	return true, nil
}

func (s *SpectrumRestV2) IsSnapshotSupported(ctx context.Context) (bool, error) {
	klog.V(4).Infof("[%s] rest_v2 IsSnapshotSupported", utils.GetLoggerId(ctx))

	getVersionURL := "scalemgmt/v2/info"
	getVersionResponse := GetInfoResponse_v2{}

	err := s.doHTTP(ctx, getVersionURL, "GET", &getVersionResponse, nil)
	if err != nil {
		klog.Errorf("[%s] Unable to get cluster information: [%v]", utils.GetLoggerId(ctx), err)
		return false, err
	}

	if len(getVersionResponse.Info.Paths.SnapCopyOp) == 0 {
		return false, nil
	}

	return true, nil
}

func (s *SpectrumRestV2) GetFilesetQuotaDetails(ctx context.Context, filesystemName string, filesetName string) (Quota_v2, error) {
	klog.V(4).Infof("[%s] rest_v2 GetFilesetQuotaDetails. filesystem: %s, fileset: %s", utils.GetLoggerId(ctx), filesystemName, filesetName)

	listQuotaURL := fmt.Sprintf("scalemgmt/v2/filesystems/%s/quotas?filter=objectName=%s", filesystemName, filesetName)
	listQuotaResponse := GetQuotaResponse_v2{}

	err := s.doHTTP(ctx, listQuotaURL, "GET", &listQuotaResponse, nil)
	if err != nil {
		klog.Errorf("[%s] Unable to fetch quota information for fileset %s:%s: [%v]", utils.GetLoggerId(ctx), filesystemName, filesetName, err)
		return Quota_v2{}, err
	}

	if len(listQuotaResponse.Quotas) == 0 {
		klog.Errorf("[%s] No quota information found for fileset %s:%s ", utils.GetLoggerId(ctx), filesystemName, filesetName)
		return Quota_v2{}, nil
	}

	return listQuotaResponse.Quotas[0], nil
}

func (s *SpectrumRestV2) ListFilesetQuota(ctx context.Context, filesystemName string, filesetName string) (string, error) {
	loggerId := GetLoggerId(ctx)
	klog.V(4).Infof("[%s] rest_v2 ListFilesetQuota. filesystem: %s, fileset: %s", loggerId, filesystemName, filesetName)

	listQuotaResponse, err := s.GetFilesetQuotaDetails(ctx, filesystemName, filesetName)

	if err != nil {
		return "", err
	}

	if listQuotaResponse.BlockLimit > 0 {
		return fmt.Sprintf("%dK", listQuotaResponse.BlockLimit), nil
	} else {
		klog.Errorf("[%s] No quota information found for fileset %s", loggerId, filesetName)
		return "", nil
	}
}

func (s *SpectrumRestV2) doHTTP(ctx context.Context, urlSuffix string, method string, responseObject interface{}, param interface{}) error {
	var paramToLog SetBucketKeysRequest
	if urlSuffix == utils.BucketKeysURL && method == "PUT" && param != nil {
		paramToLog = param.(SetBucketKeysRequest)
		paramToLog.AccessKey = ""
		paramToLog.SecretKey = ""
	}

	klog.V(4).Infof("[%s] rest_v2 doHTTP: urlSuffix: %s, method: %s, param: %v", utils.GetLoggerId(ctx), urlSuffix, method, paramToLog)
	endpoint := s.Endpoint[s.EndPointIndex]
	klog.V(4).Infof("[%s] rest_v2 doHTTP: endpoint: %s", utils.GetLoggerId(ctx), endpoint)
	var user, password string
	if s.RequestCalledBy == "operator" {
		klog.V(0).Infof("[%s] rest_v2 doHTTP: requested by operator", utils.GetLoggerId(ctx))
		user = s.ClusterConfig.MgmtUsername
		password = s.ClusterConfig.MgmtPassword
	} else {
		scaleConfigNew := settings.LoadScaleConfigSettings(ctx)
		for i := range scaleConfigNew.Clusters {
			if s.ClusterConfig.ID == scaleConfigNew.Clusters[i].ID {
				user = scaleConfigNew.Clusters[i].MgmtUsername
				password = scaleConfigNew.Clusters[i].MgmtPassword
			}
		}
	}

	klog.V(4).Infof("[%s] rest_v2 doHTTP: setting user [%s] and password", utils.GetLoggerId(ctx), user)
	response, err := utils.HttpExecuteUserAuth(ctx, s.HTTPclient, method, endpoint+urlSuffix, user, password, param)

	activeEndpointFound := false
	if err != nil {
		if strings.Contains(err.Error(), errConnectionRefused) || strings.Contains(err.Error(), errNoSuchHost) || strings.Contains(err.Error(), errContextDeadlineExceeded) {
			klog.Errorf("[%s] rest_v2 doHTTP: Error in connecting to GUI endpoint %s: %v, checking next endpoint", utils.GetLoggerId(ctx), endpoint, err)
			// Out of n endpoints, one has failed already, so loop over the
			// remaining n-1 endpoints till we get an active GUI endpoint.
			n := len(s.Endpoint)
			for i := 0; i < n-1; i++ {
				endpoint = s.getNextEndpoint(ctx)
				response, err = utils.HttpExecuteUserAuth(ctx, s.HTTPclient, method, endpoint+urlSuffix, user, password, param)
				if err == nil {
					activeEndpointFound = true
					break
				} else {
					if strings.Contains(err.Error(), errConnectionRefused) || strings.Contains(err.Error(), errNoSuchHost) || strings.Contains(err.Error(), errContextDeadlineExceeded) {
						klog.Errorf("[%s] rest_v2 doHTTP: Error in connecting to GUI endpoint %s: %v, checking next endpoint", utils.GetLoggerId(ctx), endpoint, err)
					} else {
						klog.Errorf("[%s] rest_v2 doHTTP: Error in connecting to GUI endpoint %s: %v", utils.GetLoggerId(ctx), endpoint, err)
					}
				}
			}
		} else {
			klog.Errorf("[%s] rest_v2 doHTTP: Error in connecting to GUI endpoint %s: %v", utils.GetLoggerId(ctx), endpoint, err)
			return status.Error(codes.Internal, fmt.Sprintf("Error in Connecting to GUI endpoint: %s request %v%v, user: %v, param: %v, response: %v", method, endpoint, urlSuffix, user, paramToLog, response))
		}
	} else {
		activeEndpointFound = true
	}
	if !activeEndpointFound {
		klog.Errorf("[%s] rest_v2 doHTTP: Could not find any active GUI endpoint: %v", utils.GetLoggerId(ctx), err)
		return status.Error(codes.Internal, fmt.Sprintf("Could not find any active GUI endpoint: %s request %v%v, user: %v, param: %v, response: %v", method, endpoint, urlSuffix, user, paramToLog, response))
	}
	defer response.Body.Close()

	if response.StatusCode == http.StatusUnauthorized {
		return status.Error(codes.Unauthenticated, fmt.Sprintf("%v: Unauthorized %s request: %v%v, user: %v, param: %v, response: %v", http.StatusUnauthorized, method, endpoint, urlSuffix, user, paramToLog, response))
	} else if response.StatusCode == http.StatusForbidden {
		return status.Error(codes.Internal, fmt.Sprintf("%v: Forbidden %s request %v%v, user: %v, param: %v, response: %v", http.StatusForbidden, method, endpoint, urlSuffix, user, paramToLog, response))
	}

	err = utils.UnmarshalResponse(ctx, response, responseObject)
	if err != nil {
		return status.Error(codes.Internal, fmt.Sprintf("Response unmarshal failed: %s request %v%v, user: %v, param: %v, response: %v, error %v", method, endpoint, urlSuffix, user, paramToLog, response, err))
	}

	if !s.isStatusOK(response.StatusCode) {
		return status.Error(codes.Internal, fmt.Sprintf("remote call failed with response %v: %s request %v%v, user: %v, param: %v, response: %v", responseObject, method, endpoint, urlSuffix, user, paramToLog, response))
	}

	return nil
}

func (s *SpectrumRestV2) MountFilesystem(ctx context.Context, filesystemName string, nodeName string) error { //nolint:dupl
	klog.V(4).Infof("[%s] rest_v2 MountFilesystem. filesystem: %s, node: %s", utils.GetLoggerId(ctx), filesystemName, nodeName)

	mountreq := MountFilesystemRequest{}
	mountreq.Nodes = append(mountreq.Nodes, nodeName)

	mountFilesystemURL := fmt.Sprintf("scalemgmt/v2/filesystems/%s/mount", filesystemName)
	mountFilesystemResponse := GenericResponse{}

	err := s.doHTTP(ctx, mountFilesystemURL, "PUT", &mountFilesystemResponse, mountreq)
	if err != nil {
		klog.Errorf("[%s] Error in mount filesystem request: %v", utils.GetLoggerId(ctx), err)
		return err
	}

	err = s.isRequestAccepted(ctx, mountFilesystemResponse, mountFilesystemURL)
	if err != nil {
		klog.Errorf("[%s] Request not accepted for processing: %v", utils.GetLoggerId(ctx), err)
		return err
	}

	err = s.WaitForJobCompletion(ctx, mountFilesystemResponse.Status.Code, mountFilesystemResponse.Jobs[0].JobID)
	if err != nil {
		klog.Errorf("[%s] Unable to Mount filesystem %s on node %s: %v", utils.GetLoggerId(ctx), filesystemName, nodeName, err)
		return err
	}
	return nil
}

func (s *SpectrumRestV2) UnmountFilesystem(ctx context.Context, filesystemName string, nodeName string) error { //nolint:dupl
	klog.V(4).Infof("[%s] rest_v2 UnmountFilesystem. filesystem: %s, node: %s", utils.GetLoggerId(ctx), filesystemName, nodeName)

	unmountreq := UnmountFilesystemRequest{}
	unmountreq.Nodes = append(unmountreq.Nodes, nodeName)

	unmountFilesystemURL := fmt.Sprintf("scalemgmt/v2/filesystems/%s/unmount", filesystemName)
	unmountFilesystemResponse := GenericResponse{}

	err := s.doHTTP(ctx, unmountFilesystemURL, "PUT", &unmountFilesystemResponse, unmountreq)
	if err != nil {
		klog.Errorf("[%s] Error in unmount filesystem request: %v", utils.GetLoggerId(ctx), err)
		return err
	}

	err = s.isRequestAccepted(ctx, unmountFilesystemResponse, unmountFilesystemURL)
	if err != nil {
		klog.Errorf("[%s] Request not accepted for processing: %v", utils.GetLoggerId(ctx), err)
		return err
	}

	err = s.WaitForJobCompletion(ctx, unmountFilesystemResponse.Status.Code, unmountFilesystemResponse.Jobs[0].JobID)
	if err != nil {
		klog.Errorf("Unable to unmount filesystem %s on node %s: %v", filesystemName, nodeName, err)
		return err
	}

	return nil
}

func (s *SpectrumRestV2) GetFilesystemName(ctx context.Context, filesystemUUID string) (string, error) { //nolint:dupl
	loggerId := GetLoggerId(ctx)
	klog.V(4).Infof("[%s] rest_v2 GetFilesystemName. UUID: %s", loggerId, filesystemUUID)

	getFilesystemNameURL := fmt.Sprintf("scalemgmt/v2/filesystems?filter=uuid=%s", filesystemUUID)
	getFilesystemNameURLResponse := GetFilesystemResponse_v2{}

	err := s.doHTTP(ctx, getFilesystemNameURL, "GET", &getFilesystemNameURLResponse, nil)
	if err != nil {
		klog.Errorf("[%s] Unable to get filesystem name for uuid %s: %v", loggerId, filesystemUUID, err)
		return "", err
	}

	if len(getFilesystemNameURLResponse.FileSystems) == 0 {
		klog.Errorf("[%s] Unable to fetch filesystem name details for %s", loggerId, filesystemUUID)
		return "", fmt.Errorf("unable to fetch filesystem name details for %s", filesystemUUID)
	}
	return getFilesystemNameURLResponse.FileSystems[0].Name, nil
}

func (s *SpectrumRestV2) GetFilesystemDetails(ctx context.Context, filesystemName string) (FileSystem_v2, error) { //nolint:dupl
	loggerId := GetLoggerId(ctx)
	klog.V(4).Infof("[%s] rest_v2 GetFilesystemDetails. Name: %s", loggerId, filesystemName)

	getFilesystemDetailsURL := fmt.Sprintf("scalemgmt/v2/filesystems/%s", filesystemName)
	getFilesystemDetailsURLResponse := GetFilesystemResponse_v2{}

	err := s.doHTTP(ctx, getFilesystemDetailsURL, "GET", &getFilesystemDetailsURLResponse, nil)
	if err != nil {
		klog.Errorf("[%s] Unable to get filesystem details for filesystem %s: %v", loggerId, filesystemName, err)
		return FileSystem_v2{}, err
	}

	if len(getFilesystemDetailsURLResponse.FileSystems) == 0 {
		klog.Errorf("[%s] Unable to fetch filesystem details for %s", loggerId, filesystemName)
		return FileSystem_v2{}, fmt.Errorf("unable to fetch filesystem details for %s", filesystemName)
	}

	return getFilesystemDetailsURLResponse.FileSystems[0], nil
}

func (s *SpectrumRestV2) GetFsUid(ctx context.Context, filesystemName string) (string, error) {
	klog.V(4).Infof("rest_v2 GetFsUid. filesystem: %s", filesystemName)

	getFilesystemURL := fmt.Sprintf("%s%s", "scalemgmt/v2/filesystems/", filesystemName)
	getFilesystemResponse := GetFilesystemResponse_v2{}

	err := s.doHTTP(ctx, getFilesystemURL, "GET", &getFilesystemResponse, nil)
	if err != nil {
		return "", fmt.Errorf("unable to get filesystem details for %s", filesystemName)
	}

	fmt.Println(getFilesystemResponse)
	if len(getFilesystemResponse.FileSystems) > 0 {
		return getFilesystemResponse.FileSystems[0].UUID, nil
	} else {
		return "", fmt.Errorf("unable to fetch mount details for %s", filesystemName)
	}
}

func (s *SpectrumRestV2) DeleteSymLnk(ctx context.Context, filesystemName string, lnkName string) error {
	loggerId := GetLoggerId(ctx)
	klog.V(4).Infof("[%s] rest_v2 DeleteSymLnk. filesystem: %s, link: %s", loggerId, filesystemName, lnkName)

	lnkName = strings.ReplaceAll(lnkName, "/", "%2F")
	deleteLnkURL := fmt.Sprintf("scalemgmt/v2/filesystems/%s/symlink/%s", filesystemName, lnkName)
	deleteLnkResponse := GenericResponse{}

	err := s.doHTTP(ctx, deleteLnkURL, "DELETE", &deleteLnkResponse, nil)
	if err != nil {
		return fmt.Errorf("unable to delete Symlink %v", lnkName)
	}

	err = s.isRequestAccepted(ctx, deleteLnkResponse, deleteLnkURL)
	if err != nil {
		return err
	}

	err = s.WaitForJobCompletion(ctx, deleteLnkResponse.Status.Code, deleteLnkResponse.Jobs[0].JobID)
	if err != nil {
		if strings.Contains(err.Error(), "EFSSG2006C") {
			klog.V(4).Infof("[%s] Since slink %v was already deleted, so returning success", loggerId, lnkName)
			return nil
		}
		return fmt.Errorf("unable to delete symLnk %v:%v", lnkName, err)
	}

	return nil
}

func (s *SpectrumRestV2) DeleteDirectory(ctx context.Context, filesystemName string, dirName string, safe bool) error {
	loggerId := GetLoggerId(ctx)
	klog.V(4).Infof("[%s] rest_v2 DeleteDirectory. filesystem: %s, dir: %s, safe: %v", loggerId, filesystemName, dirName, safe)

	NdirName := strings.ReplaceAll(dirName, "/", "%2F")
	deleteDirURL := ""
	if safe {
		deleteDirURL = fmt.Sprintf("scalemgmt/v2/filesystems/%s/directory/%s?safe=True", filesystemName, NdirName)
	} else {
		deleteDirURL = fmt.Sprintf("scalemgmt/v2/filesystems/%s/directory/%s", filesystemName, NdirName)
	}
	deleteDirResponse := GenericResponse{}

	err := s.doHTTP(ctx, deleteDirURL, "DELETE", &deleteDirResponse, nil)
	if err != nil {
		return fmt.Errorf("unable to delete dir %v", dirName)
	}

	err = s.isRequestAccepted(ctx, deleteDirResponse, deleteDirURL)
	if err != nil {
		return err
	}

	err = s.WaitForJobCompletion(ctx, deleteDirResponse.Status.Code, deleteDirResponse.Jobs[0].JobID)
	if err != nil {
		if strings.Contains(err.Error(), "EFSSG0264C") {
			klog.V(4).Infof("[%s] Since dirName %v was already deleted, so returning success", loggerId, dirName)
			return nil
		}
		return fmt.Errorf("unable to delete dir %v:%v", dirName, err)
	}

	return nil
}

func (s *SpectrumRestV2) StatDirectory(ctx context.Context, filesystemName string, dirName string) (string, error) {
	klog.V(4).Infof("[%s] rest_v2 StatDirectory. filesystem: %s, dir: %s", utils.GetLoggerId(ctx), filesystemName, dirName)

	fmtDirName := strings.ReplaceAll(dirName, "/", "%2F")
	statDirURL := fmt.Sprintf("scalemgmt/v2/filesystems/%s/directory/%s", filesystemName, fmtDirName)
	statDirResponse := GenericResponse{}

	err := s.doHTTP(ctx, statDirURL, "GET", &statDirResponse, nil)
	if err != nil {
		return "", fmt.Errorf("unable to stat dir %v", dirName)
	}

	err = s.isRequestAccepted(ctx, statDirResponse, statDirURL)
	if err != nil {
		return "", err
	}

	jobResp, err := s.WaitForJobCompletionWithResp(ctx, statDirResponse.Status.Code, statDirResponse.Jobs[0].JobID)
	if err != nil {
		return "", fmt.Errorf("unable to stat dir %v:%v", dirName, err)
	}

	statInfo := jobResp.Jobs[0].Result.Stdout[0]

	return statInfo, nil
}

func (s *SpectrumRestV2) GetFileSetUid(ctx context.Context, filesystemName string, filesetName string) (string, error) {
	klog.V(4).Infof("[%s] rest_v2 GetFileSetUid. filesystem: %s, fileset: %s", utils.GetLoggerId(ctx), filesystemName, filesetName)

	filesetResponse, err := s.GetFileSetResponseFromName(ctx, filesystemName, filesetName)
	if err != nil {
		return "", fmt.Errorf("fileset response not found for fileset %v:%v", filesystemName, filesetName)
	}

	return fmt.Sprintf("%d", filesetResponse.Config.Id), nil
}

func (s *SpectrumRestV2) GetFileSetResponseFromName(ctx context.Context, filesystemName string, filesetName string) (Fileset_v2, error) {
	klog.V(4).Infof("[%s] rest_v2 GetFileSetResponseFromName. filesystem: %s, fileset: %s", utils.GetLoggerId(ctx), filesystemName, filesetName)

	getFilesetURL := fmt.Sprintf("scalemgmt/v2/filesystems/%s/filesets/%s", filesystemName, filesetName)
	getFilesetResponse := GetFilesetResponse_v2{}

	err := s.doHTTP(ctx, getFilesetURL, "GET", &getFilesetResponse, nil)
	if err != nil {
		return Fileset_v2{}, fmt.Errorf("unable to list fileset %v", filesetName)
	}

	if len(getFilesetResponse.Filesets) == 0 {
		return Fileset_v2{}, fmt.Errorf("unable to list fileset %v", filesetName)
	}

	return getFilesetResponse.Filesets[0], nil
}

// CheckIfFilesetExist Checking if fileset exist in filesystem
func (s *SpectrumRestV2) CheckIfFilesetExist(ctx context.Context, filesystemName string, filesetName string) (bool, error) {
	loggerId := GetLoggerId(ctx)
	klog.V(4).Infof("[%s] rest_v2 CheckIfFilesetExist. filesystem: %s, fileset: %s", loggerId, filesystemName, filesetName)

	checkFilesetURL := fmt.Sprintf("scalemgmt/v2/filesystems/%s/filesets/%s", filesystemName, filesetName)
	getFilesetResponse := GetFilesetResponse_v2{}

	err := s.doHTTP(ctx, checkFilesetURL, "GET", &getFilesetResponse, nil)
	if err != nil {
		if strings.Contains(getFilesetResponse.Status.Message, "Invalid value in 'filesetName'") {
			// snapshot is not present
			return false, nil
		}
		return false, fmt.Errorf("unable to get fileset details for filesystem: %v, fileset: %v", filesystemName, filesetName)
	}
	return true, nil
}

func (s *SpectrumRestV2) GetFileSetNameFromId(ctx context.Context, filesystemName string, Id string) (string, error) {
	loggerId := GetLoggerId(ctx)
	klog.V(4).Infof("[%s] rest_v2 GetFileSetNameFromId. filesystem: %s, fileset id: %s", loggerId, filesystemName, Id)

	filesetResponse, err := s.GetFileSetResponseFromId(ctx, filesystemName, Id)
	if err != nil {
		return "", fmt.Errorf("fileset response not found for fileset Id %v:%v", filesystemName, Id)
	}
	return filesetResponse.FilesetName, nil
}

func (s *SpectrumRestV2) GetFileSetResponseFromId(ctx context.Context, filesystemName string, Id string) (Fileset_v2, error) {
	loggerId := GetLoggerId(ctx)
	klog.V(4).Infof("[%s] rest_v2 GetFileSetResponseFromId. filesystem: %s, fileset id: %s", loggerId, filesystemName, Id)

	getFilesetURL := fmt.Sprintf("scalemgmt/v2/filesystems/%s/filesets?filter=config.id=%s", filesystemName, Id)
	getFilesetResponse := GetFilesetResponse_v2{}

	err := s.doHTTP(ctx, getFilesetURL, "GET", &getFilesetResponse, nil)
	if err != nil {
		return Fileset_v2{}, fmt.Errorf("unable to get name for fileset Id %v:%v", filesystemName, Id)
	}

	if len(getFilesetResponse.Filesets) == 0 {
		return Fileset_v2{}, fmt.Errorf("no filesets found for Id %v:%v", filesystemName, Id)
	}

	return getFilesetResponse.Filesets[0], nil
}

//nolint:dupl
func (s *SpectrumRestV2) GetSnapshotCreateTimestamp(ctx context.Context, filesystemName string, filesetName string, snapName string) (string, error) {
	klog.V(4).Infof("[%s] rest_v2 GetSnapshotCreateTimestamp. filesystem: %s, fileset: %s, snapshot: %s ", utils.GetLoggerId(ctx), filesystemName, filesetName, snapName)

	getSnapshotURL := fmt.Sprintf("scalemgmt/v2/filesystems/%s/filesets/%s/snapshots/%s", filesystemName, filesetName, snapName)
	getSnapshotResponse := GetSnapshotResponse_v2{}

	err := s.doHTTP(ctx, getSnapshotURL, "GET", &getSnapshotResponse, nil)
	if err != nil {
		return "", fmt.Errorf("unable to list snapshot %v", snapName)
	}

	if len(getSnapshotResponse.Snapshots) == 0 {
		return "", fmt.Errorf("unable to list snapshot %v", snapName)
	}

	return fmt.Sprintf(getSnapshotResponse.Snapshots[0].Created), nil
}

//nolint:dupl
func (s *SpectrumRestV2) GetSnapshotUid(ctx context.Context, filesystemName string, filesetName string, snapName string) (string, error) {
	klog.V(4).Infof("[%s] rest_v2 GetSnapshotUid. filesystem: %s, fileset: %s, snapshot: %s ", utils.GetLoggerId(ctx), filesystemName, filesetName, snapName)

	getSnapshotURL := fmt.Sprintf("scalemgmt/v2/filesystems/%s/filesets/%s/snapshots/%s", filesystemName, filesetName, snapName)
	getSnapshotResponse := GetSnapshotResponse_v2{}

	err := s.doHTTP(ctx, getSnapshotURL, "GET", &getSnapshotResponse, nil)
	if err != nil {
		return "", fmt.Errorf("unable to list snapshot %v", snapName)
	}

	if len(getSnapshotResponse.Snapshots) == 0 {
		return "", fmt.Errorf("unable to list snapshot %v", snapName)
	}

	return fmt.Sprintf("%d", getSnapshotResponse.Snapshots[0].SnapID), nil
}

// CheckIfSnapshotExist Checking if snapshot exist in fileset
func (s *SpectrumRestV2) CheckIfSnapshotExist(ctx context.Context, filesystemName string, filesetName string, snapshotName string) (bool, error) {
	loggerId := GetLoggerId(ctx)
	klog.V(4).Infof("[%s] rest_v2 CheckIfSnapshotExist. filesystem: %s, fileset: %s, snapshot: %s ", loggerId, filesystemName, filesetName, snapshotName)

	getSnapshotURL := fmt.Sprintf("scalemgmt/v2/filesystems/%s/filesets/%s/snapshots/%s", filesystemName, filesetName, snapshotName)
	getSnapshotResponse := GetSnapshotResponse_v2{}

	err := s.doHTTP(ctx, getSnapshotURL, "GET", &getSnapshotResponse, nil)
	if err != nil {
		if strings.Contains(getSnapshotResponse.Status.Message, "Invalid value in 'snapshotName'") && len(getSnapshotResponse.Snapshots) == 0 {
			// snapshot is not present
			return false, nil
		}
		return false, fmt.Errorf("unable to get snapshot details for filesystem: %v, fileset: %v and snapshot: %v", filesystemName, filesetName, snapshotName)
	}
	return true, nil
}

// ListFilesetSnapshots Return list of snapshot under fileset, true if snapshots present
func (s *SpectrumRestV2) ListFilesetSnapshots(ctx context.Context, filesystemName string, filesetName string) ([]Snapshot_v2, error) {
	loggerId := GetLoggerId(ctx)
	klog.V(4).Infof("[%s] rest_v2 ListFilesetSnapshots. filesystem: %s, fileset: %s", loggerId, filesystemName, filesetName)

	listFilesetSnapshotURL := fmt.Sprintf("scalemgmt/v2/filesystems/%s/filesets/%s/snapshots", filesystemName, filesetName)
	listFilesetSnapshotResponse := GetSnapshotResponse_v2{}

	err := s.doHTTP(ctx, listFilesetSnapshotURL, "GET", &listFilesetSnapshotResponse, nil)
	if err != nil {
		return nil, fmt.Errorf("unable to list snapshots for fileset %v. Error [%v]", filesetName, err)
	}

	return listFilesetSnapshotResponse.Snapshots, nil
}

func (s *SpectrumRestV2) CheckIfFileDirPresent(ctx context.Context, filesystemName string, relPath string) (bool, error) {
	klog.V(4).Infof("[%s] rest_v2 CheckIfFileDirPresent. filesystem: %s, path: %s", utils.GetLoggerId(ctx), filesystemName, relPath)

	RelPath := strings.ReplaceAll(relPath, "/", "%2F")
	checkFilDirUrl := fmt.Sprintf("scalemgmt/v2/filesystems/%s/owner/%s", filesystemName, RelPath)
	ownerResp := OwnerResp_v2{}

	err := s.doHTTP(ctx, checkFilDirUrl, "GET", &ownerResp, nil)
	if err != nil {
		if strings.Contains(ownerResp.Status.Message, "File not found") {
			return false, nil
		}
		return false, err
	}
	return true, nil
}

func (s *SpectrumRestV2) CreateSymLink(ctx context.Context, SlnkfilesystemName string, TargetFs string, relativePath string, LnkPath string) error {
	klog.V(4).Infof("[%s] rest_v2 CreateSymLink. SlnkfilesystemName: %s, TargetFs: %s, relativePath: %s, LnkPath: %s", utils.GetLoggerId(ctx), SlnkfilesystemName, TargetFs, relativePath, LnkPath)

	symLnkReq := SymLnkRequest{}
	symLnkReq.FilesystemName = TargetFs
	symLnkReq.RelativePath = relativePath

	LnkPath = strings.ReplaceAll(LnkPath, "/", "%2F")

	symLnkUrl := fmt.Sprintf("scalemgmt/v2/filesystems/%s/symlink/%s", SlnkfilesystemName, LnkPath)

	makeSlnkResp := GenericResponse{}

	err := s.doHTTP(ctx, symLnkUrl, "POST", &makeSlnkResp, symLnkReq)

	if err != nil {
		return err
	}

	err = s.isRequestAccepted(ctx, makeSlnkResp, symLnkUrl)
	if err != nil {
		return err
	}

	err = s.WaitForJobCompletion(ctx, makeSlnkResp.Status.Code, makeSlnkResp.Jobs[0].JobID)
	if err != nil {
		if strings.Contains(err.Error(), "EFSSG0762C") { // job failed as dir already exists
			return nil
		}
	}
	return err
}

func (s *SpectrumRestV2) IsNodeComponentHealthy(ctx context.Context, nodeName string, component string) (bool, error) {
	loggerId := GetLoggerId(ctx)
	klog.V(4).Infof("[%s] rest_v2 GetNodeHealthStates, nodeName: %s, component: %s", loggerId, nodeName, component)

	getNodeHealthStatesURL := fmt.Sprintf("scalemgmt/v2/nodes/%s/health/states?filter=state=HEALTHY,entityType=NODE,component=%s", nodeName, component)
	getNodeHealthStatesResponse := GetNodeHealthStatesResponse_v2{}

	err := s.doHTTP(ctx, getNodeHealthStatesURL, "GET", &getNodeHealthStatesResponse, nil)
	if err != nil {
		return false, fmt.Errorf("unable to get health states for nodename %v", nodeName)
	}

	if len(getNodeHealthStatesResponse.States) == 0 {
		return false, nil
	}

	return true, nil
}

func (s *SpectrumRestV2) SetFilesystemPolicy(ctx context.Context, policy *Policy, filesystemName string) error {
	loggerId := GetLoggerId(ctx)
	klog.V(4).Infof("[%s] rest_v2 setFilesystemPolicy for filesystem %s", loggerId, filesystemName)

	setPolicyURL := fmt.Sprintf("scalemgmt/v2/filesystems/%s/policies", filesystemName)
	setPolicyResponse := GenericResponse{}

	err := s.doHTTP(ctx, setPolicyURL, "PUT", &setPolicyResponse, policy)
	if err != nil {
		klog.Errorf("[%s] unable to send filesystem policy: %v", loggerId, setPolicyResponse.Status.Message)
		return err
	}

	err = s.WaitForJobCompletion(ctx, setPolicyResponse.Status.Code, setPolicyResponse.Jobs[0].JobID)
	if err != nil {
		klog.Errorf("[%s] setting policy rule %s for filesystem %s failed with error %v", loggerId, policy.Policy, filesystemName, err)
		return err
	}

	return nil
}

func (s *SpectrumRestV2) DoesTierExist(ctx context.Context, tierName string, filesystemName string) error {
	loggerId := GetLoggerId(ctx)
	klog.V(4).Infof("[%s] rest_v2 DoesTierExist. name %s, filesystem %s", loggerId, tierName, filesystemName)

	_, err := s.GetTierInfoFromName(ctx, tierName, filesystemName)
	if err != nil {
		if strings.Contains(err.Error(), "Invalid value in 'storagePool'") {
			return fmt.Errorf("invalid tier '%s' specified for filesystem %s", tierName, filesystemName)
		}
		return err
	}

	return nil
}

func (s *SpectrumRestV2) GetTierInfoFromName(ctx context.Context, tierName string, filesystemName string) (*StorageTier, error) {
	klog.V(4).Infof("[%s] rest_v2 GetTierInfoFromName. name %s, filesystem %s", utils.GetLoggerId(ctx), tierName, filesystemName)

	tierUrl := fmt.Sprintf("scalemgmt/v2/filesystems/%s/pools/%s", filesystemName, tierName)
	getTierResponse := &StorageTiers{}

	err := s.doHTTP(ctx, tierUrl, "GET", getTierResponse, nil)
	if err != nil {
		klog.Errorf("Unable to get tier: %s err: %v", tierName, err)
		return nil, err
	}

	if len(getTierResponse.StorageTiers) > 0 {
		return &getTierResponse.StorageTiers[0], nil
	} else {
		return nil, fmt.Errorf("unable to fetch storage tiers for %s", filesystemName)
	}
}

func (s *SpectrumRestV2) CheckIfDefaultPolicyPartitionExists(ctx context.Context, partitionName string, filesystemName string) bool {
	loggerId := GetLoggerId(ctx)
	klog.V(4).Infof("[%s] rest_v2 CheckIfDefaultPolicyPartitionExists. name %s, filesystem %s", loggerId, partitionName, filesystemName)

	partitionURL := fmt.Sprintf("scalemgmt/v2/filesystems/%s/partition/%s", filesystemName, partitionName)
	getPartitionResponse := GenericResponse{}

	// If it does or doesn't exist and we get an error we will default to just setting it again as an override
	err := s.doHTTP(ctx, partitionURL, "GET", &getPartitionResponse, nil)
	return err == nil
}

func (s *SpectrumRestV2) GetFirstDataTier(ctx context.Context, filesystemName string) (string, error) {
	loggerId := GetLoggerId(ctx)
	klog.V(4).Infof("[%s] rest_v2 GetFirstDataTier. filesystem %s", loggerId, filesystemName)

	tiersURL := fmt.Sprintf("scalemgmt/v2/filesystems/%s/pools", filesystemName)
	getTierResponse := &StorageTiers{}

	err := s.doHTTP(ctx, tiersURL, "GET", getTierResponse, nil)
	if err != nil {
		return "", err
	}

	for _, tier := range getTierResponse.StorageTiers {
		if tier.StorageTierName == "system" {
			continue
		}

		tierInfo, err := s.GetTierInfoFromName(ctx, tier.StorageTierName, tier.FilesystemName)
		if err != nil {
			return "", err
		}
		if tierInfo.TotalDataInKB > 0 {
			klog.Infof("[%s] GetFirstDataTier: Setting default tier to %s", loggerId, tierInfo.StorageTierName)
			return tierInfo.StorageTierName, nil
		}
	}

	klog.V(6).Infof("[%s] GetFirstDataTier: Defaulting to system tier", loggerId)
	return "system", nil
}

// getNextEndpoint returns the next endpoint to be used for
// GUI REST calls. This function gets called when current
// endpoint is not active.
func (s *SpectrumRestV2) getNextEndpoint(ctx context.Context) string {
	len := len(s.Endpoint)
	s.EndPointIndex++
	if s.EndPointIndex >= len {
		s.EndPointIndex = s.EndPointIndex % len
	}
	endpoint := s.Endpoint[s.EndPointIndex]
	klog.V(6).Infof("[%s] getNextEndpoint: returning next endpoint: %s", utils.GetLoggerId(ctx), endpoint)
	return endpoint
}<|MERGE_RESOLUTION|>--- conflicted
+++ resolved
@@ -814,17 +814,9 @@
 	if opts[UserSpecifiedUid] != nil {
 		filesetreq.Uid = opts[UserSpecifiedUid].(string)
 	}
-<<<<<<< HEAD
 	if opts[UserSpecifiedGid] != nil {
 		filesetreq.Gid = opts[UserSpecifiedGid].(string)
 	}
-=======
-
-	if opts[UserSpecifiedGid] != nil {
-		filesetreq.Gid = opts[UserSpecifiedGid].(string)
-	}
-
->>>>>>> 37e79547
 	if opts[UserSpecifiedPermissions] != nil {
 		filesetreq.Permission = opts[UserSpecifiedPermissions].(string)
 	}
