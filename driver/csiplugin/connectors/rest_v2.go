/**
 * Copyright 2019 IBM Corp.
 *
 * Licensed under the Apache License, Version 2.0 (the "License");
 * you may not use this file except in compliance with the License.
 * You may obtain a copy of the License at
 *
 *     http://www.apache.org/licenses/LICENSE-2.0
 *
 * Unless required by applicable law or agreed to in writing, software
 * distributed under the License is distributed on an "AS IS" BASIS,
 * WITHOUT WARRANTIES OR CONDITIONS OF ANY KIND, either express or implied.
 * See the License for the specific language governing permissions and
 * limitations under the License.
 */

package connectors

import (
	"crypto/tls"
	"crypto/x509"
	"fmt"
	"net/http"
	"strconv"
	"strings"
	"time"

	"github.com/IBM/ibm-spectrum-scale-csi/driver/csiplugin/settings"
	"github.com/IBM/ibm-spectrum-scale-csi/driver/csiplugin/utils"
	"github.com/golang/glog"
	"google.golang.org/grpc/codes"
	"google.golang.org/grpc/status"
)

type spectrumRestV2 struct {
	httpClient *http.Client
	endpoint   string
	user       string
	password   string
}

func (s *spectrumRestV2) isStatusOK(statusCode int) bool {
	glog.V(4).Infof("rest_v2 isStatusOK. statusCode: %d", statusCode)

	if (statusCode == http.StatusOK) ||
		(statusCode == http.StatusCreated) ||
		(statusCode == http.StatusAccepted) {
		return true
	}
	return false
}

func (s *spectrumRestV2) checkAsynchronousJob(statusCode int) bool {
	glog.V(4).Infof("rest_v2 checkAsynchronousJob. statusCode: %d", statusCode)
	if (statusCode == http.StatusAccepted) ||
		(statusCode == http.StatusCreated) {
		return true
	}
	return false
}

func (s *spectrumRestV2) isRequestAccepted(response GenericResponse, url string) error {
	glog.V(4).Infof("rest_v2 isRequestAccepted. url: %s, response: %v", url, response)

	if !s.isStatusOK(response.Status.Code) {
		return fmt.Errorf("error %v for url %v", response, url)
	}

	if len(response.Jobs) == 0 {
		return fmt.Errorf("Unable to get Job details for %s request: %v", url, response)
	}
	return nil
}

func (s *spectrumRestV2) waitForJobCompletion(statusCode int, jobID uint64) error {
	glog.V(4).Infof("rest_v2 waitForJobCompletion. jobID: %d, statusCode: %d", jobID, statusCode)

	if s.checkAsynchronousJob(statusCode) {
		jobURL := utils.FormatURL(s.endpoint, fmt.Sprintf("scalemgmt/v2/jobs/%d?fields=:all:", jobID))
		err := s.AsyncJobCompletion(jobURL)
		if err != nil {
			return err
		}
	}
	return nil
}

func (s *spectrumRestV2) AsyncJobCompletion(jobURL string) error {
	glog.V(4).Infof("rest_v2 AsyncJobCompletion. jobURL: %s", jobURL)

	jobQueryResponse := GenericResponse{}
	for {
		err := s.doHTTP(jobURL, "GET", &jobQueryResponse, nil)
		if err != nil {
			return err
		}
		if len(jobQueryResponse.Jobs) == 0 {
			return fmt.Errorf("Unable to get Job details for %s: %v", jobURL, jobQueryResponse)
		}

		if jobQueryResponse.Jobs[0].Status == "RUNNING" {
			time.Sleep(2000 * time.Millisecond)
			continue
		}
		break
	}
	if jobQueryResponse.Jobs[0].Status == "COMPLETED" {
		return nil
	} else {
		glog.Errorf("Async Job failed: %v", jobQueryResponse)
		return fmt.Errorf("%v", jobQueryResponse.Jobs[0].Result.Stderr)
	}
}

func NewSpectrumRestV2(scaleConfig settings.Clusters) (SpectrumScaleConnector, error) {
	glog.V(4).Infof("rest_v2 NewSpectrumRestV2.")

	guiHost := scaleConfig.RestAPI[0].GuiHost
	guiUser := scaleConfig.MgmtUsername
	guiPwd := scaleConfig.MgmtPassword
	guiPort := scaleConfig.RestAPI[0].GuiPort
	if guiPort == 0 {
		guiPort = settings.DefaultGuiPort
	}

	var tr *http.Transport
	endpoint := fmt.Sprintf("%s://%s:%d/", settings.GuiProtocol, guiHost, guiPort)

	if scaleConfig.SecureSslMode {
		caCertPool := x509.NewCertPool()
		if ok := caCertPool.AppendCertsFromPEM(scaleConfig.CacertValue); !ok {
			return &spectrumRestV2{}, fmt.Errorf("Parsing CA cert %v failed", scaleConfig.Cacert)
		}
		tr = &http.Transport{TLSClientConfig: &tls.Config{RootCAs: caCertPool}}
		glog.V(4).Infof("Created Spectrum Scale connector with SSL mode for %v", guiHost)
	} else {
		tr = &http.Transport{TLSClientConfig: &tls.Config{InsecureSkipVerify: true}} //nolint:gosec //InsecureSkipVerify was requested by user.
		glog.V(4).Infof("Created Spectrum Scale connector without SSL mode for %v", guiHost)
	}

	return &spectrumRestV2{
		httpClient: &http.Client{
			Transport: tr,
			Timeout:   time.Second * 60,
		},
		endpoint: endpoint,
		user:     guiUser,
		password: guiPwd,
	}, nil
}

func (s *spectrumRestV2) GetClusterId() (string, error) {
	glog.V(4).Infof("rest_v2 GetClusterId")

	getClusterURL := utils.FormatURL(s.endpoint, "scalemgmt/v2/cluster")
	getClusterResponse := GetClusterResponse{}

	err := s.doHTTP(getClusterURL, "GET", &getClusterResponse, nil)
	if err != nil {
		glog.Errorf("Unable to get cluster ID: %v", err)
		return "", err
	}
	cid_str := fmt.Sprintf("%v", getClusterResponse.Cluster.ClusterSummary.ClusterID)
	return cid_str, nil
}

func (s *spectrumRestV2) GetTimeZoneOffset() (string, error) {
	glog.V(4).Infof("rest_v2 GetTimeZoneOffset")

	getConfigURL := utils.FormatURL(s.endpoint, "scalemgmt/v2/config")
	getConfigResponse := GetConfigResponse{}

	err := s.doHTTP(getConfigURL, "GET", &getConfigResponse, nil)
	if err != nil {
		glog.Errorf("Unable to get cluster configuration: %v", err)
		return "", err
	}
	timezone := fmt.Sprintf("%v", getConfigResponse.Config.ClusterConfig.TimeZoneOffset)
	return timezone, nil
}

func (s *spectrumRestV2) GetFilesystemMountDetails(filesystemName string) (MountInfo, error) {
	glog.V(4).Infof("rest_v2 GetFilesystemMountDetails. filesystemName: %s", filesystemName)

	getFilesystemURL := fmt.Sprintf("%s%s%s", s.endpoint, "scalemgmt/v2/filesystems/", filesystemName)
	getFilesystemResponse := GetFilesystemResponse_v2{}

	err := s.doHTTP(getFilesystemURL, "GET", &getFilesystemResponse, nil)
	if err != nil {
		glog.Errorf("Unable to get filesystem details for %s: %v", filesystemName, err)
		return MountInfo{}, err
	}

	if len(getFilesystemResponse.FileSystems) > 0 {
		return getFilesystemResponse.FileSystems[0].Mount, nil
	} else {
		return MountInfo{}, fmt.Errorf("Unable to fetch mount details for %s", filesystemName)
	}
}

func (s *spectrumRestV2) IsFilesystemMountedOnGUINode(filesystemName string) (bool, error) {
	glog.V(4).Infof("rest_v2 IsFilesystemMountedOnGUINode. filesystemName: %s", filesystemName)

	mountURL := utils.FormatURL(s.endpoint, fmt.Sprintf("scalemgmt/v2/filesystems/%s", filesystemName))
	mountResponse := GetFilesystemResponse_v2{}

	err := s.doHTTP(mountURL, "GET", &mountResponse, nil)
	if err != nil {
		glog.Errorf("Error in getting filesystem mount details for %s: %v", filesystemName, err)
		return false, err
	}

	if len(mountResponse.FileSystems) > 0 {
		glog.V(4).Infof("filesystem [%s] is [%v] on GUI node", filesystemName, mountResponse.FileSystems[0].Mount.Status)
		if mountResponse.FileSystems[0].Mount.Status == "mounted" {
			return true, nil
		} else if mountResponse.FileSystems[0].Mount.Status == "not mounted" {
			return false, nil
		}
		return false, fmt.Errorf("unable to determine mount status of filesystem %s", filesystemName)
	} else {
		return false, fmt.Errorf("unable to fetch mount details for %s", filesystemName)
	}
}

func (s *spectrumRestV2) ListFilesystems() ([]string, error) {
	glog.V(4).Infof("rest_v2 ListFilesystems")

	listFilesystemsURL := utils.FormatURL(s.endpoint, "scalemgmt/v2/filesystems")
	getFilesystemResponse := GetFilesystemResponse_v2{}

	err := s.doHTTP(listFilesystemsURL, "GET", &getFilesystemResponse, nil)
	if err != nil {
		glog.Errorf("Error in listing filesystems: %v", err)
		return nil, err
	}
	fsNumber := len(getFilesystemResponse.FileSystems)
	filesystems := make([]string, fsNumber)
	for i := 0; i < fsNumber; i++ {
		filesystems[i] = getFilesystemResponse.FileSystems[i].Name
	}
	return filesystems, nil
}

func (s *spectrumRestV2) GetFilesystemMountpoint(filesystemName string) (string, error) {
	glog.V(4).Infof("rest_v2 GetFilesystemMountpoint. filesystemName: %s", filesystemName)

	getFilesystemURL := utils.FormatURL(s.endpoint, fmt.Sprintf("scalemgmt/v2/filesystems/%s", filesystemName))
	getFilesystemResponse := GetFilesystemResponse_v2{}

	err := s.doHTTP(getFilesystemURL, "GET", &getFilesystemResponse, nil)
	if err != nil {
		glog.Errorf("Error in getting filesystem details for %s: %v", filesystemName, err)
		return "", err
	}

	if len(getFilesystemResponse.FileSystems) > 0 {
		return getFilesystemResponse.FileSystems[0].Mount.MountPoint, nil
	} else {
		return "", fmt.Errorf("Unable to fetch mount point for %s.", filesystemName)
	}
}

func (s *spectrumRestV2) CopyFsetSnapshotPath(filesystemName string, filesetName string, snapshotName string, srcPath string, targetPath string, nodeclass string) error {
	glog.V(4).Infof("rest_v2 CopyFsetSnapshotPath. filesystem: %s, fileset: %s, snapshot: %s, srcPath: %s, targetPath: %s, nodeclass: %s", filesystemName, filesetName, snapshotName, srcPath, targetPath, nodeclass)

	copySnapReq := CopySnapshotRequest{}
	copySnapReq.TargetPath = targetPath

	if nodeclass != "" {
		copySnapReq.NodeClass = nodeclass
	}

	formattedSrcPath := strings.ReplaceAll(srcPath, "/", "%2F")
	copySnapURL := utils.FormatURL(s.endpoint, fmt.Sprintf("scalemgmt/v2/filesystems/%s/filesets/%s/snapshotCopy/%s/path/%s", filesystemName, filesetName, snapshotName, formattedSrcPath))
	copySnapResp := GenericResponse{}

	err := s.doHTTP(copySnapURL, "PUT", &copySnapResp, copySnapReq)
	if err != nil {
		glog.Errorf("Error in copy snapshot request: %v", err)
		return err
	}

	err = s.isRequestAccepted(copySnapResp, copySnapURL)
	if err != nil {
		glog.Errorf("Request not accepted for processing: %v", err)
		return err
	}

	err = s.waitForJobCompletion(copySnapResp.Status.Code, copySnapResp.Jobs[0].JobID)
	if err != nil {
		glog.Errorf("Unable to copy snapshot %s: %v", snapshotName, err)
		return err
	}

	return nil
}

func (s *spectrumRestV2) CreateSnapshot(filesystemName string, filesetName string, snapshotName string) error {
	glog.V(4).Infof("rest_v2 CreateSnapshot. filesystem: %s, fileset: %s, snapshot: %v", filesystemName, filesetName, snapshotName)

	snapshotreq := CreateSnapshotRequest{}
	snapshotreq.SnapshotName = snapshotName

	createSnapshotURL := utils.FormatURL(s.endpoint, fmt.Sprintf("scalemgmt/v2/filesystems/%s/filesets/%s/snapshots", filesystemName, filesetName))
	createSnapshotResponse := GenericResponse{}

	err := s.doHTTP(createSnapshotURL, "POST", &createSnapshotResponse, snapshotreq)
	if err != nil {
		glog.Errorf("Error in create snapshot request: %v", err)
		return err
	}

	err = s.isRequestAccepted(createSnapshotResponse, createSnapshotURL)
	if err != nil {
		glog.Errorf("Request not accepted for processing: %v", err)
		return err
	}

	err = s.waitForJobCompletion(createSnapshotResponse.Status.Code, createSnapshotResponse.Jobs[0].JobID)
	if err != nil {
		if strings.Contains(err.Error(), "EFSSP1102C") { // job failed as snapshot already exists
			fmt.Println(err)
			return nil
		}
		glog.Errorf("Unable to create snapshot %s: %v", snapshotName, err)
		return err
	}

	return nil
}

func (s *spectrumRestV2) DeleteSnapshot(filesystemName string, filesetName string, snapshotName string) error {
	glog.V(4).Infof("rest_v2 DeleteSnapshot. filesystem: %s, fileset: %s, snapshot: %v", filesystemName, filesetName, snapshotName)

	deleteSnapshotURL := utils.FormatURL(s.endpoint, fmt.Sprintf("scalemgmt/v2/filesystems/%s/filesets/%s/snapshots/%s", filesystemName, filesetName, snapshotName))
	deleteSnapshotResponse := GenericResponse{}

	err := s.doHTTP(deleteSnapshotURL, "DELETE", &deleteSnapshotResponse, nil)
	if err != nil {
		glog.Errorf("Error in delete snapshot request: %v", err)
		return err
	}

	err = s.isRequestAccepted(deleteSnapshotResponse, deleteSnapshotURL)
	if err != nil {
		glog.Errorf("Request not accepted for processing: %v", err)
		return err
	}

	err = s.waitForJobCompletion(deleteSnapshotResponse.Status.Code, deleteSnapshotResponse.Jobs[0].JobID)
	if err != nil {
		glog.Errorf("Unable to delete snapshot %s: %v", snapshotName, err)
		return err
	}

	return nil
}

func (s *spectrumRestV2) CreateFileset(filesystemName string, filesetName string, opts map[string]interface{}) error {
	glog.V(4).Infof("rest_v2 CreateFileset. filesystem: %s, fileset: %s, opts: %v", filesystemName, filesetName, opts)

	filesetreq := CreateFilesetRequest{}
	filesetreq.FilesetName = filesetName
	filesetreq.Comment = "Fileset created by IBM Container Storage Interface driver"

	filesetType, filesetTypeSpecified := opts[UserSpecifiedFilesetType]
	inodeLimit, inodeLimitSpecified := opts[UserSpecifiedInodeLimit]

	if !filesetTypeSpecified {
		filesetType, filesetTypeSpecified = opts[UserSpecifiedFilesetTypeDep]
	}

	if !inodeLimitSpecified {
		inodeLimit, inodeLimitSpecified = opts[UserSpecifiedInodeLimitDep]
	}

	if filesetTypeSpecified && filesetType.(string) == "dependent" {
		/* Add fileset for dependent fileset-name: */
		parentFileSetName, parentFileSetNameSpecified := opts[UserSpecifiedParentFset]
		if parentFileSetNameSpecified {
			filesetreq.InodeSpace = parentFileSetName.(string)
		} else {
			filesetreq.InodeSpace = "root"
		}
	} else {
		filesetreq.InodeSpace = "new"
		if inodeLimitSpecified {
			filesetreq.MaxNumInodes = inodeLimit.(string)
			filesetreq.AllocInodes = inodeLimit.(string)
		}
	}

	uid, uidSpecified := opts[UserSpecifiedUID]
	gid, gidSpecified := opts[UserSpecifiedGID]

	if uidSpecified && gidSpecified {
		filesetreq.Owner = fmt.Sprintf("%s:%s", uid, gid)
	} else if uidSpecified {
		filesetreq.Owner = fmt.Sprintf("%s", uid)
	}

	createFilesetURL := utils.FormatURL(s.endpoint, fmt.Sprintf("scalemgmt/v2/filesystems/%s/filesets", filesystemName))
	createFilesetResponse := GenericResponse{}

	err := s.doHTTP(createFilesetURL, "POST", &createFilesetResponse, filesetreq)
	if err != nil {
		glog.Errorf("Error in create fileset request: %v", err)
		return err
	}

	err = s.isRequestAccepted(createFilesetResponse, createFilesetURL)
	if err != nil {
		glog.Errorf("Request not accepted for processing: %v", err)
		return err
	}

	err = s.waitForJobCompletion(createFilesetResponse.Status.Code, createFilesetResponse.Jobs[0].JobID)
	if err != nil {
		if strings.Contains(err.Error(), "EFSSP1102C") { // job failed as fileset already exists
			fmt.Println(err)
			return nil
		}
		glog.Errorf("Unable to create fileset %s: %v", filesetName, err)
		return err
	}
	return nil
}

func (s *spectrumRestV2) DeleteFileset(filesystemName string, filesetName string) error {
	glog.V(4).Infof("rest_v2 DeleteFileset. filesystem: %s, fileset: %s", filesystemName, filesetName)

	deleteFilesetURL := utils.FormatURL(s.endpoint, fmt.Sprintf("scalemgmt/v2/filesystems/%s/filesets/%s", filesystemName, filesetName))
	deleteFilesetResponse := GenericResponse{}

	err := s.doHTTP(deleteFilesetURL, "DELETE", &deleteFilesetResponse, nil)
	if err != nil {
		if strings.Contains(deleteFilesetResponse.Status.Message, "Invalid value in 'fsetName'") { // job failed as dir already exists
			glog.Infof("Fileset would have been deleted. So returning success %v", err)
			return nil
		}

		glog.Errorf("Error in delete fileset request: %v", err)
		return err
	}

	err = s.isRequestAccepted(deleteFilesetResponse, deleteFilesetURL)
	if err != nil {
		glog.Errorf("Request not accepted for processing: %v", err)
		return err
	}

	err = s.waitForJobCompletion(deleteFilesetResponse.Status.Code, deleteFilesetResponse.Jobs[0].JobID)
	if err != nil {
		glog.Errorf("Unable to delete fileset %s: %v", filesetName, err)
		return err
	}

	return nil
}

func (s *spectrumRestV2) LinkFileset(filesystemName string, filesetName string, linkpath string) error {
	glog.V(4).Infof("rest_v2 LinkFileset. filesystem: %s, fileset: %s, linkpath: %s", filesystemName, filesetName, linkpath)

	linkReq := LinkFilesetRequest{}
	linkReq.Path = linkpath
	linkFilesetURL := utils.FormatURL(s.endpoint, fmt.Sprintf("scalemgmt/v2/filesystems/%s/filesets/%s/link", filesystemName, filesetName))
	linkFilesetResponse := GenericResponse{}

	err := s.doHTTP(linkFilesetURL, "POST", &linkFilesetResponse, linkReq)
	if err != nil {
		glog.Errorf("Error in link fileset request: %v", err)
		return err
	}

	err = s.isRequestAccepted(linkFilesetResponse, linkFilesetURL)
	if err != nil {
		glog.Errorf("Request not accepted for processing: %v", err)
		return err
	}

	err = s.waitForJobCompletion(linkFilesetResponse.Status.Code, linkFilesetResponse.Jobs[0].JobID)
	if err != nil {
		glog.Errorf("Error in linking fileset %s: %v", filesetName, err)
		return err
	}
	return nil
}

func (s *spectrumRestV2) UnlinkFileset(filesystemName string, filesetName string) error {
	glog.V(4).Infof("rest_v2 UnlinkFileset. filesystem: %s, fileset: %s", filesystemName, filesetName)

	unlinkFilesetURL := utils.FormatURL(s.endpoint, fmt.Sprintf("scalemgmt/v2/filesystems/%s/filesets/%s/link?force=True", filesystemName, filesetName))
	unlinkFilesetResponse := GenericResponse{}

	err := s.doHTTP(unlinkFilesetURL, "DELETE", &unlinkFilesetResponse, nil)

	if err != nil {
		glog.Errorf("Error in unlink fileset request: %v", err)
		return err
	}

	err = s.isRequestAccepted(unlinkFilesetResponse, unlinkFilesetURL)
	if err != nil {
		glog.Errorf("Request not accepted for processing: %v", err)
		return err
	}

	err = s.waitForJobCompletion(unlinkFilesetResponse.Status.Code, unlinkFilesetResponse.Jobs[0].JobID)
	if err != nil {
		glog.Errorf("Error in unlink fileset %s: %v", filesetName, err)
		return err
	}

	return nil
}

func (s *spectrumRestV2) ListFileset(filesystemName string, filesetName string) (Fileset_v2, error) {
	glog.V(4).Infof("rest_v2 ListFileset. filesystem: %s, fileset: %s", filesystemName, filesetName)

	getFilesetURL := utils.FormatURL(s.endpoint, fmt.Sprintf("scalemgmt/v2/filesystems/%s/filesets/%s", filesystemName, filesetName))
	getFilesetResponse := GetFilesetResponse_v2{}

	err := s.doHTTP(getFilesetURL, "GET", &getFilesetResponse, nil)
	if err != nil {
		glog.Errorf("Error in list fileset request: %v", err)
		return Fileset_v2{}, err
	}

	if len(getFilesetResponse.Filesets) == 0 {
		glog.Errorf("No fileset returned for %s", filesetName)
		return Fileset_v2{}, fmt.Errorf("No fileset returned for %s", filesetName)
	}

	return getFilesetResponse.Filesets[0], nil
}

func (s *spectrumRestV2) IsFilesetLinked(filesystemName string, filesetName string) (bool, error) {
	glog.V(4).Infof("rest_v2 IsFilesetLinked. filesystem: %s, fileset: %s", filesystemName, filesetName)

	fileset, err := s.ListFileset(filesystemName, filesetName)
	if err != nil {
		return false, err
	}

	if (fileset.Config.Path == "") ||
		(fileset.Config.Path == "--") {
		return false, nil
	}
	return true, nil
}

func (s *spectrumRestV2) FilesetRefreshTask() error {
	glog.V(4).Infof("rest_v2 FilesetRefreshTask")

	filesetRefreshURL := utils.FormatURL(s.endpoint, "scalemgmt/v2/refreshTask/enqueue?taskId=FILESETS&maxDelay=0")
	filesetRefreshResponse := GenericResponse{}

	err := s.doHTTP(filesetRefreshURL, "POST", &filesetRefreshResponse, nil)
	if err != nil {
		glog.Errorf("Error in fileset refresh task: %v", err)
		return err
	}

	return nil
}

func (s *spectrumRestV2) MakeDirectory(filesystemName string, relativePath string, uid string, gid string) error {
	glog.V(4).Infof("rest_v2 MakeDirectory. filesystem: %s, path: %s, uid: %s, gid: %s", filesystemName, relativePath, uid, gid)

	dirreq := CreateMakeDirRequest{}

	if uid != "" {
		_, err := strconv.Atoi(uid)
		if err != nil {
			dirreq.USER = uid
		} else {
			dirreq.UID = uid
		}
	} else {
		dirreq.UID = "0"
	}

	if gid != "" {
		_, err := strconv.Atoi(gid)
		if err != nil {
			dirreq.GROUP = gid
		} else {
			dirreq.GID = gid
		}
	} else {
		dirreq.GID = "0"
	}

	formattedPath := strings.ReplaceAll(relativePath, "/", "%2F")
	makeDirURL := utils.FormatURL(s.endpoint, fmt.Sprintf("scalemgmt/v2/filesystems/%s/directory/%s", filesystemName, formattedPath))

	makeDirResponse := GenericResponse{}

	err := s.doHTTP(makeDirURL, "POST", &makeDirResponse, dirreq)

	if err != nil {
		glog.Errorf("Error in make directory request: %v", err)
		return err
	}

	err = s.isRequestAccepted(makeDirResponse, makeDirURL)
	if err != nil {
		glog.Errorf("Request not accepted for processing: %v", err)
		return err
	}

	err = s.waitForJobCompletion(makeDirResponse.Status.Code, makeDirResponse.Jobs[0].JobID)
	if err != nil {
		if strings.Contains(err.Error(), "EFSSG0762C") { // job failed as dir already exists
			glog.Infof("Directory exists. %v", err)
			return nil
		}

		glog.Errorf("Unable to make directory %s: %v.", relativePath, err)
		return err
	}

	return nil
}

func (s *spectrumRestV2) SetFilesetQuota(filesystemName string, filesetName string, quota string) error {
	glog.V(4).Infof("rest_v2 SetFilesetQuota. filesystem: %s, fileset: %s, quota: %s", filesystemName, filesetName, quota)

	setQuotaURL := utils.FormatURL(s.endpoint, fmt.Sprintf("scalemgmt/v2/filesystems/%s/quotas", filesystemName))
	quotaRequest := SetQuotaRequest_v2{}

	quotaRequest.BlockHardLimit = quota
	quotaRequest.BlockSoftLimit = quota
	quotaRequest.OperationType = "setQuota"
	quotaRequest.QuotaType = "fileset"
	quotaRequest.ObjectName = filesetName

	setQuotaResponse := GenericResponse{}

	err := s.doHTTP(setQuotaURL, "POST", &setQuotaResponse, quotaRequest)
	if err != nil {
		glog.Errorf("Error in set fileset quota request: %v", err)
		return err
	}

	err = s.isRequestAccepted(setQuotaResponse, setQuotaURL)
	if err != nil {
		glog.Errorf("Request not accepted for processing: %v", err)
		return err
	}

	err = s.waitForJobCompletion(setQuotaResponse.Status.Code, setQuotaResponse.Jobs[0].JobID)
	if err != nil {
		glog.Errorf("Unable to set quota for fileset %s: %v", filesetName, err)
		return err
	}
	return nil
}

func (s *spectrumRestV2) CheckIfFSQuotaEnabled(filesystemName string) error {
	glog.V(4).Infof("rest_v2 CheckIfFSQuotaEnabled. filesystem: %s", filesystemName)

	checkQuotaURL := utils.FormatURL(s.endpoint, fmt.Sprintf("scalemgmt/v2/filesystems/%s/quotas", filesystemName))
	QuotaResponse := GetQuotaResponse_v2{}

	err := s.doHTTP(checkQuotaURL, "GET", &QuotaResponse, nil)
	if err != nil {
		glog.Errorf("Error in check quota: %v", err)
		return err
	}
	return nil
}

func (s *spectrumRestV2) IsValidNodeclass(nodeclass string) (bool, error) {
	glog.V(4).Infof("rest_v2 IsValidNodeclass. nodeclass: %s", nodeclass)

	checkNodeclassURL := utils.FormatURL(s.endpoint, fmt.Sprintf("scalemgmt/v2/nodeclasses/%s", nodeclass))
	nodeclassResponse := GenericResponse{}

	err := s.doHTTP(checkNodeclassURL, "GET", &nodeclassResponse, nil)
	if err != nil {
		if strings.Contains(nodeclassResponse.Status.Message, "Invalid value in nodeclassName") {
			// nodeclass is not present
			return false, nil
		}
		return false, fmt.Errorf("unable to get nodeclass details")
	}
	return true, nil
}

func (s *spectrumRestV2) IsSnapshotSupported() (bool, error) {
	glog.V(4).Infof("rest_v2 IsSnapshotSupported")

	getVersionURL := utils.FormatURL(s.endpoint, "scalemgmt/v2/info")
	getVersionResponse := GetInfoResponse_v2{}

	err := s.doHTTP(getVersionURL, "GET", &getVersionResponse, nil)
	if err != nil {
		glog.Errorf("Unable to get cluster information: [%v]", err)
		return false, err
	}

	if len(getVersionResponse.Info.Paths.SnapCopyOp) == 0 {
		return false, nil
	}

	return true, nil
}

func (s *spectrumRestV2) GetFilesetQuotaDetails(filesystemName string, filesetName string) (Quota_v2, error) {
	glog.V(4).Infof("rest_v2 GetFilesetQuotaDetails. filesystem: %s, fileset: %s", filesystemName, filesetName)

	listQuotaURL := utils.FormatURL(s.endpoint, fmt.Sprintf("scalemgmt/v2/filesystems/%s/quotas?filter=objectName=%s", filesystemName, filesetName))
	listQuotaResponse := GetQuotaResponse_v2{}

	err := s.doHTTP(listQuotaURL, "GET", &listQuotaResponse, nil)
	if err != nil {
		glog.Errorf("Unable to fetch quota information for fileset %s:%s: [%v]", filesystemName, filesetName, err)
		return Quota_v2{}, err
	}

	if len(listQuotaResponse.Quotas) == 0 {
		glog.Errorf("No quota information found for fileset %s:%s ", filesystemName, filesetName)
		return Quota_v2{}, nil
	}

	return listQuotaResponse.Quotas[0], nil
}

func (s *spectrumRestV2) ListFilesetQuota(filesystemName string, filesetName string) (string, error) {
	glog.V(4).Infof("rest_v2 ListFilesetQuota. filesystem: %s, fileset: %s", filesystemName, filesetName)

	listQuotaResponse, err := s.GetFilesetQuotaDetails(filesystemName, filesetName)

	if err != nil {
		return "", err
	}

	if (Quota_v2{}) == listQuotaResponse {
		return "", nil
	} else {
<<<<<<< HEAD
		return fmt.Sprintf("%dK", listQuotaResponse.BlockLimit), nil
=======
		glog.Errorf("No quota information found for fileset %s", filesetName)
		return "", nil
>>>>>>> a18500c5
	}
}

func (s *spectrumRestV2) doHTTP(endpoint string, method string, responseObject interface{}, param interface{}) error {
	glog.V(4).Infof("rest_v2 doHTTP. endpoint: %s, method: %s, param: %v", endpoint, method, param)

	response, err := utils.HttpExecuteUserAuth(s.httpClient, method, endpoint, s.user, s.password, param)
	if err != nil {
		glog.Errorf("Error in authentication request: %v", err)
		return err
	}
	defer response.Body.Close()

	if response.StatusCode == http.StatusUnauthorized {
		return status.Error(codes.Unauthenticated, fmt.Sprintf("Unauthorized %s request to %v: %v", method, endpoint, response.Status))
	}

	err = utils.UnmarshalResponse(response, responseObject)
	if err != nil {
		return err
	}

	if !s.isStatusOK(response.StatusCode) {
		return fmt.Errorf("Remote call completed with error [%v]. Error in response [%v]", response.Status, responseObject)
	}

	return nil
}

func (s *spectrumRestV2) MountFilesystem(filesystemName string, nodeName string) error { //nolint:dupl
	glog.V(4).Infof("rest_v2 MountFilesystem. filesystem: %s, node: %s", filesystemName, nodeName)

	mountreq := MountFilesystemRequest{}
	mountreq.Nodes = append(mountreq.Nodes, nodeName)

	mountFilesystemURL := utils.FormatURL(s.endpoint, fmt.Sprintf("scalemgmt/v2/filesystems/%s/mount", filesystemName))
	mountFilesystemResponse := GenericResponse{}

	err := s.doHTTP(mountFilesystemURL, "PUT", &mountFilesystemResponse, mountreq)
	if err != nil {
		glog.Errorf("Error in mount filesystem request: %v", err)
		return err
	}

	err = s.isRequestAccepted(mountFilesystemResponse, mountFilesystemURL)
	if err != nil {
		glog.Errorf("Request not accepted for processing: %v", err)
		return err
	}

	err = s.waitForJobCompletion(mountFilesystemResponse.Status.Code, mountFilesystemResponse.Jobs[0].JobID)
	if err != nil {
		glog.Errorf("Unable to Mount filesystem %s on node %s: %v", filesystemName, nodeName, err)
		return err
	}
	return nil
}

func (s *spectrumRestV2) UnmountFilesystem(filesystemName string, nodeName string) error { //nolint:dupl
	glog.V(4).Infof("rest_v2 UnmountFilesystem. filesystem: %s, node: %s", filesystemName, nodeName)

	unmountreq := UnmountFilesystemRequest{}
	unmountreq.Nodes = append(unmountreq.Nodes, nodeName)

	unmountFilesystemURL := utils.FormatURL(s.endpoint, fmt.Sprintf("scalemgmt/v2/filesystems/%s/unmount", filesystemName))
	unmountFilesystemResponse := GenericResponse{}

	err := s.doHTTP(unmountFilesystemURL, "PUT", &unmountFilesystemResponse, unmountreq)
	if err != nil {
		glog.Errorf("Error in unmount filesystem request: %v", err)
		return err
	}

	err = s.isRequestAccepted(unmountFilesystemResponse, unmountFilesystemURL)
	if err != nil {
		glog.Errorf("Request not accepted for processing: %v", err)
		return err
	}

	err = s.waitForJobCompletion(unmountFilesystemResponse.Status.Code, unmountFilesystemResponse.Jobs[0].JobID)
	if err != nil {
		glog.Errorf("Unable to unmount filesystem %s on node %s: %v", filesystemName, nodeName, err)
		return err
	}

	return nil
}

func (s *spectrumRestV2) GetFilesystemName(filesystemUUID string) (string, error) { //nolint:dupl
	glog.V(4).Infof("rest_v2 GetFilesystemName. UUID: %s", filesystemUUID)

	getFilesystemNameURL := utils.FormatURL(s.endpoint, fmt.Sprintf("scalemgmt/v2/filesystems?filter=uuid=%s", filesystemUUID))
	getFilesystemNameURLResponse := GetFilesystemResponse_v2{}

	err := s.doHTTP(getFilesystemNameURL, "GET", &getFilesystemNameURLResponse, nil)
	if err != nil {
		glog.Errorf("Unable to get filesystem name for uuid %s: %v", filesystemUUID, err)
		return "", err
	}

	if len(getFilesystemNameURLResponse.FileSystems) == 0 {
		glog.Errorf("Unable to fetch filesystem name details for %s", filesystemUUID)
		return "", fmt.Errorf("Unable to fetch filesystem name details for %s", filesystemUUID)
	}
	return getFilesystemNameURLResponse.FileSystems[0].Name, nil
}

func (s *spectrumRestV2) GetFilesystemDetails(filesystemName string) (FileSystem_v2, error) { //nolint:dupl
	glog.V(4).Infof("rest_v2 GetFilesystemDetails. Name: %s", filesystemName)

	getFilesystemDetailsURL := utils.FormatURL(s.endpoint, fmt.Sprintf("scalemgmt/v2/filesystems/%s", filesystemName))
	getFilesystemDetailsURLResponse := GetFilesystemResponse_v2{}

	err := s.doHTTP(getFilesystemDetailsURL, "GET", &getFilesystemDetailsURLResponse, nil)
	if err != nil {
		glog.Errorf("Unable to get filesystem details for filesystem %s: %v", filesystemName, err)
		return FileSystem_v2{}, err
	}

	if len(getFilesystemDetailsURLResponse.FileSystems) == 0 {
		glog.Errorf("Unable to fetch filesystem details for %s", filesystemName)
		return FileSystem_v2{}, fmt.Errorf("Unable to fetch filesystem details for %s", filesystemName)
	}

	return getFilesystemDetailsURLResponse.FileSystems[0], nil
}

func (s *spectrumRestV2) GetFsUid(filesystemName string) (string, error) {
	glog.V(4).Infof("rest_v2 GetFsUid. filesystem: %s", filesystemName)

	getFilesystemURL := fmt.Sprintf("%s%s%s", s.endpoint, "scalemgmt/v2/filesystems/", filesystemName)
	getFilesystemResponse := GetFilesystemResponse_v2{}

	err := s.doHTTP(getFilesystemURL, "GET", &getFilesystemResponse, nil)
	if err != nil {
		return "", fmt.Errorf("Unable to get filesystem details for %s", filesystemName)
	}

	fmt.Println(getFilesystemResponse)
	if len(getFilesystemResponse.FileSystems) > 0 {
		return getFilesystemResponse.FileSystems[0].UUID, nil
	} else {
		return "", fmt.Errorf("Unable to fetch mount details for %s", filesystemName)
	}
}

func (s *spectrumRestV2) DeleteSymLnk(filesystemName string, LnkName string) error {
	glog.V(4).Infof("rest_v2 DeleteSymLnk. filesystem: %s, link: %s", filesystemName, LnkName)

	LnkName = strings.ReplaceAll(LnkName, "/", "%2F")
	deleteLnkURL := utils.FormatURL(s.endpoint, fmt.Sprintf("scalemgmt/v2/filesystems/%s/symlink/%s", filesystemName, LnkName))
	deleteLnkResponse := GenericResponse{}

	err := s.doHTTP(deleteLnkURL, "DELETE", &deleteLnkResponse, nil)
	if err != nil {
		return fmt.Errorf("Unable to delete Symlink %v.", LnkName)
	}

	err = s.isRequestAccepted(deleteLnkResponse, deleteLnkURL)
	if err != nil {
		return err
	}

	err = s.waitForJobCompletion(deleteLnkResponse.Status.Code, deleteLnkResponse.Jobs[0].JobID)
	if err != nil {
		if strings.Contains(err.Error(), "EFSSG2006C") {
			glog.V(4).Infof("Since slink %v was already deleted, so returning success", LnkName)
			return nil
		}
		return fmt.Errorf("Unable to delete symLnk %v:%v.", LnkName, err)
	}

	return nil
}

func (s *spectrumRestV2) DeleteDirectory(filesystemName string, dirName string) error {
	glog.V(4).Infof("rest_v2 DeleteDirectory. filesystem: %s, dir: %s", filesystemName, dirName)

	NdirName := strings.ReplaceAll(dirName, "/", "%2F")
	deleteDirURL := utils.FormatURL(s.endpoint, fmt.Sprintf("scalemgmt/v2/filesystems/%s/directory/%s", filesystemName, NdirName))
	deleteDirResponse := GenericResponse{}

	err := s.doHTTP(deleteDirURL, "DELETE", &deleteDirResponse, nil)
	if err != nil {
		return fmt.Errorf("Unable to delete dir %v.", dirName)
	}

	err = s.isRequestAccepted(deleteDirResponse, deleteDirURL)
	if err != nil {
		return err
	}

	err = s.waitForJobCompletion(deleteDirResponse.Status.Code, deleteDirResponse.Jobs[0].JobID)
	if err != nil {
		return fmt.Errorf("Unable to delete dir %v:%v", dirName, err)
	}

	return nil
}

func (s *spectrumRestV2) GetFileSetUid(filesystemName string, filesetName string) (string, error) {
	glog.V(4).Infof("rest_v2 GetFileSetUid. filesystem: %s, fileset: %s", filesystemName, filesetName)

	getFilesetURL := utils.FormatURL(s.endpoint, fmt.Sprintf("scalemgmt/v2/filesystems/%s/filesets/%s", filesystemName, filesetName))
	getFilesetResponse := GetFilesetResponse_v2{}

	err := s.doHTTP(getFilesetURL, "GET", &getFilesetResponse, nil)
	if err != nil {
		return "", fmt.Errorf("Unable to list fileset %v.", filesetName)
	}

	if len(getFilesetResponse.Filesets) == 0 {
		return "", fmt.Errorf("Unable to list fileset %v.", filesetName)
	}

	return fmt.Sprintf("%d", getFilesetResponse.Filesets[0].Config.Id), nil
}

// CheckIfFilesetExist Checking if fileset exist in filesystem
func (s *spectrumRestV2) CheckIfFilesetExist(filesystemName string, filesetName string) (bool, error) {
	glog.V(4).Infof("rest_v2 CheckIfFilesetExist. filesystem: %s, fileset: %s", filesystemName, filesetName)

	checkFilesetURL := utils.FormatURL(s.endpoint, fmt.Sprintf("scalemgmt/v2/filesystems/%s/filesets/%s", filesystemName, filesetName))
	getFilesetResponse := GetFilesetResponse_v2{}

	err := s.doHTTP(checkFilesetURL, "GET", &getFilesetResponse, nil)
	if err != nil {
		if strings.Contains(getFilesetResponse.Status.Message, "Invalid value in 'filesetName'") {
			// snapshot is not present
			return false, nil
		}
		return false, fmt.Errorf("unable to get fileset details for filesystem: %v, fileset: %v", filesystemName, filesetName)
	}
	return true, nil
}

func (s *spectrumRestV2) GetFileSetNameFromId(filesystemName string, Id string) (string, error) {
	glog.V(4).Infof("rest_v2 GetFileSetNameFromId. filesystem: %s, fileset id: %s", filesystemName, Id)

	filesetResponse, err := s.GetFileSetResponseFromId(filesystemName, Id)
	if err != nil {
		return "", fmt.Errorf("Fileset response not found for fileset Id %v:%v", filesystemName, Id)
	}
	return filesetResponse.FilesetName, nil
}

func (s *spectrumRestV2) GetFileSetResponseFromId(filesystemName string, Id string) (Fileset_v2, error) {
	glog.V(4).Infof("rest_v2 GetFileSetResponseFromId. filesystem: %s, fileset id: %s", filesystemName, Id)

	getFilesetURL := utils.FormatURL(s.endpoint, fmt.Sprintf("scalemgmt/v2/filesystems/%s/filesets?filter=config.id=%s", filesystemName, Id))
	getFilesetResponse := GetFilesetResponse_v2{}

	err := s.doHTTP(getFilesetURL, "GET", &getFilesetResponse, nil)
	if err != nil {
		return Fileset_v2{}, fmt.Errorf("unable to get name for fileset Id %v:%v", filesystemName, Id)
	}

	if len(getFilesetResponse.Filesets) == 0 {
		return Fileset_v2{}, fmt.Errorf("no filesets found for Id %v:%v", filesystemName, Id)
	}

	return getFilesetResponse.Filesets[0], nil
}

//nolint:dupl
func (s *spectrumRestV2) GetSnapshotCreateTimestamp(filesystemName string, filesetName string, snapName string) (string, error) {
	glog.V(4).Infof("rest_v2 GetSnapshotCreateTimestamp. filesystem: %s, fileset: %s, snapshot: %s ", filesystemName, filesetName, snapName)

	getSnapshotURL := utils.FormatURL(s.endpoint, fmt.Sprintf("scalemgmt/v2/filesystems/%s/filesets/%s/snapshots/%s", filesystemName, filesetName, snapName))
	getSnapshotResponse := GetSnapshotResponse_v2{}

	err := s.doHTTP(getSnapshotURL, "GET", &getSnapshotResponse, nil)
	if err != nil {
		return "", fmt.Errorf("unable to list snapshot %v", snapName)
	}

	if len(getSnapshotResponse.Snapshots) == 0 {
		return "", fmt.Errorf("unable to list snapshot %v", snapName)
	}

	return fmt.Sprintf(getSnapshotResponse.Snapshots[0].Created), nil
}

//nolint:dupl
func (s *spectrumRestV2) GetSnapshotUid(filesystemName string, filesetName string, snapName string) (string, error) {
	glog.V(4).Infof("rest_v2 GetSnapshotUid. filesystem: %s, fileset: %s, snapshot: %s ", filesystemName, filesetName, snapName)

	getSnapshotURL := utils.FormatURL(s.endpoint, fmt.Sprintf("scalemgmt/v2/filesystems/%s/filesets/%s/snapshots/%s", filesystemName, filesetName, snapName))
	getSnapshotResponse := GetSnapshotResponse_v2{}

	err := s.doHTTP(getSnapshotURL, "GET", &getSnapshotResponse, nil)
	if err != nil {
		return "", fmt.Errorf("unable to list snapshot %v", snapName)
	}

	if len(getSnapshotResponse.Snapshots) == 0 {
		return "", fmt.Errorf("unable to list snapshot %v", snapName)
	}

	return fmt.Sprintf("%d", getSnapshotResponse.Snapshots[0].SnapID), nil
}

// CheckIfSnapshotExist Checking if snapshot exist in fileset
func (s *spectrumRestV2) CheckIfSnapshotExist(filesystemName string, filesetName string, snapshotName string) (bool, error) {
	glog.V(4).Infof("rest_v2 CheckIfSnapshotExist. filesystem: %s, fileset: %s, snapshot: %s ", filesystemName, filesetName, snapshotName)

	getSnapshotURL := utils.FormatURL(s.endpoint, fmt.Sprintf("scalemgmt/v2/filesystems/%s/filesets/%s/snapshots/%s", filesystemName, filesetName, snapshotName))
	getSnapshotResponse := GetSnapshotResponse_v2{}

	err := s.doHTTP(getSnapshotURL, "GET", &getSnapshotResponse, nil)
	if err != nil {
		if strings.Contains(getSnapshotResponse.Status.Message, "Invalid value in 'snapshotName'") && len(getSnapshotResponse.Snapshots) == 0 {
			// snapshot is not present
			return false, nil
		}
		return false, fmt.Errorf("unable to get snapshot details for filesystem: %v, fileset: %v and snapshot: %v", filesystemName, filesetName, snapshotName)
	}
	return true, nil
}

//ListFilesetSnapshots Return list of snapshot under fileset, true if snapshots present
func (s *spectrumRestV2) ListFilesetSnapshots(filesystemName string, filesetName string) ([]Snapshot_v2, error) {
	glog.V(4).Infof("rest_v2 ListFilesetSnapshots. filesystem: %s, fileset: %s", filesystemName, filesetName)

	listFilesetSnapshotURL := utils.FormatURL(s.endpoint, fmt.Sprintf("scalemgmt/v2/filesystems/%s/filesets/%s/snapshots", filesystemName, filesetName))
	listFilesetSnapshotResponse := GetSnapshotResponse_v2{}

	err := s.doHTTP(listFilesetSnapshotURL, "GET", &listFilesetSnapshotResponse, nil)
	if err != nil {
		return nil, fmt.Errorf("unable to list snapshots for fileset %v. Error [%v]", filesetName, err)
	}

	return listFilesetSnapshotResponse.Snapshots, nil
}

func (s *spectrumRestV2) CheckIfFileDirPresent(filesystemName string, relPath string) (bool, error) {
	glog.V(4).Infof("rest_v2 CheckIfFileDirPresent. filesystem: %s, path: %s", filesystemName, relPath)

	RelPath := strings.ReplaceAll(relPath, "/", "%2F")
	checkFilDirUrl := utils.FormatURL(s.endpoint, fmt.Sprintf("scalemgmt/v2/filesystems/%s/owner/%s", filesystemName, RelPath))
	ownerResp := OwnerResp_v2{}

	err := s.doHTTP(checkFilDirUrl, "GET", &ownerResp, nil)
	if err != nil {
		if strings.Contains(ownerResp.Status.Message, "File not found") {
			return false, nil
		}
		return false, err
	}
	return true, nil
}

func (s *spectrumRestV2) CreateSymLink(SlnkfilesystemName string, TargetFs string, relativePath string, LnkPath string) error {
	glog.V(4).Infof("rest_v2 CreateSymLink. SlnkfilesystemName: %s, TargetFs: %s, relativePath: %s, LnkPath: %s", SlnkfilesystemName, TargetFs, relativePath, LnkPath)

	symLnkReq := SymLnkRequest{}
	symLnkReq.FilesystemName = TargetFs
	symLnkReq.RelativePath = relativePath

	LnkPath = strings.ReplaceAll(LnkPath, "/", "%2F")

	symLnkUrl := utils.FormatURL(s.endpoint, fmt.Sprintf("scalemgmt/v2/filesystems/%s/symlink/%s", SlnkfilesystemName, LnkPath))

	makeSlnkResp := GenericResponse{}

	err := s.doHTTP(symLnkUrl, "POST", &makeSlnkResp, symLnkReq)

	if err != nil {
		return err
	}

	err = s.isRequestAccepted(makeSlnkResp, symLnkUrl)
	if err != nil {
		return err
	}

	err = s.waitForJobCompletion(makeSlnkResp.Status.Code, makeSlnkResp.Jobs[0].JobID)
	if err != nil {
		if strings.Contains(err.Error(), "EFSSG0762C") { // job failed as dir already exists
			return nil
		}
	}
	return err
}<|MERGE_RESOLUTION|>--- conflicted
+++ resolved
@@ -740,12 +740,8 @@
 	if (Quota_v2{}) == listQuotaResponse {
 		return "", nil
 	} else {
-<<<<<<< HEAD
-		return fmt.Sprintf("%dK", listQuotaResponse.BlockLimit), nil
-=======
 		glog.Errorf("No quota information found for fileset %s", filesetName)
 		return "", nil
->>>>>>> a18500c5
 	}
 }
 
@@ -949,19 +945,30 @@
 func (s *spectrumRestV2) GetFileSetUid(filesystemName string, filesetName string) (string, error) {
 	glog.V(4).Infof("rest_v2 GetFileSetUid. filesystem: %s, fileset: %s", filesystemName, filesetName)
 
+	filesetResponse, err := s.GetFileSetResponseFromName(filesystemName, filesetName)
+	if err != nil {
+		return "", fmt.Errorf("Fileset response not found for fileset %v:%v", filesystemName, filesetName)
+	}
+
+	return fmt.Sprintf("%d", filesetResponse.Config.Id), nil
+}
+
+func (s *spectrumRestV2) GetFileSetResponseFromName(filesystemName string, filesetName string) (Fileset_v2, error) {
+	glog.V(4).Infof("rest_v2 GetFileSetResponseFromName. filesystem: %s, fileset: %s", filesystemName, filesetName)
+
 	getFilesetURL := utils.FormatURL(s.endpoint, fmt.Sprintf("scalemgmt/v2/filesystems/%s/filesets/%s", filesystemName, filesetName))
 	getFilesetResponse := GetFilesetResponse_v2{}
 
 	err := s.doHTTP(getFilesetURL, "GET", &getFilesetResponse, nil)
 	if err != nil {
-		return "", fmt.Errorf("Unable to list fileset %v.", filesetName)
+		return Fileset_v2{}, fmt.Errorf("Unable to list fileset %v.", filesetName)
 	}
 
 	if len(getFilesetResponse.Filesets) == 0 {
-		return "", fmt.Errorf("Unable to list fileset %v.", filesetName)
-	}
-
-	return fmt.Sprintf("%d", getFilesetResponse.Filesets[0].Config.Id), nil
+		return Fileset_v2{}, fmt.Errorf("Unable to list fileset %v.", filesetName)
+	}
+
+	return getFilesetResponse.Filesets[0], nil
 }
 
 // CheckIfFilesetExist Checking if fileset exist in filesystem
