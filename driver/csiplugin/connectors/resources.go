--- conflicted
+++ resolved
@@ -640,23 +640,14 @@
 }
 
 type CreateS3CacheFilesetRequest struct {
-<<<<<<< HEAD
 	FilesetName       string `json:"filesetName"`
 	Mode              string `json:"mode"`
 	Endpoint          string `json:"endpoint"`
 	UseObjectFs       bool   `json:"useObjectFs,omitempty"`
 	BucketName        string `json:"bucket,omitempty"`
 	UseSSLCertVerify  bool   `json:"useSslCertVerify,omitempty"`
-	VerifyKeyRequired bool   `json:"keyVerify,omitempty"` // Check after GUI fixes
-=======
-	FilesetName      string `json:"filesetName"`
-	Mode             string `json:"mode"`
-	Endpoint         string `json:"endpoint"`
-	UseObjectFs      bool   `json:"useObjectFs,omitempty"`
-	BucketName       string `json:"bucket,omitempty"`
-	UseSSLCertVerify bool   `json:"useSslCertVerify,omitempty"`
-	TempDir          string `json:"tmpDir,omitempty"`
->>>>>>> 2f3e44e2
+	VerifyKeyRequired bool   `json:"verifyKey,omitempty"`
+	TempDir           string `json:"tmpDir,omitempty"`
 }
 
 type SetBucketKeysRequest struct {
