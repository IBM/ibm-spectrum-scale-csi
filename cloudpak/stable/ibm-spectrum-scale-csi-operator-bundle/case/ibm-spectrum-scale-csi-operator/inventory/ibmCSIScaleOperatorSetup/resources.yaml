--- conflicted
+++ resolved
@@ -9,13 +9,9 @@
     - metadata:
         name: ibm_spectrum_scale_csi_operator
       image: cpopen/ibm-spectrum-scale-csi-operator
-<<<<<<< HEAD
+
       tag: v2.3.1
       digest: sha256:271884321e5df95c3fe9198b71d2e6eb29c3b42a23cb7e8d6fe30e6bde97158e   
-=======
-      tag: v2.3.0
-      digest: sha256:c29e402162893e956a609bb4a59abdcc20c60df63a0dc2cc181a41d1c866f8c7
->>>>>>> fb2c8260
       mediaType: application/vnd.docker.distribution.manifest.list.v2
       registries:
       - host: icr.io
@@ -25,24 +21,14 @@
         platform:
           architecture: amd64
           os: linux
-<<<<<<< HEAD
         tag: v2.3.1-amd64
       - digest: sha256:c094677d2d5c8d909496786fa5db18eac9d43e5d26bade9b76d3838b35cb8e53 
-=======
-        tag: v2.3.0-amd64
-      - digest: sha256:b73e41604975a1d292c7d18ce7569f8eb0c27edf2ae8a1ac70247b15d070cd23
->>>>>>> fb2c8260
         mediaType: application/vnd.docker.distribution.manifest.v2
         platform:
           architecture: ppc64le
           os: linux
-<<<<<<< HEAD
         tag: v2.3.1-ppc64le
       - digest: sha256:52b7337b8644f2030cf330b91477c1b4b1481c1b177a9aaf4886d9371c5c100e
-=======
-        tag: v2.3.0-ppc64le
-      - digest: sha256:50db04cb719d121a69ddad7d67ebcaa778f7f288dd808476d82169e27da0aa56
->>>>>>> fb2c8260
         mediaType: application/vnd.docker.distribution.manifest.v2
         platform:
           architecture: s390x
