# ADVISORY - Please rebase instead of merge all branches created before 11/12/19

# IBM Spectrum Scale CSI Operator

[![Documentation Status](https://readthedocs.org/projects/ibm-spectrum-scale-csi-operator/badge/?version=latest)](https://ibm-spectrum-scale-csi-operator.readthedocs.io/en/latest/?badge=latest)

An Ansible based operator to run and manage the deployment of the 
[IBM Spectrum Scale CSI Driver](https://github.com/IBM/ibm-spectrum-scale-csi-driver)

This project was originally generated using [operator-sdk](https://github.com/operator-framework/operator-sdk).

> **WARNING**: This repository undergoing active development! If you encounter issues with the following instructions, [_please open an issue_](https://github.com/IBM/ibm-spectrum-scale-csi-operator/issues).

## Setup from scratch

### Cloning the repository

> **WARNING**: This repository needs to be accessible in your `GOPATH`. In testing, the root user was used and set to: `GOPATH=/root/go`.

> **NOTE**: Due to current constraints in golang (relative paths are not supported in golang), you **_MUST_** clone this repository under your gopath. If not, the `operator-sdk` build operation will fail.

``` bash
# Set up some helpful variables
export GOPATH="/root/go"
export IBM_DIR="$GOPATH/src/github.com/IBM"

# Ensure the dir is present then clone.
mkdir -p ${IBM_DIR}
cd ${IBM_DIR}
git clone https://github.com/IBM/ibm-spectrum-scale-csi-operator.git
```

### Development environment setup

To help configure and resolve dependencies to build the csi-operator, a ansible playbook is provided.  You can run the following to invoke the playbook:

``` bash
ansible-playbook $GOPATH/src/github.com/IBM/ibm-spectrum-scale-csi-operator/ansible/dev-env-playbook.yaml
```

### Building the image

To build the image the user must navigate to the operator directory (This directory structure is an artifact of the IBM Cloud Pak certification process). 

``` bash
# IBM_DIR is defined in the previous step
export OPERATOR_DIR="$IBM_DIR/ibm-spectrum-scale-csi-operator"
cd ${OPERATOR_DIR}/stable/ibm-spectrum-scale-csi-operator-bundle/operators/ibm-spectrum-scale-csi-operator

export GO111MODULE="on"
operator-sdk build csi-scale-operator
```

>**NOTE** This requires `docker`.

### Using the image

In order to use the images that you just built, the image needs to be pushed to some container repository.

* **Quay.io (recommended)**

  Follow this tutorial to configure [quay.io](https://quay.io/tutorial/) and then create a repository named: `ibm-spectrum-scale-csi-operator`.

* **Docker** 

  Deploying your own Docker registry is an [involved process](https://docs.docker.com/registry/deploying/), and outside of the scope of this document. 

The documentation will assume that the quay.io path is being used. 

Once you have a repository ready:

``` bash
# Authenticate to quay.io
docker login <credentials> quay.io

# Tag the build 
docker tag csi-scale-operator quay.io/<your-user>/ibm-spectrum-scale-csi-operator:v0.9.1

# push the image
docker push quay.io/<your-user>/ibm-spectrum-scale-csi-operator:v0.9.1

# Update your deployment to point at your image.
hacks/change_deploy_image.py -i quay.io/<your-user>/ibm-spectrum-scale-csi-operator:v0.9.1
```

## Deploying the Operator

> **WARNING** If you are using your own image you must, complete [using the image](#using-the-image)!

### Option A: Manually

If you've built the image as outlined above and tagged it, you can easily run the following to deploy the operator manually:

``` bash
cd ${OPERATOR_DIR}/stable/ibm-spectrum-scale-csi-operator-bundle/operators/ibm-spectrum-scale-csi-operator

kubectl apply -f deploy/namespace.yaml
kubectl apply -f deploy/service_account.yaml
kubectl apply -f deploy/role.yaml
kubectl apply -f deploy/role_binding.yaml
kubectl apply -f deploy/crds/ibm-spectrum-scale-csi-operator-crd.yaml
kubectl apply -f deploy/operator.yaml
```

<<<<<<< HEAD
=======
> **NOTE**: Kubernetes uses `kubectl` the command, replace with `oc` if deploying in OpenShift.

>>>>>>> 7ebf002b
At this point the operator is running and ready for use!

### Option B: Using Operator Lifecycle Manager (OLM)

> **NOTE**: This will be the prefered method.  However, work is ongoing.


> **NOTE**: Installing OLM is out of the scope of this document, please refer to [the official documentation](https://github.com/operator-framework/operator-lifecycle-manager/blob/master/doc/install/install.md). If you're still having trouble, [this guide goes even deeper](https://github.com/operator-framework/community-operators/blob/master/docs/testing-operators.md).

The following will subscribe the [quay.io](quay.io) version of the operator assuming OLM is installed.

``` bash
cd ${OPERATOR_DIR}/stable/ibm-spectrum-scale-csi-operator-bundle/operators/ibm-spectrum-scale-csi-operator

kubectl apply -f deploy/olm-scripts/operator-source.yaml
```
> **NOTE**: Kubernetes use `kubectl` command, replace with `oc` if deploying in OpenShift.
```
cd ${OPERATOR_DIR}/stable/ibm-spectrum-scale-csi-operator-bundle/operators/ibm-spectrum-scale-csi-operator

oc apply -f deploy/olm-scripts/operator-source-oc.yaml
```


## Starting the CSI Driver

Once the operator is running the user needs to access the operator's API and request a deployment. This is done through use of the `CSIScaleOperator` Custom Resource. 

> **ATTENTION** : If the driver pod does not start, it is generally due to missing secrets. 

Before starting the plugin, add any secrets to the appropriate namespace.  The Spectrum Scale namespace is `ibm-spectrum-scale-csi-driver`:

``` bash
kubectl apply -f secrets.yaml -n ibm-spectrum-scale-csi-driver
```

A sample of the file is provided [examples/spectrum_scale.yaml](stable/ibm-spectrum-scale-csi-operator-bundle/operators/ibm-spectrum-scale-csi-operator/example/spectrum_scale.yaml). 

Modify this file to match the properties in your environment, then:

  * To start the CSI plugin, run: `kubectl apply -f spectrum_scale.yaml` 
  * To stop the CSI plugin, run: `kubectl delete -f spectrum_scale.yaml` 

## Uninstalling the CSI Operator

To remove the operator:

``` bash
kubectl delete -f deploy/spectrum_scale.yaml
kubectl delete -f deploy/operator.yaml
kubectl delete -f deploy/role.yaml
kubectl delete -f deploy/role_binding.yaml
kubectl delete -f deploy/service_account.yaml
kubectl delete -f deploy/crds/ibm-spectrum-scale-csi-operator-crd.yaml
kubectl delete -f deploy/namespace.yaml
```

> **NOTE**: Kubernetes use `kubectl` command, replace with `oc` if deploying in OpenShift.

This will completely destroy the operator and all associated resources.

<|MERGE_RESOLUTION|>--- conflicted
+++ resolved
@@ -102,11 +102,9 @@
 kubectl apply -f deploy/operator.yaml
 ```
 
-<<<<<<< HEAD
-=======
+
 > **NOTE**: Kubernetes uses `kubectl` the command, replace with `oc` if deploying in OpenShift.
 
->>>>>>> 7ebf002b
 At this point the operator is running and ready for use!
 
 ### Option B: Using Operator Lifecycle Manager (OLM)
