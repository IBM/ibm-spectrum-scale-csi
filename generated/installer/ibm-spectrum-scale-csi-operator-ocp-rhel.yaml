--- conflicted
+++ resolved
@@ -33,11 +33,7 @@
       serviceAccountName: ibm-spectrum-scale-csi-operator
       containers:
       - name: operator
-<<<<<<< HEAD
-        image: quay.io/ibm-spectrum-scale/ibm-spectrum-scale-csi-operator@sha256:fd0bd1a72471d51af65a8eb968ec36706f3761aff678454d42c2bdf1ac04f853
-=======
-        image: quay.io/ibm-spectrum-scale-dev/ibm-spectrum-scale-csi-operator@sha256:4cffa1292565ed746fb5e9e2741df17552a63b855295f24330ceeb9bd7c03517
->>>>>>> a9f32e26
+        image: quay.io/ibm-spectrum-scale-dev/ibm-spectrum-scale-csi-operator@sha256:fd0bd1a72471d51af65a8eb968ec36706f3761aff678454d42c2bdf1ac04f853
         args:
         - --leaderElection=true
         env:
@@ -48,11 +44,7 @@
             fieldRef:
               fieldPath: metadata.namespace
         - name: CSI_DRIVER_IMAGE
-<<<<<<< HEAD
-          value: quay.io/ibm-spectrum-scale/ibm-spectrum-scale-csi-driver@sha256:51af18efe71c1078d7257d199c2566ab7b71367bc302cfdadecbaad8dfec8023
-=======
-          value: quay.io/ibm-spectrum-scale-dev/ibm-spectrum-scale-csi-driver@sha256:92c6c50ebe8c8845b202680a5b40f94e52a34433c2e12e0f5747032982e711e7
->>>>>>> a9f32e26
+          value: quay.io/ibm-spectrum-scale-dev/ibm-spectrum-scale-csi-driver@sha256:51af18efe71c1078d7257d199c2566ab7b71367bc302cfdadecbaad8dfec8023
         resources:
           limits:
             cpu: 600m
