--- conflicted
+++ resolved
@@ -33,11 +33,7 @@
       serviceAccountName: ibm-spectrum-scale-csi-operator
       containers:
       - name: operator
-<<<<<<< HEAD
         image: quay.io/ibm-spectrum-scale-dev/ibm-spectrum-scale-csi-driver@sha256:241ab702e62c087b99eb5f2416675bc09b0f1d96365c34b3f292a6ca1429a9e7
-=======
-        image: cp.icr.io/cp/spectrum/scale/csi/ibm-spectrum-scale-csi-operator@sha256:241ab702e62c087b99eb5f2416675bc09b0f1d96365c34b3f292a6ca1429a9e7
->>>>>>> 214e8b70
         args:
         - --leaderElection=true
         env:
@@ -49,11 +45,6 @@
           valueFrom:
             fieldRef:
               fieldPath: metadata.namespace
-<<<<<<< HEAD
-=======
-        - name: CSI_DRIVER_IMAGE
-          value: cp.icr.io/cp/spectrum/scale/csi/ibm-spectrum-scale-csi-driver@sha256:c61b14b2dd3a2ac7c27187019acf97eb3bae57c1f67a8cea7f8ac069519f9b53
->>>>>>> 214e8b70
         resources:
           limits:
             cpu: 600m
