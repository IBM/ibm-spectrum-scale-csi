# DO NOT MODIFY - generated by ansible/generate-playbook.yaml - DO NOT MODIFY
# BEGIN deploy/operator.yaml
---
apiVersion: apps/v1
kind: Deployment
metadata:
  labels:
    app.kubernetes.io/instance: ibm-spectrum-scale-csi-operator
    app.kubernetes.io/managed-by: ibm-spectrum-scale-csi-operator
    app.kubernetes.io/name: ibm-spectrum-scale-csi-operator
    product: ibm-spectrum-scale-csi
    release: ibm-spectrum-scale-csi-operator
  name: ibm-spectrum-scale-csi-operator
  namespace: ibm-spectrum-scale-csi-driver
spec:
  replicas: 1
  selector:
    matchLabels:
      app.kubernetes.io/name: ibm-spectrum-scale-csi-operator
  template:
    metadata:
      annotations:
        productID: ibm-spectrum-scale-csi-operator
        productName: IBM Spectrum Scale CSI Operator
        productVersion: 1.1.0
      labels:
        app.kubernetes.io/instance: ibm-spectrum-scale-csi-operator
        app.kubernetes.io/managed-by: ibm-spectrum-scale-csi-operator
        app.kubernetes.io/name: ibm-spectrum-scale-csi-operator
        name: ibm-spectrum-scale-csi-operator
        product: ibm-spectrum-scale-csi
        release: ibm-spectrum-scale-csi-operator
    spec:
      affinity:
        nodeAffinity:
          requiredDuringSchedulingIgnoredDuringExecution:
            nodeSelectorTerms:
              - matchExpressions:
                  - key: beta.kubernetes.io/arch
                    operator: Exists
      containers:
        - command:
            - /usr/local/bin/ao-logs
            - /tmp/ansible-operator/runner
            - stdout
          image: quay.io/ibm-spectrum-scale/ibm-spectrum-scale-csi-operator:v1.1.0
          imagePullPolicy: IfNotPresent
          livenessProbe:
            exec:
              command:
                - ./health_check.sh
            initialDelaySeconds: 10
            periodSeconds: 30
          name: ansible
          readinessProbe:
            exec:
              command:
                - ./health_check.sh
            initialDelaySeconds: 3
            periodSeconds: 1
          securityContext:
            capabilities:
              drop:
                - ALL
          volumeMounts:
            - mountPath: /tmp/ansible-operator/runner
              name: runner
              readOnly: true
<<<<<<< HEAD
=======
          env:
            - name: CSI_DRIVER_IMAGE
              value: quay.io/ibm-spectrum-scale/ibm-spectrum-scale-csi-driver:v1.1.0
>>>>>>> c9f14b87
        - env:
            - name: WATCH_NAMESPACE
              valueFrom:
                fieldRef:
                  fieldPath: metadata.namespace
            - name: POD_NAME
              valueFrom:
                fieldRef:
                  fieldPath: metadata.name
            - name: OPERATOR_NAME
              value: ibm-spectrum-scale-csi-operator
<<<<<<< HEAD
=======
            - name: CSI_DRIVER_IMAGE
              value: quay.io/ibm-spectrum-scale/ibm-spectrum-scale-csi-driver:v1.1.0
>>>>>>> c9f14b87
          image: quay.io/ibm-spectrum-scale/ibm-spectrum-scale-csi-operator:v1.1.0
          imagePullPolicy: IfNotPresent
          livenessProbe:
            exec:
              command:
                - ./health_check.sh
            initialDelaySeconds: 10
            periodSeconds: 30
          name: operator
          readinessProbe:
            exec:
              command:
                - ./health_check.sh
            initialDelaySeconds: 3
            periodSeconds: 1
          securityContext:
            capabilities:
              drop:
                - ALL
          volumeMounts:
            - mountPath: /tmp/ansible-operator/runner
              name: runner
      serviceAccountName: ibm-spectrum-scale-csi-operator
      volumes:
        - emptyDir: {}
          name: runner
# END deploy/operator.yaml
# BEGIN deploy/role.yaml
---
apiVersion: rbac.authorization.k8s.io/v1
kind: ClusterRole
metadata:
  creationTimestamp: null
  labels:
    app.kubernetes.io/instance: ibm-spectrum-scale-csi-operator
    app.kubernetes.io/managed-by: ibm-spectrum-scale-csi-operator
    app.kubernetes.io/name: ibm-spectrum-scale-csi-operator
    product: ibm-spectrum-scale-csi
    release: ibm-spectrum-scale-csi-operator
  name: ibm-spectrum-scale-csi-operator
  namespace: ibm-spectrum-scale-csi-driver
rules:
  - apiGroups:
      - ""
    resources:
      - pods
      - persistentvolumeclaims
      - services
      - endpoints
      - events
      - configmaps
      - secrets
      - secrets/status
      - services/finalizers
      - serviceaccounts
    verbs:
      - "*"
  - apiGroups:
      - rbac.authorization.k8s.io
    resources:
      - clusterroles
      - clusterrolebindings
    verbs:
      - "*"
  - apiGroups:
      - apps
    resources:
      - deployments
      - daemonsets
      - replicasets
      - statefulsets
    verbs:
      - "*"
  - apiGroups:
      - monitoring.coreos.com
    resources:
      - servicemonitors
    verbs:
      - get
      - create
  - apiGroups:
      - apps
    resourceNames:
      - ibm-spectrum-scale-csi-operator
    resources:
      - deployments/finalizers
    verbs:
      - update
  - apiGroups:
      - apps
    resources:
      - replicasets
    verbs:
      - get
  - apiGroups:
      - csi.ibm.com
    resources:
      - "*"
    verbs:
      - "*"
  - apiGroups:
      - security.openshift.io
    resources:
      - securitycontextconstraints
    verbs:
      - "*"
  - apiGroups:
      - storage.k8s.io
    resources:
      - volumeattachments
      - storageclasses
    verbs:
      - "*"
# END deploy/role.yaml
# BEGIN deploy/role_binding.yaml
---
apiVersion: rbac.authorization.k8s.io/v1
kind: ClusterRoleBinding
metadata:
  labels:
    app.kubernetes.io/instance: ibm-spectrum-scale-csi-operator
    app.kubernetes.io/managed-by: ibm-spectrum-scale-csi-operator
    app.kubernetes.io/name: ibm-spectrum-scale-csi-operator
    product: ibm-spectrum-scale-csi
    release: ibm-spectrum-scale-csi-operator
  name: ibm-spectrum-scale-csi-operator
  namespace: ibm-spectrum-scale-csi-driver
roleRef:
  apiGroup: rbac.authorization.k8s.io
  kind: ClusterRole
  name: ibm-spectrum-scale-csi-operator
subjects:
  - kind: ServiceAccount
    name: ibm-spectrum-scale-csi-operator
    namespace: ibm-spectrum-scale-csi-driver
# END deploy/role_binding.yaml
# BEGIN deploy/service_account.yaml
---
apiVersion: v1
kind: ServiceAccount
metadata:
  labels:
    app.kubernetes.io/instance: ibm-spectrum-scale-csi-operator
    app.kubernetes.io/managed-by: ibm-spectrum-scale-csi-operator
    app.kubernetes.io/name: ibm-spectrum-scale-csi-operator
    product: ibm-spectrum-scale-csi
    release: ibm-spectrum-scale-csi-operator
  name: ibm-spectrum-scale-csi-operator
  namespace: ibm-spectrum-scale-csi-driver
# END deploy/service_account.yaml
# BEGIN deploy/crds/csiscaleoperators.csi.ibm.com.crd.yaml
---
apiVersion: apiextensions.k8s.io/v1beta1
kind: CustomResourceDefinition
metadata:
  labels:
    app.kubernetes.io/instance: ibm-spectrum-scale-csi-operator
    app.kubernetes.io/managed-by: ibm-spectrum-scale-csi-operator
    app.kubernetes.io/name: ibm-spectrum-scale-csi-operator
    release: ibm-spectrum-scale-csi-operator
  name: csiscaleoperators.csi.ibm.com
spec:
  group: csi.ibm.com
  names:
    kind: CSIScaleOperator
    listKind: CSIScaleOperatorList
    plural: csiscaleoperators
    singular: csiscaleoperator
  scope: Namespaced
  subresources:
    status: {}
  validation:
    openAPIV3Schema:
      properties:
        apiVersion:
          description:
            "APIVersion defines the versioned schema of this representation
            of an object. Servers should convert recognized schemas to the latest
            internal value, and may reject unrecognized values. More info: https://git.k8s.io/community/contributors/devel/api-conventions.md#resources"
          type: string
        kind:
          description:
            "Kind is a string value representing the REST resource this
            object represents. Servers may infer this from the endpoint the client
            submits requests to. Cannot be updated. In CamelCase. More info: https://git.k8s.io/community/contributors/devel/api-conventions.md#types-kinds"
          type: string
        metadata:
          type: object
        spec:
          properties:
            attacher:
              description: Attacher image for csi (actually attaches to the storage).
              type: string
            attacherNodeSelector:
              description: Node selector for attacher sidecar.
              items:
                properties:
                  key:
                    description: Key for node selector.
                    type: string
                  value:
                    description: Value for key.
                    type: string
                type: object
              type: array
            clusters:
              description:
                A collection of gpfs cluster properties for the csi driver
                to mount.
              items:
                properties:
                  cacert:
                    description: A string specifying a cacert resource name.
                    type: string
                  id:
                    description: The cluster id of the gpfs cluster specified (mandatory).
                    type: string
                  primary:
                    description: The primary file system for the GPFS cluster.
                    properties:
                      inodeLimit:
                        description: Inode limit for Primary Fileset.
                        type: string
                      primaryFs:
                        description: The name of the primary filesystem.
                        type: string
                      primaryFset:
                        description: The name of the primary fileset, created in primaryFs.
                        type: string
                      remoteCluster:
                        description: Remote cluster ID.
                        type: string
                      remoteFs:
                        description: Filesystem name on remote cluster.
                        type: string
                    type: object
                  restApi:
                    description: A collection of targets for REST calls.
                    items:
                      properties:
                        guiHost:
                          description: The hostname of the REST server.
                          type: string
                        guiPort:
                          description: The port number running the REST server.
                          type: integer
                      type: object
                    type: array
                  secrets:
                    description: A string specifying a secret resource name.
                    type: string
                  secureSslMode:
                    description: Require a secure SSL connection to connect to GPFS.
                    type: boolean
                type: object
              required:
                - id
              type: array
            driverRegistrar:
              description:
                Sidecar container image for the csi spectrum scale plugin
                pods.
              type: string
            nodeMapping:
              description: Mapping of K8s node with SpectrumScale node.
              items:
                properties:
                  k8sNode:
                    description: K8s node name.
                    type: string
                  spectrumscaleNode:
                    description: SpectrumScale node name.
                    type: string
                type: object
              type: array
            pluginNodeSelector:
              description: Node selector for SpectrumScale CSI Plugin.
              items:
                properties:
                  key:
                    description: Key for node selector.
                    type: string
                  value:
                    description: Value for key.
                    type: string
                type: object
              type: array
            provisioner:
              description: Provisioner image for csi (actually issues provision requests).
              type: string
            provisionerNodeSelector:
              description: Node selector for provisioner sidecar.
              items:
                properties:
                  key:
                    description: Key for node selector.
                    type: string
                  value:
                    description: Value for key.
                    type: string
                type: object
              type: array
            scaleHostpath:
              description: The path to the gpfs file system mounted on the host machine.
              type: string
            secretCounter:
              description:
                An internal counter used by the operator to trigger reloads
                on secret change.
              type: integer
            trigger:
              description: A generic trigger to be used in kickin off the ansible operator.
              type: string
            spectrumScale:
              description: Image name for the csi spectrum scale plugin container.
              type: string
          required:
            - scaleHostpath
          type: object
        status:
          properties:
            conditions:
              description: The active status of the operator
              items:
                properties:
                  isRunning:
                    description: Indicates that the plugin is running.
                    type: boolean
                type: object
              type: array
          type: object
      type: object
  version: v1
  versions:
    - name: v1
      served: true
      storage: true
# END deploy/crds/csiscaleoperators.csi.ibm.com.crd.yaml<|MERGE_RESOLUTION|>--- conflicted
+++ resolved
@@ -66,12 +66,9 @@
             - mountPath: /tmp/ansible-operator/runner
               name: runner
               readOnly: true
-<<<<<<< HEAD
-=======
           env:
             - name: CSI_DRIVER_IMAGE
               value: quay.io/ibm-spectrum-scale/ibm-spectrum-scale-csi-driver:v1.1.0
->>>>>>> c9f14b87
         - env:
             - name: WATCH_NAMESPACE
               valueFrom:
@@ -83,11 +80,8 @@
                   fieldPath: metadata.name
             - name: OPERATOR_NAME
               value: ibm-spectrum-scale-csi-operator
-<<<<<<< HEAD
-=======
             - name: CSI_DRIVER_IMAGE
               value: quay.io/ibm-spectrum-scale/ibm-spectrum-scale-csi-driver:v1.1.0
->>>>>>> c9f14b87
           image: quay.io/ibm-spectrum-scale/ibm-spectrum-scale-csi-operator:v1.1.0
           imagePullPolicy: IfNotPresent
           livenessProbe:
