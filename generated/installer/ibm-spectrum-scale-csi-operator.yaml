--- conflicted
+++ resolved
@@ -427,12 +427,9 @@
                     type: string
                 type: object
               type: array
-<<<<<<< HEAD
             driverLogLevel:
               description:
                 Sets the minloglevel of the driver and driver-registrar pods. The severity levels
                 INFO, WARNING, ERROR, and FATAL are 0, 1, 2, and 3, respectively. Defaults to 2, ERROR.
               type: integer
-=======
->>>>>>> 0c79977a
 # END deploy/crds/csiscaleoperators.csi.ibm.com.crd.yaml