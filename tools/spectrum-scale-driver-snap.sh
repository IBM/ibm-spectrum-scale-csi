--- conflicted
+++ resolved
@@ -65,11 +65,7 @@
   exit 1
 fi
 
-<<<<<<< HEAD
-operator=$($cmd get deployment -l product=ibm-spectrum-scale-csi --namespace "$ns"  |grep -v NAME |awk '{print $1}')
-=======
 operator=`$cmd get deployment --field-selector=metadata.name==ibm-spectrum-scale-csi-operator --namespace $ns  |grep -v NAME |awk '{print $1}'`
->>>>>>> a18500c5
 if [[ "$operator" != "ibm-spectrum-scale-csi-operator" ]]; then
       echo "ibm-spectrum-scale-csi driver and operator is not running in namespace $ns. Please provide a valid namespace"
       exit 1
@@ -93,11 +89,7 @@
 get_daemonset=${logdir}/ibm-spectrum-scale-csi-daemonsets
 describe_CSIScaleOperator=${logdir}/ibm-spectrum-scale-csi-describe-CSIScaleOperator
 
-<<<<<<< HEAD
-for statefulSetName in $($cmd -n "$ns" get StatefulSet --no-headers -l "app.kubernetes.io/name=ibm-spectrum-scale-csi-operator" |  awk '{print $1}'); do
-=======
 for statefulSetName in `$cmd -n $ns get StatefulSet --no-headers -l "app.kubernetes.io/name=ibm-spectrum-scale-csi-operator" |  awk '{print $1}'`; do
->>>>>>> a18500c5
   echo "$klog StatefulSet/${statefulSetName}"
   $klog StatefulSet/"${statefulSetName}" > "${logdir}"/"${statefulSetName}".log 2>&1 || :
   $cmd describe --namespace "$ns" StatefulSet/"${statefulSetName}" > "${logdir}"/"${statefulSetName}" 2>&1 || :
