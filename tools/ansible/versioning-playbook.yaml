--- conflicted
+++ resolved
@@ -4,11 +4,7 @@
   gather_facts: true
   vars:
     VERSION_OLD: "2.0.0"
-<<<<<<< HEAD
     VERSION_NEW: "2.0.1"
-=======
-    VERSION_NEW: "2.0.0"
->>>>>>> 938d9b16
     OPERATOR_DIR: "../../operator/"
     OLM_DIR: "deploy/olm-catalog/ibm-spectrum-scale-csi-operator/"
     OPERATOR_NAME: "ibm-spectrum-scale-csi-operator"
